/*
Written in 2013 by Peter O.
Any copyright is dedicated to the Public Domain.
http://creativecommons.org/publicdomain/zero/1.0/
If you like this, you should donate to Peter O.
at: http://peteroupc.github.io/CBOR/
 */
using System;
using System.Collections.Generic;
using System.Globalization;
using System.IO;
// using System.Numerics;
using System.Text;

namespace PeterO {
  // Contains extra methods placed separately
  // because they are not CLS-compliant or they
  // are specific to the .NET framework.
  public sealed partial class CBORObject {
    /// <summary>Not documented yet.</summary>
    /// <returns>A 16-bit unsigned integer.</returns>
    [CLSCompliant(false)]
    public ushort AsUInt16() {
      int v = this.AsInt32();
      if (v > UInt16.MaxValue || v < 0) {
        throw new OverflowException("This object's value is out of range");
      }
      return (ushort)v;
    }

    /// <summary>Not documented yet.</summary>
    /// <returns>A 32-bit unsigned integer.</returns>
    [CLSCompliant(false)]
    public uint AsUInt32() {
      ulong v = this.AsUInt64();
      if (v > UInt32.MaxValue) {
        throw new OverflowException("This object's value is out of range");
      }
      return (uint)v;
    }

    /// <summary>Not documented yet.</summary>
    /// <returns>A SByte object.</returns>
    [CLSCompliant(false)]
    public sbyte AsSByte() {
      int v = this.AsInt32();
      if (v > SByte.MaxValue || v < SByte.MinValue) {
        throw new OverflowException("This object's value is out of range");
      }
      return (sbyte)v;
    }
<<<<<<< HEAD
    private static decimal EncodeDecimal(BigInteger bigmant,
                                         int scale, bool neg) {
      if((scale)<0)throw new ArgumentException("scale"+" not greater or equal to "+"0"+" ("+Convert.ToString((long)(long)(scale),System.Globalization.CultureInfo.InvariantCulture)+")");
if((scale)>28)throw new ArgumentException("scale"+" not less or equal to "+"28"+" ("+Convert.ToString((long)(long)(scale),System.Globalization.CultureInfo.InvariantCulture)+")");
      byte[] data=bigmant.ToByteArray();
      int a=0;
      int b=0;
      int c=0;
      for(int i=0;i<Math.Min(4,data.Length);i++){
        a|=(((int)data[i])&0xFF)<<((i)*8);
=======

    private static decimal EncodeDecimal(
      BigInteger bigmant,
      int scale,
      bool neg) {
      if (scale < 0) {
 throw new ArgumentException("scale (" + Convert.ToString((long)scale, System.Globalization.CultureInfo.InvariantCulture) + ") is not greater or equal to " + "0");
}
      if (scale > 28) {
 throw new ArgumentException("scale (" + Convert.ToString((long)scale, System.Globalization.CultureInfo.InvariantCulture) + ") is not less or equal to " + "28");
}
      byte[] data = bigmant.ToByteArray();
      int a = 0;
      int b = 0;
      int c = 0;
      for (int i = 0; i < Math.Min(4, data.Length); ++i) {
        a |= (((int)data[i]) & 0xFF) << (i * 8);
>>>>>>> 45ddf997
      }
      for (int i = 4; i < Math.Min(8, data.Length); ++i) {
        b |= (((int)data[i]) & 0xFF) << ((i - 4) * 8);
      }
      for (int i = 8; i < Math.Min(12, data.Length); ++i) {
        c |= (((int)data[i]) & 0xFF) << ((i - 8) * 8);
      }
      int d = scale << 16;
      if (neg) {
        d |= 1 << 31;
      }
      return new Decimal(new int[] { a, b, c, d });
    }

    private static readonly BigInteger DecimalMaxValue = (BigInteger.One << 96) - BigInteger.One;
    private static readonly BigInteger DecimalMinValue = -((BigInteger.One << 96) - BigInteger.One);

    private static decimal BigIntegerToDecimal(BigInteger bi) {
      if (bi.Sign < 0) {
        if (bi.CompareTo(DecimalMinValue) < 0) {
          throw new OverflowException();
        }
        bi = -bi;
        return EncodeDecimal(bi, 0, true);
      }
      if (bi.CompareTo(DecimalMaxValue) > 0) {
        throw new OverflowException();
      }
      return EncodeDecimal(bi, 0, false);
    }

    private static BigInteger DecimalToBigInteger(decimal dec) {
      int[] bits = Decimal.GetBits(dec);
      byte[] data = new byte[13];
      data[0] = (byte)(bits[0] & 0xFF);
      data[1] = (byte)((bits[0] >> 8) & 0xFF);
      data[2] = (byte)((bits[0] >> 16) & 0xFF);
      data[3] = (byte)((bits[0] >> 24) & 0xFF);
      data[4] = (byte)(bits[1] & 0xFF);
      data[5] = (byte)((bits[1] >> 8) & 0xFF);
      data[6] = (byte)((bits[1] >> 16) & 0xFF);
      data[7] = (byte)((bits[1] >> 24) & 0xFF);
      data[8] = (byte)(bits[2] & 0xFF);
      data[9] = (byte)((bits[2] >> 8) & 0xFF);
      data[10] = (byte)((bits[2] >> 16) & 0xFF);
      data[11] = (byte)((bits[2] >> 24) & 0xFF);
      data[12] = 0;
      int scale = (bits[3] >> 16) & 0xFF;
      BigInteger bigint = new BigInteger((byte[])data);
      for (int i = 0; i < scale; ++i) {
        bigint /= (BigInteger)10;
      }
      if ((bits[3] >> 31) != 0) {
        bigint = -bigint;
      }
      return bigint;
    }
<<<<<<< HEAD
    
    private static decimal DecimalFractionToDecimal(DecimalFraction decfrac) {
      DecimalFraction newDecimal=decfrac.RoundToBinaryPrecision(PrecisionContext.CliDecimal);
      if(newDecimal==null)
        throw new OverflowException("This object's value is out of range");
      return EncodeDecimal(BigInteger.Abs(newDecimal.Mantissa),
                           -((int)(newDecimal.Exponent)),
                           newDecimal.Mantissa.Sign<0);
=======

    private static decimal ExtendedDecimalToDecimal(ExtendedDecimal extendedNumber) {
      if (extendedNumber.IsInfinity() || extendedNumber.IsNaN()) {
        throw new OverflowException("This object's value is out of range");
      }
      try {
        ExtendedDecimal newDecimal = extendedNumber.RoundToBinaryPrecision(
          PrecisionContext.CliDecimal.WithTraps(PrecisionContext.FlagOverflow));
        return EncodeDecimal(
          BigInteger.Abs(newDecimal.Mantissa),
          -((int)newDecimal.Exponent),
          newDecimal.Mantissa.Sign < 0);
      } catch (TrapException ex) {
        throw new OverflowException("This object's value is out of range", ex);
      }
>>>>>>> 45ddf997
    }

    /// <summary>Converts this object to a .NET decimal.</summary>
    /// <returns>The closest big integer to this object.</returns>
    /// <exception cref='System.InvalidOperationException'>This object's
    /// type is not a number type.</exception>
    /// <exception cref='System.OverflowException'>This object's value
    /// exceeds the range of a .NET decimal.</exception>
    [CLSCompliant(false)]
    public decimal AsDecimal() {
      if (this.ItemType == CBORObjectTypeInteger) {
        return (decimal)(long)this.ThisItem;
      } else if (this.ItemType == CBORObjectTypeBigInteger) {
        if ((BigInteger)this.ThisItem > DecimalMaxValue ||
            (BigInteger)this.ThisItem < DecimalMinValue) {
          throw new OverflowException("This object's value is out of range");
        }
        return BigIntegerToDecimal((BigInteger)this.ThisItem);
      } else if (this.ItemType == CBORObjectTypeSingle) {
        if (Single.IsNaN((float)this.ThisItem) ||
            (float)this.ThisItem > (float)Decimal.MaxValue ||
            (float)this.ThisItem < (float)Decimal.MinValue) {
          throw new OverflowException("This object's value is out of range");
        }
        return (decimal)(float)this.ThisItem;
      } else if (this.ItemType == CBORObjectTypeDouble) {
        if (Double.IsNaN((double)this.ThisItem) ||
            (double)this.ThisItem > (double)Decimal.MaxValue ||
            (double)this.ThisItem < (double)Decimal.MinValue) {
          throw new OverflowException("This object's value is out of range");
        }
        return (decimal)(double)this.ThisItem;
      } else if (this.ItemType == CBORObjectTypeExtendedDecimal) {
        return ExtendedDecimalToDecimal((ExtendedDecimal)this.ThisItem);
      } else if (this.ItemType == CBORObjectTypeExtendedFloat) {
        return ExtendedDecimalToDecimal(
          ExtendedDecimal.FromExtendedFloat((ExtendedFloat)this.ThisItem));
      } else {
        throw new InvalidOperationException("Not a number type");
      }
    }

    /// <summary>Converts this object to a 64-bit unsigned integer. Floating
    /// point values are truncated to an integer.</summary>
    /// <returns>The closest big integer to this object.</returns>
    /// <exception cref='System.InvalidOperationException'>This object's
    /// type is not a number type.</exception>
    /// <exception cref='System.OverflowException'>This object's value
    /// exceeds the range of a 64-bit unsigned integer.</exception>
    [CLSCompliant(false)]
    public ulong AsUInt64() {
      if (this.ItemType == CBORObjectTypeInteger) {
        if ((long)this.ThisItem < 0) {
          throw new OverflowException("This object's value is out of range");
        }
        return (ulong)(long)this.ThisItem;
      } else if (this.ItemType == CBORObjectTypeBigInteger) {
        if (((BigInteger)this.ThisItem).CompareTo(valueUInt64MaxValue) > 0 ||
            ((BigInteger)this.ThisItem).Sign < 0) {
          throw new OverflowException("This object's value is out of range");
        }
        return (ulong)BigIntegerToDecimal((BigInteger)this.ThisItem);
      } else if (this.ItemType == CBORObjectTypeSingle) {
        float fltItem = (float)this.ThisItem;
        if (Single.IsNaN(fltItem)) {
          throw new OverflowException("This object's value is out of range");
        }
        fltItem = (fltItem < 0) ? (float)Math.Ceiling(fltItem) : (float)Math.Floor(fltItem);
        if (fltItem >= 0 && fltItem <= UInt64.MaxValue) {
          return (ulong)fltItem;
        }
        throw new OverflowException("This object's value is out of range");
      } else if (this.ItemType == CBORObjectTypeDouble) {
        double fltItem = (double)this.ThisItem;
        if (Double.IsNaN(fltItem)) {
          throw new OverflowException("This object's value is out of range");
        }
        fltItem = (fltItem < 0) ? Math.Ceiling(fltItem) : Math.Floor(fltItem);
        if (fltItem >= 0 && fltItem <= UInt64.MaxValue) {
          return (ulong)fltItem;
        }
        throw new OverflowException("This object's value is out of range");
      } else if (this.ItemType == CBORObjectTypeExtendedDecimal) {
        BigInteger bi = ((ExtendedDecimal)this.ThisItem).ToBigInteger();
        if (((BigInteger)this.ThisItem).CompareTo(valueUInt64MaxValue) > 0 ||
            bi.Sign < 0) {
          throw new OverflowException("This object's value is out of range");
        }
        return (ulong)BigIntegerToDecimal(bi);
      } else if (this.ItemType == CBORObjectTypeExtendedFloat) {
        BigInteger bi = ((ExtendedFloat)this.ThisItem).ToBigInteger();
        if (((BigInteger)this.ThisItem).CompareTo(valueUInt64MaxValue) > 0 ||
            bi.Sign < 0) {
          throw new OverflowException("This object's value is out of range");
        }
        return (ulong)BigIntegerToDecimal(bi);
      } else {
        throw new InvalidOperationException("Not a number type");
      }
    }

    /// <summary>Not documented yet.</summary>
    /// <param name='value'>A SByte object.</param>
    /// <param name='stream'>A writable data stream.</param>
    [CLSCompliant(false)]
    public static void Write(sbyte value, Stream stream) {
      Write((long)value, stream);
    }

    /// <summary>Not documented yet.</summary>
    /// <param name='value'>A 64-bit unsigned integer.</param>
    /// <param name='stream'>A writable data stream.</param>
    [CLSCompliant(false)]
    public static void Write(ulong value, Stream stream) {
      if (stream == null) {
        throw new ArgumentNullException("stream");
      }
      if (value <= Int64.MaxValue) {
        Write((long)value, stream);
      } else {
        stream.WriteByte((byte)27);
        stream.WriteByte((byte)((value >> 56) & 0xFF));
        stream.WriteByte((byte)((value >> 48) & 0xFF));
        stream.WriteByte((byte)((value >> 40) & 0xFF));
        stream.WriteByte((byte)((value >> 32) & 0xFF));
        stream.WriteByte((byte)((value >> 24) & 0xFF));
        stream.WriteByte((byte)((value >> 16) & 0xFF));
        stream.WriteByte((byte)((value >> 8) & 0xFF));
        stream.WriteByte((byte)(value & 0xFF));
      }
    }

    /// <summary>Not documented yet.</summary>
    /// <param name='value'>A Decimal object.</param>
    /// <returns>A CBORObject object.</returns>
    public static CBORObject FromObject(decimal value) {
      if (Math.Round(value) == value) {
        // This is an integer
        if (value >= 0 && value <= UInt64.MaxValue) {
          return FromObject((ulong)value);
        } else if (value >= Int64.MinValue && value <= Int64.MaxValue) {
          return FromObject((long)value);
        } else {
          return FromObject(DecimalToBigInteger(value));
        }
      } else {
        int[] bits = Decimal.GetBits(value);
        byte[] data = new byte[13];
        data[0] = (byte)(bits[0] & 0xFF);
        data[1] = (byte)((bits[0] >> 8) & 0xFF);
        data[2] = (byte)((bits[0] >> 16) & 0xFF);
        data[3] = (byte)((bits[0] >> 24) & 0xFF);
        data[4] = (byte)(bits[1] & 0xFF);
        data[5] = (byte)((bits[1] >> 8) & 0xFF);
        data[6] = (byte)((bits[1] >> 16) & 0xFF);
        data[7] = (byte)((bits[1] >> 24) & 0xFF);
        data[8] = (byte)(bits[2] & 0xFF);
        data[9] = (byte)((bits[2] >> 8) & 0xFF);
        data[10] = (byte)((bits[2] >> 16) & 0xFF);
        data[11] = (byte)((bits[2] >> 24) & 0xFF);
        data[12] = 0;
        BigInteger mantissa = new BigInteger((byte[])data);
        bool negative = (bits[3] >> 31) != 0;
        int scale = (bits[3] >> 16) & 0xFF;
        if (negative) {
          mantissa = -mantissa;
        }
        return FromObjectAndTag(
          new CBORObject[] { FromObject(-scale),
          FromObject(mantissa) },
          4);
      }
    }

    /// <summary>Not documented yet.</summary>
    /// <param name='value'>A 32-bit unsigned integer.</param>
    /// <param name='stream'>A writable data stream.</param>
    [CLSCompliant(false)]
    public static void Write(uint value, Stream stream) {
      Write((ulong)value, stream);
    }

    /// <summary>Not documented yet.</summary>
    /// <param name='value'>A 16-bit unsigned integer.</param>
    /// <param name='stream'>A writable data stream.</param>
    [CLSCompliant(false)]
    public static void Write(ushort value, Stream stream) {
      Write((ulong)value, stream);
    }

    /// <summary>Not documented yet.</summary>
    /// <param name='value'>A SByte object.</param>
    /// <returns>A CBORObject object.</returns>
    [CLSCompliant(false)]
    public static CBORObject FromObject(sbyte value) {
      return FromObject((long)value);
    }

    /// <summary>Not documented yet.</summary>
    /// <param name='value'>A 64-bit unsigned integer.</param>
    /// <returns>A CBORObject object.</returns>
    [CLSCompliant(false)]
    public static CBORObject FromObject(ulong value) {
      return FromObject(DecimalToBigInteger((decimal)value));
    }

    /// <summary>Not documented yet.</summary>
    /// <param name='value'>A 32-bit unsigned integer.</param>
    /// <returns>A CBORObject object.</returns>
    [CLSCompliant(false)]
    public static CBORObject FromObject(uint value) {
      return FromObject((long)value);
    }

    /// <summary>Not documented yet.</summary>
    /// <param name='value'>A 16-bit unsigned integer.</param>
    /// <returns>A CBORObject object.</returns>
    [CLSCompliant(false)]
    public static CBORObject FromObject(ushort value) {
      return FromObject((long)value);
    }

    /// <summary>Not documented yet.</summary>
    /// <param name='o'>An arbitrary object.</param>
    /// <param name='tag'>A 64-bit unsigned integer.</param>
    /// <returns>A CBORObject object.</returns>
    [CLSCompliant(false)]
    public static CBORObject FromObjectAndTag(Object o, ulong tag) {
      return FromObjectAndTag(o, DecimalToBigInteger((decimal)tag));
    }
    // .NET-specific
    private static string DateTimeToString(DateTime bi) {
      DateTime dt = bi.ToUniversalTime();
      int year = dt.Year;
      int month = dt.Month;
      int day = dt.Day;
      int hour = dt.Hour;
      int minute = dt.Minute;
      int second = dt.Second;
      int millisecond = dt.Millisecond;
      char[] charbuf = new char[millisecond > 0 ? 24 : 20];
      charbuf[0] = (char)('0' + ((year / 1000) % 10));
      charbuf[1] = (char)('0' + ((year / 100) % 10));
      charbuf[2] = (char)('0' + ((year / 10) % 10));
      charbuf[3] = (char)('0' + (year % 10));
      charbuf[4] = '-';
      charbuf[5] = (char)('0' + ((month / 10) % 10));
      charbuf[6] = (char)('0' + (month % 10));
      charbuf[7] = '-';
      charbuf[8] = (char)('0' + ((day / 10) % 10));
      charbuf[9] = (char)('0' + (day % 10));
      charbuf[10] = 'T';
      charbuf[11] = (char)('0' + ((hour / 10) % 10));
      charbuf[12] = (char)('0' + (hour % 10));
      charbuf[13] = ':';
      charbuf[14] = (char)('0' + ((minute / 10) % 10));
      charbuf[15] = (char)('0' + (minute % 10));
      charbuf[16] = ':';
      charbuf[17] = (char)('0' + ((second / 10) % 10));
      charbuf[18] = (char)('0' + (second % 10));
      if (millisecond > 0) {
        charbuf[19] = '.';
        charbuf[20] = (char)('0' + ((millisecond / 100) % 10));
        charbuf[21] = (char)('0' + ((millisecond / 10) % 10));
        charbuf[22] = (char)('0' + (millisecond % 10));
        charbuf[23] = 'Z';
      } else {
        charbuf[19] = 'Z';
      }
      return new String(charbuf);
    }

    /// <summary>Not documented yet.</summary>
    /// <param name='value'>A DateTime object.</param>
    /// <returns>A CBORObject object.</returns>
    public static CBORObject FromObject(DateTime value) {
      return new CBORObject(
        FromObject(DateTimeToString(value)),
        0,
        0);
    }

    /// <summary>Writes a date and time in CBOR format to a data stream.</summary>
    /// <param name='bi'>A DateTime object.</param>
    /// <param name='stream'>A writable data stream.</param>
    public static void Write(DateTime bi, Stream stream) {
      if (stream == null) {
        throw new ArgumentNullException("stream");
      }
      stream.WriteByte(0xC0);
      Write(DateTimeToString(bi), stream);
    }
  }
}<|MERGE_RESOLUTION|>--- conflicted
+++ resolved
@@ -49,18 +49,6 @@
       }
       return (sbyte)v;
     }
-<<<<<<< HEAD
-    private static decimal EncodeDecimal(BigInteger bigmant,
-                                         int scale, bool neg) {
-      if((scale)<0)throw new ArgumentException("scale"+" not greater or equal to "+"0"+" ("+Convert.ToString((long)(long)(scale),System.Globalization.CultureInfo.InvariantCulture)+")");
-if((scale)>28)throw new ArgumentException("scale"+" not less or equal to "+"28"+" ("+Convert.ToString((long)(long)(scale),System.Globalization.CultureInfo.InvariantCulture)+")");
-      byte[] data=bigmant.ToByteArray();
-      int a=0;
-      int b=0;
-      int c=0;
-      for(int i=0;i<Math.Min(4,data.Length);i++){
-        a|=(((int)data[i])&0xFF)<<((i)*8);
-=======
 
     private static decimal EncodeDecimal(
       BigInteger bigmant,
@@ -78,7 +66,6 @@
       int c = 0;
       for (int i = 0; i < Math.Min(4, data.Length); ++i) {
         a |= (((int)data[i]) & 0xFF) << (i * 8);
->>>>>>> 45ddf997
       }
       for (int i = 4; i < Math.Min(8, data.Length); ++i) {
         b |= (((int)data[i]) & 0xFF) << ((i - 4) * 8);
@@ -136,16 +123,6 @@
       }
       return bigint;
     }
-<<<<<<< HEAD
-    
-    private static decimal DecimalFractionToDecimal(DecimalFraction decfrac) {
-      DecimalFraction newDecimal=decfrac.RoundToBinaryPrecision(PrecisionContext.CliDecimal);
-      if(newDecimal==null)
-        throw new OverflowException("This object's value is out of range");
-      return EncodeDecimal(BigInteger.Abs(newDecimal.Mantissa),
-                           -((int)(newDecimal.Exponent)),
-                           newDecimal.Mantissa.Sign<0);
-=======
 
     private static decimal ExtendedDecimalToDecimal(ExtendedDecimal extendedNumber) {
       if (extendedNumber.IsInfinity() || extendedNumber.IsNaN()) {
@@ -161,7 +138,6 @@
       } catch (TrapException ex) {
         throw new OverflowException("This object's value is out of range", ex);
       }
->>>>>>> 45ddf997
     }
 
     /// <summary>Converts this object to a .NET decimal.</summary>
