--- conflicted
+++ resolved
@@ -3,11 +3,8 @@
   <PropertyGroup>
     <TargetFrameworks>netstandard1.0;net461</TargetFrameworks>
     <GeneratePackageOnBuild>True</GeneratePackageOnBuild>
-<<<<<<< HEAD
     <Version>3.4.0</Version>
-=======
     <Version>4.0.0-alpha1</Version>
->>>>>>> db06f59d
     <Owners>Peter Occil</Owners>
     <Description>A C# implementation of Concise Binary Object Representation (CBOR), a general-purpose binary data format defined in RFC 7049.</Description>
     <Summary>A C# implementation of Concise Binary Object Representation (CBOR), a general-purpose binary data format defined in RFC 7049. </Summary>
@@ -17,7 +14,6 @@
     <PackageLicenseUrl>http://creativecommons.org/publicdomain/zero/1.0/</PackageLicenseUrl>
     <PackageProjectUrl>https://github.com/peteroupc/CBOR</PackageProjectUrl>
     <PackageReleaseNotes>
-<<<<<<< HEAD
 Version 3.4.0
 
 No significant changes from beta1.
@@ -32,9 +28,7 @@
 - Several APIs were obsoleted.
 
 Version 3.4.0-alpha1:
-=======
 Version 4.0.0-alpha1:
->>>>>>> db06f59d
 
 - Remove all APIs obsoleted since version 3.4.  This
   includes the BigInteger, ExtendedDecimal, and ExtendedFloat APIs,
@@ -50,12 +44,9 @@
   backwards-incompatible in certain rare cases
 
 </PackageReleaseNotes>
-<<<<<<< HEAD
     <PackageTags>cbor data serialization binary json</PackageTags>
     <SignAssembly>True</SignAssembly>
-=======
     <PackageTags>cbor data serialization binary json numbers arithmetic</PackageTags>
->>>>>>> db06f59d
     <AssemblyOriginatorKeyFile>PeterO.snk</AssemblyOriginatorKeyFile>
     <Title>CBOR (Concise Binary Object Representation)</Title>
     <PackOnBuild>true</PackOnBuild>
@@ -93,6 +84,7 @@
   <ItemGroup>
     <PackageReference Include="PeterO.Numbers" Version="1.1.2" />
   </ItemGroup>
+</Project>
   <ItemGroup>
     <Compile Remove="PeterO\Cbor\CBORTag1.cs" />
     <Compile Remove="PeterO\Cbor\CBORTag2.cs" />
