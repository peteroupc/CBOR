/*
Written by Peter O.
Any copyright to this work is released to the Public Domain.
In case this is not possible, this work is also
licensed under Creative Commons Zero (CC0):
https://creativecommons.org/publicdomain/zero/1.0/

 */
using System;
using System.Reflection;
using System.Diagnostics.CodeAnalysis;
// Use directives rather than the Conditional attribute,
  // to avoid the chance of logging statements leaking in release builds
#if DEBUG
namespace PeterO {
  internal static class DebugUtility {
    private static readonly object WriterLock = new object();
    private static Action<string> writer;

    [System.Diagnostics.Conditional("DEBUG")]
    public static void SetWriter(Action<string> wr) {
      lock (WriterLock) {
        writer = wr;
      }
    }

    private static MethodInfo GetTypeMethod(
      [DynamicallyAccessedMembers(DynamicallyAccessedMemberTypes.All)] Type t,
      string name,
<<<<<<< HEAD
      [DynamicallyAccessedMembers(DynamicallyAccessedMemberTypes.All)] Type parameter)
    {
=======
      Type[] parameters) {
>>>>>>> 7fb7dcac
#if NET40 || NET20
        return t.GetMethod(name, parameter);
#else
<<<<<<< HEAD
      {
        return t?.GetRuntimeMethod(name, new[] { parameter });
=======
{
        return t?.GetRuntimeMethod(name, parameters);
>>>>>>> 7fb7dcac
      }
#endif
    }

    public static void Log(string str) {
      var type = Type.GetType("System.Console");
      if (type == null) {
        Action<string> wr = null;
        lock (WriterLock) {
          wr = writer;
        }
        if (wr != null) {
#if !NET20 && !NET40
          System.Diagnostics.Debug.WriteLine(str);
#endif
          wr(str);
          return;
        } else {
#if !NET20 && !NET40
          System.Diagnostics.Debug.WriteLine(str);
          return;
#else
{
 throw new NotSupportedException("System.Console not found");
}
#endif
        }
      }
<<<<<<< HEAD
      MethodInfo typeMethod = GetTypeMethod(type, "WriteLine", typeof(string));
      if (typeMethod != null)
      {
=======
      Type[] types = new[] { typeof(string) };
      MethodInfo typeMethod = GetTypeMethod(type, "WriteLine", types);
      if (typeMethod != null) {
>>>>>>> 7fb7dcac
        typeMethod.Invoke(
          type,
          new object[] { str });
      } else {
        throw new NotSupportedException("System.Console.WriteLine not found");
      }
    }

    [System.Diagnostics.Conditional("DEBUG")]
    public static void Log(string format, params object[] args) {
      Log(String.Format(
        System.Globalization.CultureInfo.CurrentCulture,
        format,
        args));
    }
  }
}
#endif<|MERGE_RESOLUTION|>--- conflicted
+++ resolved
@@ -10,7 +10,7 @@
 using System.Reflection;
 using System.Diagnostics.CodeAnalysis;
 // Use directives rather than the Conditional attribute,
-  // to avoid the chance of logging statements leaking in release builds
+// to avoid the chance of logging statements leaking in release builds
 #if DEBUG
 namespace PeterO {
   internal static class DebugUtility {
@@ -24,25 +24,16 @@
       }
     }
 
+    [RequiresUnreferencedCode("Do not use in AOT or reflection-free contexts.")]
     private static MethodInfo GetTypeMethod(
-      [DynamicallyAccessedMembers(DynamicallyAccessedMemberTypes.All)] Type t,
+      Type t,
       string name,
-<<<<<<< HEAD
-      [DynamicallyAccessedMembers(DynamicallyAccessedMemberTypes.All)] Type parameter)
-    {
-=======
-      Type[] parameters) {
->>>>>>> 7fb7dcac
+      Type parameter) {
 #if NET40 || NET20
-        return t.GetMethod(name, parameter);
+        return t.GetMethod(name, new[] { parameter });
 #else
-<<<<<<< HEAD
       {
         return t?.GetRuntimeMethod(name, new[] { parameter });
-=======
-{
-        return t?.GetRuntimeMethod(name, parameters);
->>>>>>> 7fb7dcac
       }
 #endif
     }
@@ -71,15 +62,9 @@
 #endif
         }
       }
-<<<<<<< HEAD
-      MethodInfo typeMethod = GetTypeMethod(type, "WriteLine", typeof(string));
+      Type[] types = new[] { typeof(string) };
       if (typeMethod != null)
       {
-=======
-      Type[] types = new[] { typeof(string) };
-      MethodInfo typeMethod = GetTypeMethod(type, "WriteLine", types);
-      if (typeMethod != null) {
->>>>>>> 7fb7dcac
         typeMethod.Invoke(
           type,
           new object[] { str });
