--- conflicted
+++ resolved
@@ -269,23 +269,11 @@
             : kind == JSONOptions.ConversionMode.Decimal128 ? CBORObject.FromObject(EDecimal.FromInt64(v)) : CBORObject.FromObject(v);
         }
       }
-<<<<<<< HEAD
       if (kind == JSONOptions.ConversionMode.Full) {
         if (!haveDecimalPoint && !haveExponent) {
           EInteger ei = EInteger.FromSubstring(chars, initialOffset, endPos);
           if (preserveNegativeZero && ei.IsZero && negative) {
             return CBORObject.FromObject(EDecimal.NegativeZero);
-=======
-      if (kind == JSONOptions.ConversionMode.Full)
-      {
-        if (!haveDecimalPoint && !haveExponent)
-        {
-          var ei = EInteger.FromSubstring(chars, initialOffset, endPos);
-          if (preserveNegativeZero && ei.IsZero && negative)
-          {
-            // TODO: In next major version, change to EDecimal.NegativeZero
-            return CBORObject.FromFloatingPointBits(0x8000, 2);
->>>>>>> 422c1139
           }
           return CBORObject.FromObject(ei);
         }
@@ -350,17 +338,8 @@
             chars,
             initialOffset,
             endPos - initialOffset);
-<<<<<<< HEAD
         if (ed.IsZero && negative) {
           if (ed.Exponent.IsZero) {
-=======
-        if (ed.IsZero && negative)
-        {
-          if (ed.Exponent.IsZero)
-          {
-            // TODO: In next major version, use EDecimal
-            // for preserveNegativeZero
->>>>>>> 422c1139
             return preserveNegativeZero ?
               CBORObject.FromObject(EDecimal.NegativeZero) :
               CBORObject.FromObject(0);
