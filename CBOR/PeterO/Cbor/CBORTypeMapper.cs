using System;
using System.Collections.Generic;
using System.Diagnostics.CodeAnalysis;

namespace PeterO.Cbor {
  /// <summary>Holds converters to customize the serialization and
  /// deserialization behavior of <c>CBORObject.FromObject</c> and
  /// <c>CBORObject#ToObject</c>, as well as type filters for
  /// <c>ToObject</c>.</summary>
  public sealed class CBORTypeMapper {
    private readonly IList<string> typePrefixes;
    private readonly IList<string> typeNames;
    private readonly IDictionary<object, ConverterInfo>
    converters;

    /// <summary>Initializes a new instance of the
    /// <see cref='PeterO.Cbor.CBORTypeMapper'/> class.</summary>
    public CBORTypeMapper() {
      this.typePrefixes = new List<string>();
      this.typeNames = new List<string>();
      this.converters = new Dictionary<object, ConverterInfo>();
    }

    /// <summary>Registers an object that converts objects of a given type
    /// to CBOR objects (called a CBOR converter). If the CBOR converter
    /// converts to and from CBOR objects, it should implement the
    /// ICBORToFromConverter interface and provide ToCBORObject and
    /// FromCBORObject methods. If the CBOR converter only supports
    /// converting to (not from) CBOR objects, it should implement the
    /// ICBORConverter interface and provide a ToCBORObject
    /// method.</summary>
    /// <param name='type'>A Type object specifying the type that the
    /// converter converts to CBOR objects.</param>
    /// <param name='converter'>The parameter <paramref name='converter'/>
    /// is an ICBORConverter object.</param>
    /// <typeparam name='T'>Must be the same as the "type"
    /// parameter.</typeparam>
    /// <returns>This object.</returns>
    /// <exception cref='ArgumentNullException'>The parameter <paramref
    /// name='type'/> or <paramref name='converter'/> is null.</exception>
    /// <exception cref='ArgumentException'>Converter doesn't contain a
    /// proper ToCBORObject method".</exception>
    [RequiresUnreferencedCode("Do not use in AOT or reflection-free contexts.")]
    public CBORTypeMapper AddConverter<T>(
      Type type,
      ICBORConverter<T> converter) {
      if (type == null) {
        throw new ArgumentNullException(nameof(type));
      }
      if (converter == null) {
        throw new ArgumentNullException(nameof(converter));
      }
      var ci = new ConverterInfo
      {
        Converter = converter,
        ToObject = PropertyMap.FindOneArgumentMethod(
<<<<<<< HEAD
        typeof(ICBORConverter<T>),
        "ToCBORObject",
        type),
=======
          converter,
          "ToCBORObject",
          type),
>>>>>>> 7fb7dcac
      };
      if (ci.ToObject == null) {
        throw new ArgumentException(
          "Converter doesn't contain a proper ToCBORObject method");
      }
      ci.FromObject = PropertyMap.FindOneArgumentMethod(
          typeof(ICBORConverter<T>),
          "FromCBORObject",
          typeof(CBORObject));
      this.converters[type] = ci;
      return this;
    }

    internal object ConvertBackWithConverter(
      CBORObject cbor,
      Type type) {
      return !this.converters.TryGetValue(type, out ConverterInfo convinfo) ?
        null : convinfo == null ? null : (convinfo.FromObject == null) ? null :
        PropertyMap.CallFromObject(convinfo, cbor);
    }

    internal CBORObject ConvertWithConverter(object obj) {
      object type = obj.GetType();
      return !this.converters.TryGetValue(type, out ConverterInfo convinfo) ?
        null : (convinfo == null) ? null :
        PropertyMap.CallToObject(convinfo, obj);
    }

    /// <summary>Returns whether the given Java or.NET type name fits the
    /// filters given in this mapper.</summary>
    /// <param name='typeName'>The fully qualified name of a Java or.NET
    /// class (e.g., <c>java.math.BigInteger</c> or
    /// <c>System.Globalization.CultureInfo</c> ).</param>
    /// <returns>Either <c>true</c> if the given Java or.NET type name fits
    /// the filters given in this mapper, or <c>false</c>
    /// otherwise.</returns>
    public bool FilterTypeName(string typeName) {
      if (String.IsNullOrEmpty(typeName)) {
        return false;
      }
      foreach (string prefix in this.typePrefixes) {
        if (typeName.Length >= prefix.Length &&
          typeName.Substring(0, prefix.Length).Equals(prefix,
            StringComparison.Ordinal)) {
          return true;
        }
      }
      foreach (string name in this.typeNames) {
        if (typeName.Equals(name, StringComparison.Ordinal)) {
          return true;
        }
      }
      return false;
    }

    /// <summary>Adds a prefix of a Java or.NET type for use in type
    /// matching. A type matches a prefix if its fully qualified name is or
    /// begins with that prefix, using codepoint-by-codepoint
    /// (case-sensitive) matching.</summary>
    /// <param name='prefix'>The prefix of a Java or.NET type (e.g.,
    /// `java.math.` or `System.Globalization`).</param>
    /// <returns>This object.</returns>
    /// <exception cref='ArgumentNullException'>The parameter <paramref
    /// name='prefix'/> is null.</exception>
    /// <exception cref='ArgumentException'>The parameter <paramref
    /// name='prefix'/> is empty.</exception>
    public CBORTypeMapper AddTypePrefix(string prefix) {
      if (prefix == null) {
        throw new ArgumentNullException(nameof(prefix));
      }
      if (prefix.Length == 0) {
        throw new ArgumentException("prefix" + " is empty.");
      }
      this.typePrefixes.Add(prefix);
      return this;
    }

    /// <summary>Adds the fully qualified name of a Java or.NET type for
    /// use in type matching.</summary>
    /// <param name='name'>The fully qualified name of a Java or.NET class
    /// (e.g., <c>java.math.BigInteger</c> or
    /// <c>System.Globalization.CultureInfo</c> ).</param>
    /// <returns>This object.</returns>
    /// <exception cref='ArgumentNullException'>The parameter <paramref
    /// name='name'/> is null.</exception>
    /// <exception cref='ArgumentException'>The parameter <paramref
    /// name='name'/> is empty.</exception>
    public CBORTypeMapper AddTypeName(string name) {
      if (name == null) {
        throw new ArgumentNullException(nameof(name));
      }
      if (name.Length == 0) {
        throw new ArgumentException("name" + " is empty.");
      }
      this.typeNames.Add(name);
      return this;
    }

    internal sealed class ConverterInfo {
      public object ToObject
      {
        get;
        set;
      }

      public object FromObject {
        get;
        set;
      }

      public object Converter {
        get;
        set;
      }
    }
  }
}<|MERGE_RESOLUTION|>--- conflicted
+++ resolved
@@ -54,15 +54,9 @@
       {
         Converter = converter,
         ToObject = PropertyMap.FindOneArgumentMethod(
-<<<<<<< HEAD
-        typeof(ICBORConverter<T>),
-        "ToCBORObject",
-        type),
-=======
-          converter,
+          typeof(ICBORConverter<T>),
           "ToCBORObject",
           type),
->>>>>>> 7fb7dcac
       };
       if (ci.ToObject == null) {
         throw new ArgumentException(
