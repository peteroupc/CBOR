--- conflicted
+++ resolved
@@ -83,12 +83,7 @@
 
     /// <summary>Converts this object's value to a CBOR object.</summary>
     /// <returns>A CBOR object that stores this object's value.</returns>
-<<<<<<< HEAD
-    public CBORObject ToCBORObject() // TODO: use a safe method to get this
-    {
-=======
-    public CBORObject ToCBORObject() {
->>>>>>> 7fb7dcac
+    public CBORObject ToCBORObject() { // TODO: use a safe method to get this
       return CBORObject.FromObject(this.value);
     }
 
