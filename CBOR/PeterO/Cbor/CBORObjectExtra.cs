--- conflicted
+++ resolved
@@ -79,70 +79,6 @@
       return a == null ? b == null : a.CompareTo(b) >= 0;
     }
 
-<<<<<<< HEAD
-=======
-    /// <summary>Converts this object to a 16-bit unsigned integer after
-    /// discarding any fractional part, if any, from its value.</summary>
-    /// <returns>A 16-bit unsigned integer.</returns>
-    /// <exception cref='InvalidOperationException'>This object does not
-    /// represent a number (for this purpose, infinities and not-a-number
-    /// or NaN values, but not CBORObject.Null, are considered
-    /// numbers).</exception>
-    /// <exception cref='OverflowException'>This object's value, if
-    /// converted to an integer by discarding its fractional part, is
-    /// outside the range of a 16-bit unsigned integer.</exception>
-    [CLSCompliant(false)]
-    [Obsolete("Instead, use the following:" +
-        "\u0020(cbor.AsNumber().ToUInt16Checked()), or .ToObject<ushort>().")]
-    public ushort AsUInt16()
-    {
-      return this.AsUInt16Legacy();
-    }
-    internal ushort AsUInt16Legacy()
-    {
-      int v = this.AsInt32();
-      return v > ushort.MaxValue || v < 0 ? throw new OverflowException("This object's value is out of range") : (ushort)v;
-    }
-
-    /// <summary>Converts this object to a 32-bit unsigned integer after
-    /// discarding any fractional part, if any, from its value.</summary>
-    /// <returns>A 32-bit unsigned integer.</returns>
-    /// <exception cref='InvalidOperationException'>This object does not
-    /// represent a number (for this purpose, infinities and not-a-number
-    /// or NaN values, but not CBORObject.Null, are considered
-    /// numbers).</exception>
-    /// <exception cref='OverflowException'>This object's value, if
-    /// converted to an integer by discarding its fractional part, is
-    /// outside the range of a 32-bit unsigned integer.</exception>
-    [CLSCompliant(false)]
-    [Obsolete("Instead, use the following:" +
-        "\u0020(cbor.AsNumber().ToUInt32Checked()), or .ToObject<uint>().")]
-    public uint AsUInt32()
-    {
-      return this.AsUInt32Legacy();
-    }
-    internal uint AsUInt32Legacy()
-    {
-      ulong v = this.AsUInt64Legacy();
-      return v > uint.MaxValue ? throw new OverflowException("This object's value is out of range") : (uint)v;
-    }
-
-    /// <summary>Converts this object to an 8-bit signed integer.</summary>
-    /// <returns>An 8-bit signed integer.</returns>
-    [CLSCompliant(false)]
-    [Obsolete("Instead, use the following:" +
-        "\u0020(cbor.AsNumber().ToSByteChecked()), or .ToObject<sbyte>().")]
-    public sbyte AsSByte()
-    {
-      return this.AsSByteLegacy();
-    }
-    internal sbyte AsSByteLegacy()
-    {
-      int v = this.AsInt32();
-      return v > sbyte.MaxValue || v < sbyte.MinValue ? throw new OverflowException("This object's value is out of range") : (sbyte)v;
-    }
-
->>>>>>> 422c1139
     /// <summary>Writes a CBOR major type number and an integer 0 or
     /// greater associated with it to a data stream, where that integer is
     /// passed to this method as a 32-bit unsigned integer. This is a
@@ -253,57 +189,6 @@
       return ((EDecimal)dec).ToEInteger();
     }
 
-<<<<<<< HEAD
-=======
-    /// <summary>Converts this object to a DotNet decimal.</summary>
-    /// <returns>The closest big integer to this object.</returns>
-    /// <exception cref='InvalidOperationException'>This object does not
-    /// represent a number (for this purpose, infinities and not-a-number
-    /// or NaN values, but not CBORObject.Null, are considered
-    /// numbers).</exception>
-    /// <exception cref='OverflowException'>This object's value exceeds the
-    /// range of a DotNet decimal.</exception>
-    [Obsolete("Instead, use " + ".ToObject<decimal>\u0028).")]
-    public decimal AsDecimal()
-    {
-      return this.AsDecimalLegacy();
-    }
-    internal decimal AsDecimalLegacy()
-    {
-      return (this.ItemType == CBORObjectTypeInteger) ?
-(long)this.ThisItem : ((this.HasOneTag(30) ||
-
-            this.HasOneTag(270)) ? (decimal)this.ToObject<ERational>() :
-          (decimal)this.ToObject<EDecimal>());
-    }
-
-    /// <summary>Converts this object to a 64-bit unsigned integer after
-    /// discarding any fractional part, if any, from its value.</summary>
-    /// <returns>A 64-bit unsigned integer.</returns>
-    /// <exception cref='InvalidOperationException'>This object does not
-    /// represent a number (for this purpose, infinities and not-a-number
-    /// or NaN values, but not CBORObject.Null, are considered
-    /// numbers).</exception>
-    /// <exception cref='OverflowException'>This object's value, if
-    /// converted to an integer by discarding its fractional part, is
-    /// outside the range of a 64-bit unsigned integer.</exception>
-    [CLSCompliant(false)]
-    [Obsolete("Instead, use the following:" +
-        "\u0020(cbor.AsNumber().ToUInt64Checked()), or .ToObject<ulong>().")]
-    public ulong AsUInt64()
-    {
-      return this.AsUInt64Legacy();
-    }
-    internal ulong AsUInt64Legacy()
-    {
-      EInteger bigint = this.ToObject<EInteger>();
-      return bigint.Sign < 0 ||
-        bigint.GetUnsignedBitLengthAsEInteger().CompareTo(64) > 0
-        ? throw new OverflowException("This object's value is out of range")
-        : (ulong)bigint;
-    }
-
->>>>>>> 422c1139
     /// <summary>Writes an 8-bit signed integer in CBOR format to a data
     /// stream.</summary>
     /// <param name='value'>The parameter <paramref name='value'/> is an
