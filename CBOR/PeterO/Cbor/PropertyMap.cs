/*
Written by Peter O.
Any copyright to this work is released to the Public Domain.
In case this is not possible, this work is also
licensed under Creative Commons Zero (CC0):
https://creativecommons.org/publicdomain/zero/1.0/

 */
using PeterO.Numbers;
using System;
using System.Collections;
using System.Collections.Generic;
using System.Globalization;
using System.IO;
using System.Reflection;

namespace PeterO.Cbor
{
  internal static class PropertyMap
  {
    private const int TicksDivFracSeconds =
      CBORUtilities.FractionalSeconds / 10000000;

    private sealed class OrderedDictionary<TKey, TValue> :
      IDictionary<TKey, TValue>
    {
      // NOTE: Note that this class will be used with CBORObjects, some of which are
      // mutable. Storing mutable keys in an ordinary Dictionary can cause problems;
      // for example:
      // - 'Add'ing a key, then changing it, then calling CompareTo on the changed
      // key can fail to find the key in the Dictionary, even though the old and new
      // versions
      // of the key have the same reference.
      // - The same can happen if an object that contains a Dictionary is 'Add'ed to
      // that
      // Dictionary.
      private readonly IDictionary<TKey, TValue> dict;
      private readonly LinkedList<TKey> list;
      public OrderedDictionary()
      {
        this.dict = new SortedDictionary<TKey, TValue>();
        this.list = new LinkedList<TKey>();
      }
      public void Add(KeyValuePair<TKey, TValue> kvp)
      {
        this.Add(kvp.Key, kvp.Value);
      }
      public void Add(TKey k, TValue v)
      {
        if (this.dict.ContainsKey(k))
        {
          throw new ArgumentException("duplicate key");
        }
        else
        {
          // CheckKeyDoesNotExist(k);
          // DebugUtility.Log("Adding: " + (k.GetHashCode()) + " [Type=" + (CS(k)) +
          // "]");
          _ = this.dict.Count;
          this.dict.Add(k, v);
          // if (keycnt == this.dict.Count) {
          // throw new InvalidOperationException();
          // }
          _ = this.list.AddLast(k);
          // CheckKeyExists(k);
        }
      }
      public TValue this[TKey key]
      {
        get =>
          // NOTE: Don't use dict[key], since if it fails it could
          // print the key in the exception's message, which could
          // cause an infinite loop
          !this.dict.TryGetValue(key, out TValue v) ? throw new ArgumentException("key not found") : v;
        set
        {
          if (this.dict.ContainsKey(key))
          {
            // DebugUtility.Log("Set existing: " + (key.GetHashCode()) + " [Type=" +
            // (CS(key)) + "]");
            this.dict[key] = value;
            // CheckKeyExists(key);
          }
          else
          {
            // DebugUtility.Log("Set new: " + (key.GetHashCode()) + " [Type=" + (CS(key))
            // +
            // "]");
            this.dict.Add(key, value);
            _ = this.list.AddLast(key);
            // CheckKeyExists(key);
          }
        }
      }
      public void Clear()
      {
        this.dict.Clear();
        this.list.Clear();
      }
      public void CopyTo(KeyValuePair<TKey, TValue>[] a, int off)
      {
        foreach (KeyValuePair<TKey, TValue> kv in this)
        {
          a[off++] = kv;
        }
      }
      public bool Remove(KeyValuePair<TKey, TValue> kvp)
      {
        if (this.Contains(kvp))
        {
          // CheckKeyExists(kvp.Key);
          _ = this.dict.Remove(kvp.Key);
          _ = this.list.Remove(kvp.Key);
          return true;
        }
        return false;
      }
      public bool Remove(TKey key)
      {
        if (this.dict.Remove(key))
        {
          // CheckKeyExists(key);
          _ = this.list.Remove(key);
          return true;
        }
        return false;
      }
      public bool Contains(KeyValuePair<TKey, TValue> kvp)
      {
        if (this.dict.TryGetValue(kvp.Key, out TValue val))
        {
          if (val.Equals(kvp.Value))
          {
            return true;
          }
        }
        return false;
      }
      public bool ContainsKey(TKey key)
      {
        return this.dict.ContainsKey(key);
      }
      public bool TryGetValue(TKey key, out TValue val)
      {
        return this.dict.TryGetValue(key, out val);
      }
      public int Count => this.dict.Count;
      public bool IsReadOnly => false;

      [System.Diagnostics.Conditional("DEBUG")]
      private void CheckKeyExists(TKey key)
      {
        if (!this.dict.ContainsKey(key))
        {
          /* DebugUtility.Log("hash " + (key.GetHashCode()) + " [" +
          (CS(key)) + "]");
          foreach (var k in this.dict.Keys) {
            DebugUtility.Log(
            "key {0} {1}" + "\u0020" + "\u0020 [{2}]",
                k.Equals(key), k.GetHashCode(), CS(k), CS(key),
              this.dict.ContainsKey(k));
          } */
          throw new ArgumentException("key not found (ContainsKey)");
        }
        // NOTE: Don't use dict[k], since if it fails it could
        // print the key in the exception's message, which could
        // cause an infinite loop
        if (!this.dict.TryGetValue(key, out _))
        {
          throw new ArgumentException("key not found (TryGetValue)");
        }
        if (this.dict.Count != this.list.Count)
        {
          throw new InvalidOperationException();
        }
      }

      [System.Diagnostics.Conditional("DEBUG")]
      private void CheckKeyDoesNotExist(TKey key)
      {
        // NOTE: Don't use dict[k], since if it fails it could
        // print the key in the exception's message, which could
        // cause an infinite loop
        if (!this.dict.TryGetValue(key, out _))
        {
          return;
        }
        throw new ArgumentException("key found");
      }

      public ICollection<TKey> Keys => new KeyWrapper<TKey, TValue>(this.dict, this.list);

      public ICollection<TKey> SortedKeys => this.dict.Keys;

      public ICollection<TValue> Values => new ValueWrapper<TKey, TValue>(this.dict, this.list);

      private IEnumerable<KeyValuePair<TKey, TValue>> Iterate()
      {
        foreach (TKey k in this.list)
        {
          // DebugUtility.Log("Enumerating: " + (k.GetHashCode()) + " [Type=" + ((k as
          // CBORObject).Type) + "]");
          // NOTE: Don't use dict[k], since if it fails it could
          // print the key in the exception's message, which could
          // cause an infinite loop
          yield return !this.dict.TryGetValue(k, out TValue v) ? throw new ArgumentException("key not found") : new KeyValuePair<TKey, TValue>(k, v);
        }
      }

      public IEnumerator<KeyValuePair<TKey, TValue>> GetEnumerator()
      {
        return this.Iterate().GetEnumerator();
      }
      IEnumerator IEnumerable.GetEnumerator()
      {
        return ((IEnumerable)this.Iterate()).GetEnumerator();
      }
    }

    private sealed class ValueWrapper<TKey, TValue> : ICollection<TValue>
    {
      private readonly IDictionary<TKey, TValue> dict;
      private readonly LinkedList<TKey> list;
      public ValueWrapper(IDictionary<TKey, TValue> dict, LinkedList<TKey>
        list)
      {
        this.dict = dict;
        this.list = list;
      }
      public void Add(TValue v)
      {
        throw new NotSupportedException();
      }
      public void Clear()
      {
        throw new NotSupportedException();
      }
      public void CopyTo(TValue[] a, int off)
      {
        foreach (TKey k in this.list)
        {
          a[off++] = this.dict[k];
        }
      }
      public bool Remove(TValue v)
      {
        throw new NotSupportedException();
      }
      public bool Contains(TValue v)
      {
        foreach (TKey k in this.list)
        {
          if (this.dict[k].Equals(v))
          {
            return true;
          }
        }
        return false;
      }
      public int Count => this.dict.Count;
      public bool IsReadOnly => true;

      private IEnumerable<TValue> Iterate()
      {
        foreach (TKey k in this.list)
        {
          yield return this.dict[k];
        }
      }

      public IEnumerator<TValue> GetEnumerator()
      {
        return this.Iterate().GetEnumerator();
      }
      IEnumerator IEnumerable.GetEnumerator()
      {
        return ((IEnumerable)this.Iterate()).GetEnumerator();
      }
    }

    private sealed class KeyWrapper<TKey, TValue> : ICollection<TKey>
    {
      private readonly IDictionary<TKey, TValue> dict;
      private readonly LinkedList<TKey> list;
      public KeyWrapper(IDictionary<TKey, TValue> dict, LinkedList<TKey> list)
      {
        this.dict = dict;
        this.list = list;
      }
      public void Add(TKey v)
      {
        throw new NotSupportedException();
      }
      public void Clear()
      {
        throw new NotSupportedException();
      }
      public void CopyTo(TKey[] a, int off)
      {
        this.list.CopyTo(a, off);
      }
      public bool Remove(TKey v)
      {
        throw new NotSupportedException();
      }
      public bool Contains(TKey v)
      {
        return this.dict.ContainsKey(v);
      }
      public int Count => this.dict.Count;
      public bool IsReadOnly => true;
      public IEnumerator<TKey> GetEnumerator()
      {
        return this.list.GetEnumerator();
      }
      IEnumerator IEnumerable.GetEnumerator()
      {
        return ((IEnumerable)this.list).GetEnumerator();
      }
    }

    private sealed class ReadOnlyWrapper<T> : ICollection<T>
    {
      private readonly ICollection<T> o;
      public ReadOnlyWrapper(ICollection<T> o)
      {
        this.o = o;
      }
      public void Add(T v)
      {
        throw new NotSupportedException();
      }
      public void Clear()
      {
        throw new NotSupportedException();
      }
      public void CopyTo(T[] a, int off)
      {
        this.o.CopyTo(a, off);
      }
      public bool Remove(T v)
      {
        throw new NotSupportedException();
      }
      public bool Contains(T v)
      {
        return this.o.Contains(v);
      }
      public int Count => this.o.Count;
      public bool IsReadOnly => true;
      public IEnumerator<T> GetEnumerator()
      {
        return this.o.GetEnumerator();
      }
      IEnumerator IEnumerable.GetEnumerator()
      {
        return ((IEnumerable)this.o).GetEnumerator();
      }
    }

    private sealed class PropertyData
    {
      private readonly string adjustedName;
      private readonly string adjustedNameCamelCase;
      public string Name { get; }

      public PropertyData(string name, MemberInfo prop)
      {
        this.Name = name;
        this.Prop = prop;
        this.adjustedNameCamelCase = this.GetAdjustedNameInternal(true);
        this.adjustedName = this.GetAdjustedNameInternal(false);
      }

      public Type PropertyType
      {
        get
        {
          if (this.Prop is PropertyInfo pr)
          {
            return pr.PropertyType;
          }
          var fi = this.Prop as FieldInfo;
          return fi?.FieldType;
        }
      }

      public object GetValue(object obj)
      {
        if (this.Prop is PropertyInfo pr)
        {
          return pr.GetValue(obj, null);
        }
        var fi = this.Prop as FieldInfo;
        return fi?.GetValue(obj);
      }

      public void SetValue(object obj, object value)
      {
        var pr = this.Prop as PropertyInfo;
        pr?.SetValue(obj, value, null);
        var fi = this.Prop as FieldInfo;
        fi?.SetValue(obj, value);
      }

#if NET20 || NET40
      public static bool HasUsableGetter(PropertyInfo pi) {
        return pi != null && pi.CanRead && !pi.GetGetMethod().IsStatic &&
          pi.GetGetMethod().IsPublic;
      }

      public static bool HasUsableSetter(PropertyInfo pi) {
        return pi != null && pi.CanWrite && !pi.GetSetMethod().IsStatic &&
          pi.GetSetMethod().IsPublic;
      }
#else
      public static bool HasUsableGetter(PropertyInfo pi)
      {
        return pi != null && pi.CanRead && !pi.GetMethod.IsStatic &&
          pi.GetMethod.IsPublic;
      }

      public static bool HasUsableSetter(PropertyInfo pi)
      {
        return pi != null && pi.CanWrite && !pi.SetMethod.IsStatic &&
          pi.SetMethod.IsPublic;
      }
#endif
      public bool HasUsableGetter()
      {
        return this.Prop is PropertyInfo pr
          ? HasUsableGetter(pr)
          : this.Prop is FieldInfo fi && fi.IsPublic && !fi.IsStatic &&
          !fi.IsInitOnly && !fi.IsLiteral;
      }

      public bool HasUsableSetter()
      {
        return this.Prop is PropertyInfo pr
          ? HasUsableSetter(pr)
          : this.Prop is FieldInfo fi && fi.IsPublic && !fi.IsStatic &&
          !fi.IsInitOnly && !fi.IsLiteral;
      }

      public string GetAdjustedName(bool useCamelCase)
      {
        return useCamelCase ? this.adjustedNameCamelCase :
          this.adjustedName;
      }

      public string GetAdjustedNameInternal(bool useCamelCase)
      {
        string thisName = this.Name;
        if (useCamelCase)
        {
          if (CBORUtilities.NameStartsWithWord(thisName, "Is"))
          {
            thisName = thisName.Substring(2);
          }
          thisName = CBORUtilities.FirstCharLower(thisName);
        }
        else
        {
          thisName = CBORUtilities.FirstCharUpper(thisName);
        }
        return thisName;
      }

      public MemberInfo Prop { get; }
    }

#if NET40 || NET20
    private static bool IsGenericType(Type type) {
      return type.IsGenericType;
    }

    private static bool IsClassOrValueType(Type type) {
      return type.IsClass || type.IsValueType;
    }

    private static Type FirstGenericArgument(Type type) {
      return type.GetGenericArguments()[0];
    }

    private static IEnumerable<PropertyInfo> GetTypeProperties(Type t) {
      return t.GetProperties(BindingFlags.Public |
          BindingFlags.Instance);
    }

    private static IEnumerable<FieldInfo> GetTypeFields(Type t) {
      return t.GetFields(BindingFlags.Public | BindingFlags.Instance);
    }

    private static IEnumerable<Type> GetTypeInterfaces(Type t) {
      return t.GetInterfaces();
    }

    private static bool IsAssignableFrom(Type superType, Type subType) {
      return superType.IsAssignableFrom(subType);
    }

    private static MethodInfo GetTypeMethod(
      Type t,
      string name,
      Type[] parameters) {
      return t.GetMethod(name, parameters);
    }

    private static bool HasCustomAttribute(
      Type t,
      string name) {
      foreach (var attr in t.GetCustomAttributes(false)) {
        if (attr.GetType().FullName.Equals(name,
            StringComparison.Ordinal)) {
          return true;
        }
      }
      return false;
    }
#else
    private static bool IsGenericType(Type type)
    {
      return type.GetTypeInfo().IsGenericType;
    }

    private static bool IsClassOrValueType(Type type)
    {
      return type.GetTypeInfo().IsClass || type.GetTypeInfo().IsValueType;
    }

    private static Type FirstGenericArgument(Type type)
    {
      return type.GenericTypeArguments[0];
    }

    private static bool IsAssignableFrom(Type superType, Type subType)
    {
      return superType.GetTypeInfo().IsAssignableFrom(subType.GetTypeInfo());
    }

    private static IEnumerable<PropertyInfo> GetTypeProperties(Type t)
    {
      return t.GetRuntimeProperties();
    }

    private static IEnumerable<FieldInfo> GetTypeFields(Type t)
    {
      return t.GetRuntimeFields();
    }

    private static IEnumerable<Type> GetTypeInterfaces(Type t)
    {
      return t.GetTypeInfo().ImplementedInterfaces;
    }

    private static MethodInfo GetTypeMethod(
      Type t,
      string name,
      Type[] parameters)
    {
      return t.GetRuntimeMethod(name, parameters);
    }

    private static bool HasCustomAttribute(
      Type t,
      string name)
    {
      foreach (Attribute attr in t.GetTypeInfo().GetCustomAttributes())
      {
        if (attr.GetType().FullName.Equals(name, StringComparison.Ordinal))
        {
          return true;
        }
      }
      return false;
    }
#endif

    // Give each thread its own version of propertyLists using ThreadStatic
    [ThreadStatic]
    private static IDictionary<Type, IList<PropertyData>>
    propertyLists;

    private static string RemoveIsPrefix(string pn)
    {
      return CBORUtilities.NameStartsWithWord(pn, "Is") ? pn.Substring(2) :
        pn;
    }

    private static IList<PropertyData> GetPropertyList(Type t)
    {
      {
        propertyLists = propertyLists ?? new Dictionary<Type, IList<PropertyData>>();
        if (propertyLists.TryGetValue(t, out IList<PropertyData> ret))
        {
          return ret;
        }
        ret = new List<PropertyData>();
        bool anonymous = HasCustomAttribute(
            t,
            "System.Runtime.CompilerServices.CompilerGeneratedAttribute") ||
          HasCustomAttribute(
            t,
            "Microsoft.FSharp.Core.CompilationMappingAttribute");
        var names = new SortedDictionary<string, int>();
        foreach (PropertyInfo pi in GetTypeProperties(t))
        {
          string pn = RemoveIsPrefix(pi.Name);
          names[pn] = names.TryGetValue(pn, out int count) ? count + 1 : 1;
        }
        foreach (FieldInfo pi in GetTypeFields(t))
        {
          string pn = RemoveIsPrefix(pi.Name);
          names[pn] = names.TryGetValue(pn, out int count) ? count + 1 : 1;
        }
        foreach (FieldInfo fi in GetTypeFields(t))
        {
          var pd = new PropertyMap.PropertyData(fi.Name, fi);
          if (pd.HasUsableGetter() || pd.HasUsableSetter())
          {
            string pn = RemoveIsPrefix(pd.Name);
            // Ignore ambiguous properties
            if (names.TryGetValue(pn, out int count) && count > 1)
            {
              continue;
            }
            ret.Add(pd);
          }
        }
        foreach (PropertyInfo pi in GetTypeProperties(t))
        {
          if (pi.CanRead && (pi.CanWrite || anonymous) &&
            pi.GetIndexParameters().Length == 0)
          {
            if (PropertyData.HasUsableGetter(pi) ||
              PropertyData.HasUsableSetter(pi))
            {
              string pn = RemoveIsPrefix(pi.Name);
              // Ignore ambiguous properties
              if (names.TryGetValue(pn, out int count) && count > 1)
              {
                continue;
              }
              var pd = new PropertyMap.PropertyData(pi.Name, pi);
              ret.Add(pd);
            }
          }
        }
        propertyLists.Add(
          t,
          ret);
        return ret;
      }
    }

    public static IList<CBORObject> ListFromArray(CBORObject[] array)
    {
      return new List<CBORObject>(array);
    }

    public static bool ExceedsKnownLength(Stream inStream, long size)
    {
      return (inStream is MemoryStream) && (size > (inStream.Length -
            inStream.Position));
    }

    public static void SkipStreamToEnd(Stream inStream)
    {
      if (inStream is MemoryStream)
      {
        inStream.Position = inStream.Length;
      }
    }

    public static bool FirstElement(int[] dimensions)
    {
      foreach (int d in dimensions)
      {
        if (d == 0)
        {
          return false;
        }
      }
      return true;
    }

    public static bool NextElement(int[] index, int[] dimensions)
    {
      for (int i = dimensions.Length - 1; i >= 0; --i)
      {
        if (dimensions[i] > 0)
        {
          ++index[i];
          if (index[i] >= dimensions[i])
          {
            index[i] = 0;
          }
          else
          {
            return true;
          }
        }
      }
      return false;
    }

    public static CBORObject BuildCBORArray(int[] dimensions)
    {
      int zeroPos = dimensions.Length;
      for (int i = 0; i < dimensions.Length; ++i)
      {
        if (dimensions[i] == 0)
        {
          {
            zeroPos = i;
          }
          break;
        }
      }
      int arraydims = zeroPos - 1;
      if (arraydims <= 0)
      {
        return CBORObject.NewArray();
      }
      var stack = new CBORObject[zeroPos];
      int[] index = new int[zeroPos];
      int stackpos = 0;
      var ret = CBORObject.NewArray();
      stack[0] = ret;
      index[0] = 0;
      for (int i = 0; i < dimensions[0]; ++i)
      {
        _ = ret.Add(CBORObject.NewArray());
      }
      ++stackpos;
      while (stackpos > 0)
      {
        int curindex = index[stackpos - 1];
        if (curindex < stack[stackpos - 1].Count)
        {
          CBORObject subobj = stack[stackpos - 1][curindex];
          if (stackpos < zeroPos)
          {
            stack[stackpos] = subobj;
            index[stackpos] = 0;
            for (int i = 0; i < dimensions[stackpos]; ++i)
            {
              _ = subobj.Add(CBORObject.NewArray());
            }
            ++index[stackpos - 1];
            ++stackpos;
          }
          else
          {
            ++index[stackpos - 1];
          }
        }
        else
        {
          --stackpos;
        }
      }
      return ret;
    }

    public static CBORObject FromArray(
      object arrObj,
      PODOptions options,
      CBORTypeMapper mapper,
      int depth)
    {
      var arr = (Array)arrObj;
      int rank = arr.Rank;
      if (rank == 0)
      {
        return CBORObject.NewArray();
      }
      CBORObject obj = null;
      if (rank == 1)
      {
        // Most common case: the array is one-dimensional
        obj = CBORObject.NewArray();
        int len = arr.GetLength(0);
        for (int i = 0; i < len; ++i)
        {
          _ = obj.Add(
            CBORObject.FromObject(
              arr.GetValue(i),
              options,
              mapper,
              depth + 1));
        }
        return obj;
      }
      int[] index = new int[rank];
      int[] dimensions = new int[rank];
      for (int i = 0; i < rank; ++i)
      {
        dimensions[i] = arr.GetLength(i);
      }
      if (!FirstElement(dimensions))
      {
        return obj;
      }
      obj = BuildCBORArray(dimensions);
      do
      {
        var o = CBORObject.FromObject(
            arr.GetValue(index),
            options,
            mapper,
            depth + 1);
        SetCBORObject(obj, index, o);
      } while (NextElement(index, dimensions));
      return obj;
    }

    private static CBORObject GetCBORObject(CBORObject cbor, int[] index)
    {
      CBORObject ret = cbor;
      foreach (int i in index)
      {
        ret = ret[i];
      }
      return ret;
    }

    private static void SetCBORObject(
      CBORObject cbor,
      int[] index,
      CBORObject obj)
    {
      CBORObject ret = cbor;
      for (int i = 0; i < index.Length - 1; ++i)
      {
        ret = ret[index[i]];
      }
      int ilen = index[index.Length - 1];
      while (ilen >= ret.Count)
      {
        {
          _ = ret.Add(CBORObject.Null);
        }
      }
      ret[ilen] = obj;
    }

    public static Array FillArray(
      Array arr,
      Type elementType,
      CBORObject cbor,
      CBORTypeMapper mapper,
      PODOptions options,
      int depth)
    {
      int rank = arr.Rank;
      if (rank == 0)
      {
        return arr;
      }
      if (rank == 1)
      {
        int len = arr.GetLength(0);
        for (int i = 0; i < len; ++i)
        {
          object item = cbor[i].ToObject(
              elementType,
              mapper,
              options,
              depth + 1);
          arr.SetValue(
            item,
            i);
        }
        return arr;
      }
      int[] index = new int[rank];
      int[] dimensions = new int[rank];
      for (int i = 0; i < rank; ++i)
      {
        dimensions[i] = arr.GetLength(i);
      }
      if (!FirstElement(dimensions))
      {
        return arr;
      }
      do
      {
        object item = GetCBORObject(
            cbor,
            index).ToObject(
            elementType,
            mapper,
            options,
            depth + 1);
        arr.SetValue(
          item,
          index);
      } while (NextElement(index, dimensions));
      return arr;
    }

    public static int[] GetDimensions(CBORObject obj)
    {
      if (obj.Type != CBORType.Array)
      {
        throw new CBORException();
      }
      // Common cases
      if (obj.Count == 0)
      {
        return new int[] { 0 };
      }
      if (obj[0].Type != CBORType.Array)
      {
        return new int[] { obj.Count };
      }
      // Complex cases
      var list = new List<int>
      {
        obj.Count,
      };
      while (obj.Type == CBORType.Array &&
        obj.Count > 0 && obj[0].Type == CBORType.Array)
      {
        list.Add(obj[0].Count);
        obj = obj[0];
      }
      return list.ToArray();
    }

    public static object ObjectToEnum(CBORObject obj, Type enumType)
    {
      Type utype = Enum.GetUnderlyingType(enumType);
      if (obj.IsNumber && obj.AsNumber().IsInteger())
      {
        object ret = Enum.ToObject(enumType, TypeToIntegerObject(obj, utype));
        if (!Enum.IsDefined(enumType, ret))
        {
          string estr = ret.ToString();
          if (estr == null || estr.Length == 0 || estr[0] == '-' ||
            (estr[0] >= '0' && estr[0] <= '9'))
          {
            throw new CBORException("Unrecognized enum value: " +
              obj.ToString());
          }
        }
        return ret;
      }
      else if (obj.Type == CBORType.TextString)
      {
        string nameString = obj.AsString();
        foreach (string name in Enum.GetNames(enumType))
        {
          if (nameString.Equals(name, StringComparison.Ordinal))
          {
            return Enum.Parse(enumType, name);
          }
        }
        throw new CBORException("Not found: " + obj.ToString());
      }
      else
      {
        throw new CBORException("Unrecognized enum value: " +
          obj.ToString());
      }
    }

    public static object EnumToObject(Enum value)
    {
      return value.ToString();
    }

    public static object EnumToObjectAsInteger(Enum value)
    {
      Type t = Enum.GetUnderlyingType(value.GetType());
      if (t.Equals(typeof(ulong)))
      {
        ulong uvalue = Convert.ToUInt64(value,
            CultureInfo.InvariantCulture);
        return EInteger.FromUInt64(uvalue);
      }
      return t.Equals(typeof(long)) ? Convert.ToInt64(value,
          CultureInfo.InvariantCulture) : (t.Equals(typeof(uint)) ?
          Convert.ToInt64(value,
            CultureInfo.InvariantCulture) :
          Convert.ToInt32(value, CultureInfo.InvariantCulture));
    }

    public static ICollection<TKey>
    GetSortedKeys<TKey, TValue>(
      IDictionary<TKey, TValue> dict)
    {
      return dict is OrderedDictionary<TKey, TValue> odict
        ? odict.SortedKeys
        : dict is SortedDictionary<TKey, TValue> sdict
        ? (ICollection<TKey>)sdict.Keys
        : throw new InvalidOperationException("Internal error: Map doesn't" +
"\u0020support sorted keys");
    }

    public static ICollection<KeyValuePair<TKey, TValue>>
    GetEntries<TKey, TValue>(
      IDictionary<TKey, TValue> dict)
    {
      var c = (ICollection<KeyValuePair<TKey, TValue>>)dict;
      return new ReadOnlyWrapper<KeyValuePair<TKey, TValue>>(c);
    }

    public static ICollection<TKey> ReadOnlyKeys<TKey, TValue>(
      IDictionary<TKey, TValue> dict)
    {
      return new ReadOnlyWrapper<TKey>(dict.Keys);
    }

    public static bool DictRemove<TKey, TValue>(
      IDictionary<TKey, TValue> dict,
      TKey key)
    {
      return dict.Remove(key);
    }

    public static ICollection<TValue> ReadOnlyValues<TKey, TValue>(
      IDictionary<TKey, TValue> dict)
    {
      return new ReadOnlyWrapper<TValue>(dict.Values);
    }

    public static IDictionary<CBORObject, CBORObject> NewOrderedDict()
    {
      return new OrderedDictionary<CBORObject, CBORObject>();
    }

    public static object FindOneArgumentMethod(
      object obj,
      string name,
      Type argtype)
    {
      return GetTypeMethod(obj.GetType(), name, new[] { argtype });
    }

    public static object InvokeOneArgumentMethod(
      object methodInfo,
      object obj,
      object argument)
    {
      var mi = (MethodInfo)methodInfo;
      return mi.Invoke(obj, new[] { argument });
    }

    public static byte[] UUIDToBytes(Guid guid)
    {
      byte[] bytes2 = new byte[16];
      byte[] bytes = guid.ToByteArray();
      Array.Copy(bytes, bytes2, 16);
      // Swap the bytes to conform with the UUID RFC
      bytes2[0] = bytes[3];
      bytes2[1] = bytes[2];
      bytes2[2] = bytes[1];
      bytes2[3] = bytes[0];
      bytes2[4] = bytes[5];
      bytes2[5] = bytes[4];
      bytes2[6] = bytes[7];
      bytes2[7] = bytes[6];
      return bytes2;
    }

    private static bool StartsWith(string str, string pfx)
    {
      return str != null && str.Length >= pfx.Length &&
        str.Substring(0, pfx.Length).Equals(pfx, StringComparison.Ordinal);
    }

<<<<<<< HEAD
    private static object TypeToIntegerObject(CBORObject objThis, Type t) {
      if (t.Equals(typeof(int))) {
=======
    // TODO: Replace* Legacy with AsNumber methods
    // in next major version
    private static object TypeToIntegerObject(CBORObject objThis, Type t)
    {
      if (t.Equals(typeof(int)))
      {
>>>>>>> 422c1139
        return objThis.AsInt32();
      }
      if (t.Equals(typeof(short)))
      {
        return objThis.AsNumber().ToInt16Checked();
      }
<<<<<<< HEAD
      if (t.Equals(typeof(ushort))) {
        return objThis.AsNumber().ToUInt16Checked();
      }
      if (t.Equals(typeof(byte))) {
        return objThis.AsNumber().ToByteChecked();
      }
      if (t.Equals(typeof(sbyte))) {
        return objThis.AsNumber().ToSByteChecked();
      }
      if (t.Equals(typeof(long))) {
        return objThis.AsNumber().ToInt64Checked();
      }
      if (t.Equals(typeof(uint))) {
        return objThis.AsNumber().ToUInt32Checked();
      }
      if (t.Equals(typeof(ulong))) {
        return objThis.AsNumber().ToUInt64Checked();
      }
      throw new CBORException("Type not supported");
=======
      if (t.Equals(typeof(ushort)))
      {
        return objThis.AsUInt16Legacy();
      }
      if (t.Equals(typeof(byte)))
      {
        return objThis.AsByteLegacy();
      }
      return t.Equals(typeof(sbyte))
        ? objThis.AsSByteLegacy()
        : t.Equals(typeof(long))
        ? objThis.AsNumber().ToInt64Checked()
        : t.Equals(typeof(uint))
        ? objThis.AsUInt32Legacy()
        : t.Equals(typeof(ulong)) ? (object)objThis.AsUInt64Legacy() : throw new CBORException("Type not supported");
>>>>>>> 422c1139
    }

    public static object TypeToObject(
      CBORObject objThis,
      Type t,
      CBORTypeMapper mapper,
      PODOptions options,
      int depth)
    {
      if (t.Equals(typeof(int)))
      {
        return objThis.AsInt32();
      }
      if (t.Equals(typeof(short)))
      {
        return objThis.AsNumber().ToInt16Checked();
      }
<<<<<<< HEAD
      if (t.Equals(typeof(ushort))) {
        return objThis.AsNumber().ToUInt16Checked();
      }
      if (t.Equals(typeof(byte))) {
        return objThis.AsNumber().ToByteChecked();
      }
      if (t.Equals(typeof(sbyte))) {
        return objThis.AsNumber().ToSByteChecked();
=======
      if (t.Equals(typeof(ushort)))
      {
        return objThis.AsUInt16Legacy();
      }
      if (t.Equals(typeof(byte)))
      {
        return objThis.AsByteLegacy();
      }
      if (t.Equals(typeof(sbyte)))
      {
        return objThis.AsSByteLegacy();
>>>>>>> 422c1139
      }
      if (t.Equals(typeof(long)))
      {
        return objThis.AsNumber().ToInt64Checked();
      }
<<<<<<< HEAD
      if (t.Equals(typeof(uint))) {
        return objThis.AsNumber().ToUInt32Checked();
      }
      if (t.Equals(typeof(ulong))) {
        return objThis.AsNumber().ToUInt64Checked();
=======
      if (t.Equals(typeof(uint)))
      {
        return objThis.AsUInt32Legacy();
      }
      if (t.Equals(typeof(ulong)))
      {
        return objThis.AsUInt64Legacy();
>>>>>>> 422c1139
      }
      if (t.Equals(typeof(double)))
      {
        return objThis.AsDouble();
      }
<<<<<<< HEAD
      if (t.Equals(typeof(decimal))) {
        return objThis.AsNumber().ToDecimal();
=======
      if (t.Equals(typeof(decimal)))
      {
        return objThis.AsDecimalLegacy();
>>>>>>> 422c1139
      }
      if (t.Equals(typeof(float)))
      {
        return objThis.AsSingle();
      }
      if (t.Equals(typeof(bool)))
      {
        return objThis.AsBoolean();
      }
      if (t.Equals(typeof(char)))
      {
        if (objThis.Type == CBORType.TextString)
        {
          string s = objThis.AsString();
          return s.Length != 1 ? throw new CBORException("Can't convert to char") : (object)s[0];
        }
        if (objThis.IsNumber && objThis.AsNumber().CanFitInInt32())
        {
          int c = objThis.AsNumber().ToInt32IfExact();
          return c < 0 || c >= 0x10000 ? throw new CBORException("Can't convert to char") : (object)(char)c;
        }
        throw new CBORException("Can't convert to char");
      }
      if (t.Equals(typeof(DateTime)))
      {
        return new CBORDateConverter().FromCBORObject(objThis);
      }
      if (t.Equals(typeof(Guid)))
      {
        return new CBORUuidConverter().FromCBORObject(objThis);
      }
      if (t.Equals(typeof(Uri)))
      {
        return new CBORUriConverter().FromCBORObject(objThis);
      }
      if (IsAssignableFrom(typeof(Enum), t))
      {
        return ObjectToEnum(objThis, t);
      }
      if (IsGenericType(t))
      {
        Type td = t.GetGenericTypeDefinition();
        // Nullable types
        if (td.Equals(typeof(Nullable<>)))
        {
          Type nullableType = Nullable.GetUnderlyingType(t);
          if (objThis.IsNull)
          {
            return Activator.CreateInstance(t);
          }
          else
          {
            object wrappedObj = objThis.ToObject(
                nullableType,
                mapper,
                options,
                depth + 1);
            return Activator.CreateInstance(
                t,
                wrappedObj);
          }
        }
      }
      if (objThis.Type == CBORType.ByteString)
      {
        // TODO: Consider converting base64 strings
        if (t.Equals(typeof(byte[])))
        {
          byte[] bytes = objThis.GetByteString();
          byte[] byteret = new byte[bytes.Length];
          Array.Copy(bytes, 0, byteret, 0, byteret.Length);
          return byteret;
        }
      }
      if (objThis.Type == CBORType.Array || objThis.Type ==
CBORType.ByteString)
      {
        Type objectType = typeof(object);
        bool isList = false;
        bool isReadOnlyCollection = false;
        object listObject = null;
        object genericListObject = null;
        if (objThis.Type == CBORType.Array &&
IsAssignableFrom(typeof(Array), t))
        {
          Type elementType = t.GetElementType();
          var array = Array.CreateInstance(
              elementType,
              GetDimensions(objThis));
          return FillArray(
              array,
              elementType,
              objThis,
              mapper,
              options,
              depth);
        }
#if NET40 || NET20
        if (t.IsGenericType) {
          Type td = t.GetGenericTypeDefinition();
          isList = td.Equals(typeof(List<>)) || td.Equals(typeof(IList<>)) ||
            td.Equals(typeof(ICollection<>)) ||
            td.Equals(typeof(IEnumerable<>));
#if NET20 || NET40
          isReadOnlyCollection = false;
#else
          isReadOnlyCollection = (td.Equals(typeof(IReadOnlyCollection<>)) ||
             td.Equals(typeof(IReadOnlyList<>)) ||

             td.Equals(
               typeof(System.Collections.ObjectModel.ReadOnlyCollection<>)))
&&
             t.GetGenericArguments().Length == 1;
#endif
        }
        isList = isList && t.GetGenericArguments().Length == 1;
        if (isList || isReadOnlyCollection) {
          objectType = t.GetGenericArguments()[0];
          Type listType = typeof(List<>).MakeGenericType(objectType);
          listObject = Activator.CreateInstance(listType);
        }
#else
        // TODO: Support IReadOnlyDictionary
        if (t.GetTypeInfo().IsGenericType)
        {
          Type td = t.GetGenericTypeDefinition();
          isList = td.Equals(typeof(List<>)) || td.Equals(typeof(IList<>)) ||
            td.Equals(typeof(ICollection<>)) ||
            td.Equals(typeof(IEnumerable<>));
          isReadOnlyCollection = (td.Equals(typeof(IReadOnlyCollection<>)) ||
             td.Equals(typeof(IReadOnlyList<>)) ||

             td.Equals(
               typeof(System.Collections.ObjectModel.ReadOnlyCollection<>)))
&&
             t.GenericTypeArguments.Length == 1;
        }
        isList = isList && t.GenericTypeArguments.Length == 1;
        if (isList || isReadOnlyCollection)
        {
          objectType = t.GenericTypeArguments[0];
          Type listType = typeof(List<>).MakeGenericType(objectType);
          listObject = Activator.CreateInstance(listType);
        }
#endif
#if BYTE_STRING_TO_NONARRAY_LIST
        if (objThis.Type == CBORType.ByteString) {
          if (isReadOnlyCollection && typeof(byte).Equals(objectType)) {
           byte[] bytes = objThis.GetByteString();
           var byteret = new byte[bytes.Length];
           Array.Copy(bytes, 0, byteret, 0, byteret.Length);
           return new
System.Collections.ObjectModel.ReadOnlyCollection<byte>(byteret);
        } else if (isList && typeof(byte).Equals(objectType)) {
          byte[] bytes = objThis.GetByteString();
           var bytelist = new List<byte>();
           for (var i = 0;i<bytes.Length; ++i) {
             bytelist.Add(bytes[i]);
           }
           return bytelist;
        }
        }
#endif
        if (listObject == null)
        {
          if (t.Equals(typeof(IList)) ||
            t.Equals(typeof(ICollection)) || t.Equals(typeof(IEnumerable)))
          {
            listObject = new List<object>();
            objectType = typeof(object);
          }
          else if (IsClassOrValueType(t))
          {
            bool implementsList = false;
            foreach (Type interf in GetTypeInterfaces(t))
            {
              if (IsGenericType(interf) &&
                interf.GetGenericTypeDefinition().Equals(typeof(IList<>)))
              {
                if (implementsList)
                {
                  implementsList = false;
                  break;
                }
                else
                {
                  implementsList = true;
                  objectType = FirstGenericArgument(interf);
                }
              }
            }
            if (implementsList)
            {
              // DebugUtility.Log("assignable from ilist<>");
              genericListObject = Activator.CreateInstance(t);
            }
            else
            {
              // DebugUtility.Log("not assignable from ilist<> " + t);
            }
          }
        }
#if BYTE_STRING_TO_NONARRAY_LIST
        if (objThis.Type == CBORType.ByteString) {
          if (genericListObject != null && typeof(byte).Equals(objectType)) {
           byte[] bytes = objThis.GetByteString();
           var bytelist=(IList<byte>)genericListObject;
           for (var i = 0;i<bytes.Length; ++i) {
             bytelist.Add(bytes[i]);
           }
           return bytelist;
          }
        }
#endif
        if (objThis.Type == CBORType.Array && genericListObject != null)
        {
          object addMethod = FindOneArgumentMethod(
              genericListObject,
              "Add",
              objectType);
          if (addMethod == null)
          {
            throw new CBORException("no add method");
          }
          foreach (CBORObject value in objThis.Values)
          {
            PropertyMap.InvokeOneArgumentMethod(
              addMethod,
              genericListObject,
              value.ToObject(objectType, mapper, options, depth + 1));
          }
          return genericListObject;
        }
        if (objThis.Type == CBORType.Array && listObject != null)
        {
          var ie = (System.Collections.IList)listObject;
          foreach (CBORObject value in objThis.Values)
          {
            ie.Add(value.ToObject(objectType, mapper, options, depth + 1));
          }
          if (isReadOnlyCollection)
          {
            objectType = FirstGenericArgument(t);
            Type rocType =
typeof(System.Collections.ObjectModel.ReadOnlyCollection<>)
               .MakeGenericType(objectType);
            listObject = Activator.CreateInstance(rocType, listObject);
          }
          return listObject;
        }
      }
      if (objThis.Type == CBORType.Map)
      {
        bool isDict = false;
        bool isReadOnlyDict = false;
        Type keyType = null;
        Type valueType = null;
        object dictObject = null;
#if NET40 || NET20
        isDict = t.IsGenericType;
        if (t.IsGenericType) {
          Type td = t.GetGenericTypeDefinition();
          isDict = td.Equals(typeof(Dictionary<,>)) ||
            td.Equals(typeof(IDictionary<,>));
#if NET20 || NET40
          isReadOnlyDict = false;
#else
          isReadOnlyDict =
(td.Equals(typeof(System.Collections.ObjectModel.ReadOnlyDictionary<,>)) ||
            td.Equals(typeof(IReadOnlyDictionary<,>))) &&
            t.GetGenericArguments().Length == 2;
#endif
        }
        // DebugUtility.Log("list=" + isDict);
        isDict = isDict && t.GetGenericArguments().Length == 2;
        // DebugUtility.Log("list=" + isDict);
        if (isDict || isReadOnlyDict) {
          keyType = t.GetGenericArguments()[0];
          valueType = t.GetGenericArguments()[1];
          Type listType = typeof(Dictionary<,>).MakeGenericType(
              keyType,
              valueType);
          dictObject = Activator.CreateInstance(listType);
        }
#else
        isDict = t.GetTypeInfo().IsGenericType;
        if (t.GetTypeInfo().IsGenericType)
        {
          Type td = t.GetGenericTypeDefinition();
          isDict = td.Equals(typeof(Dictionary<,>)) ||
            td.Equals(typeof(IDictionary<,>));
          isReadOnlyDict =
(td.Equals(typeof(System.Collections.ObjectModel.ReadOnlyDictionary<,>)) ||
            td.Equals(typeof(IReadOnlyDictionary<,>))) &&
            t.GenericTypeArguments.Length == 2;
        }
        // DebugUtility.Log("list=" + isDict);
        isDict = isDict && t.GenericTypeArguments.Length == 2;
        // DebugUtility.Log("list=" + isDict);
        if (isDict || isReadOnlyDict)
        {
          keyType = t.GenericTypeArguments[0];
          valueType = t.GenericTypeArguments[1];
          Type listType = typeof(Dictionary<,>).MakeGenericType(
              keyType,
              valueType);
          dictObject = Activator.CreateInstance(listType);
        }
#endif
        if (dictObject == null)
        {
          if (t.Equals(typeof(IDictionary)))
          {
            dictObject = new Dictionary<object, object>();
            keyType = typeof(object);
            valueType = typeof(object);
          }
        }
        if (dictObject != null)
        {
          var idic =
            (System.Collections.IDictionary)dictObject;
          foreach (CBORObject key in objThis.Keys)
          {
            CBORObject value = objThis[key];
            idic.Add(
              key.ToObject(keyType, mapper, options, depth + 1),
              value.ToObject(valueType, mapper, options, depth + 1));
          }
#if !NET20 && !NET40
          if (isReadOnlyDict)
          {
            Type listType =
typeof(
  System.Collections.ObjectModel.ReadOnlyDictionary<,>)
           .MakeGenericType(keyType,
              valueType);
            dictObject = Activator.CreateInstance(listType, dictObject);
          }
#endif
          return dictObject;
        }
        if (mapper != null)
        {
          if (!mapper.FilterTypeName(t.FullName))
          {
            throw new CBORException("Type " + t.FullName +
              " not supported");
          }
        }
        else
        {
          if (t.FullName != null && (
              StartsWith(t.FullName, "Microsoft.Win32.") ||
              StartsWith(t.FullName, "System.IO.")))
          {
            throw new CBORException("Type " + t.FullName +
              " not supported");
          }
          if (StartsWith(t.FullName, "System.") &&
            !HasCustomAttribute(t, "System.SerializableAttribute"))
          {
            throw new CBORException("Type " + t.FullName +
              " not supported");
          }
        }
        var values = new List<KeyValuePair<string, CBORObject>>();
        IEnumerable<string> propNames = PropertyMap.GetPropertyNames(
            t,
            options == null || options.UseCamelCase);
        foreach (string key in propNames)
        {
          if (objThis.ContainsKey(key))
          {
            CBORObject cborValue = objThis[key];
            var dict = new KeyValuePair<string, CBORObject>(
              key,
              cborValue);
            values.Add(dict);
          }
        }
        return PropertyMap.ObjectWithProperties(
            t,
            values,
            mapper,
            options,
            depth);
      }
      else
      {
        throw new CBORException();
      }
    }

    public static CBORObject GetOrDefault(IDictionary<CBORObject, CBORObject> map,
      CBORObject key,
      CBORObject defaultValue)
    {
      return (!map.TryGetValue(key, out CBORObject ret)) ? defaultValue : ret;
    }

    public static CBORObject FromObjectOther(object obj)
    {
      return null;
    }

    public static object ObjectWithProperties(
      Type t,
      IEnumerable<KeyValuePair<string, CBORObject>> keysValues,
      CBORTypeMapper mapper,
      PODOptions options,
      int depth)
    {
      try
      {
        object o = Activator.CreateInstance(t);
        var dict = new SortedDictionary<string, CBORObject>();
        foreach (KeyValuePair<string, CBORObject> kv in keysValues)
        {
          string name = kv.Key;
          dict[name] = kv.Value;
        }
        foreach (PropertyData key in GetPropertyList(o.GetType()))
        {
          if (!key.HasUsableSetter() || !key.HasUsableGetter())
          {
            // Require properties to have both a setter and
            // a getter to be eligible for setting
            continue;
          }
          string name = key.GetAdjustedName(options == null || options.UseCamelCase);
          if (dict.TryGetValue(name, out CBORObject cborObj))
          {
            object dobj = cborObj.ToObject(
                key.PropertyType,
                mapper,
                options,
                depth + 1);
            key.SetValue(
              o,
              dobj);
          }
        }
        return o;
      }
      catch (Exception ex)
      {
        throw new CBORException(ex.Message, ex);
      }
    }

    public static CBORObject CallToObject(
      CBORTypeMapper.ConverterInfo convinfo,
      object obj)
    {
      return (CBORObject)PropertyMap.InvokeOneArgumentMethod(
          convinfo.ToObject,
          convinfo.Converter,
          obj);
    }

    public static object CallFromObject(
      CBORTypeMapper.ConverterInfo convinfo,
      CBORObject obj)
    {
      return PropertyMap.InvokeOneArgumentMethod(
          convinfo.FromObject,
          convinfo.Converter,
          obj);
    }

    public static IEnumerable<KeyValuePair<string, object>> GetProperties(
      object o)
    {
      return GetProperties(o, true);
    }

    public static IEnumerable<string> GetPropertyNames(Type t, bool
      useCamelCase)
    {
      foreach (PropertyData key in GetPropertyList(t))
      {
        yield return key.GetAdjustedName(useCamelCase);
      }
    }

    public static IEnumerable<KeyValuePair<string, object>> GetProperties(
      object o,
      bool useCamelCase)
    {
      foreach (PropertyData key in GetPropertyList(o.GetType()))
      {
        if (!key.HasUsableGetter())
        {
          continue;
        }
        yield return new KeyValuePair<string, object>(
            key.GetAdjustedName(useCamelCase),
            key.GetValue(o));
      }
    }

    public static void BreakDownDateTime(
      DateTime bi,
      EInteger[] year,
      int[] lf)
    {
      if (TicksDivFracSeconds == 0)
      {
        throw new InvalidOperationException();
      }
#if NET20
      DateTime dt = bi.ToUniversalTime();
#else
      DateTime dt = TimeZoneInfo.ConvertTime(bi, TimeZoneInfo.Utc);
#endif
      year[0] = EInteger.FromInt32(dt.Year);
      lf[0] = dt.Month;
      lf[1] = dt.Day;
      lf[2] = dt.Hour;
      lf[3] = dt.Minute;
      lf[4] = dt.Second;
      // lf[5] is the number of nanoseconds
      lf[5] = (int)(dt.Ticks % 10000000L) * TicksDivFracSeconds;
    }

    public static DateTime BuildUpDateTime(EInteger year, int[] dt)
    {
      return TicksDivFracSeconds == 0
        ? throw new InvalidOperationException()
        : year.CompareTo(9999) > 0 || year.CompareTo(0) <= 0
        ? throw new CBORException("Year is too big or too small for DateTime.")
        : new DateTime(
          year.ToInt32Checked(),
          dt[0],
          dt[1],
          dt[2],
          dt[3],
          dt[4],
          DateTimeKind.Utc).AddMinutes(-dt[6]).AddTicks(dt[5] /
            TicksDivFracSeconds);
    }
  }
}<|MERGE_RESOLUTION|>--- conflicted
+++ resolved
@@ -1071,24 +1071,14 @@
         str.Substring(0, pfx.Length).Equals(pfx, StringComparison.Ordinal);
     }
 
-<<<<<<< HEAD
     private static object TypeToIntegerObject(CBORObject objThis, Type t) {
       if (t.Equals(typeof(int))) {
-=======
-    // TODO: Replace* Legacy with AsNumber methods
-    // in next major version
-    private static object TypeToIntegerObject(CBORObject objThis, Type t)
-    {
-      if (t.Equals(typeof(int)))
-      {
->>>>>>> 422c1139
         return objThis.AsInt32();
       }
       if (t.Equals(typeof(short)))
       {
         return objThis.AsNumber().ToInt16Checked();
       }
-<<<<<<< HEAD
       if (t.Equals(typeof(ushort))) {
         return objThis.AsNumber().ToUInt16Checked();
       }
@@ -1108,23 +1098,6 @@
         return objThis.AsNumber().ToUInt64Checked();
       }
       throw new CBORException("Type not supported");
-=======
-      if (t.Equals(typeof(ushort)))
-      {
-        return objThis.AsUInt16Legacy();
-      }
-      if (t.Equals(typeof(byte)))
-      {
-        return objThis.AsByteLegacy();
-      }
-      return t.Equals(typeof(sbyte))
-        ? objThis.AsSByteLegacy()
-        : t.Equals(typeof(long))
-        ? objThis.AsNumber().ToInt64Checked()
-        : t.Equals(typeof(uint))
-        ? objThis.AsUInt32Legacy()
-        : t.Equals(typeof(ulong)) ? (object)objThis.AsUInt64Legacy() : throw new CBORException("Type not supported");
->>>>>>> 422c1139
     }
 
     public static object TypeToObject(
@@ -1142,7 +1115,6 @@
       {
         return objThis.AsNumber().ToInt16Checked();
       }
-<<<<<<< HEAD
       if (t.Equals(typeof(ushort))) {
         return objThis.AsNumber().ToUInt16Checked();
       }
@@ -1151,52 +1123,23 @@
       }
       if (t.Equals(typeof(sbyte))) {
         return objThis.AsNumber().ToSByteChecked();
-=======
-      if (t.Equals(typeof(ushort)))
-      {
-        return objThis.AsUInt16Legacy();
-      }
-      if (t.Equals(typeof(byte)))
-      {
-        return objThis.AsByteLegacy();
-      }
-      if (t.Equals(typeof(sbyte)))
-      {
-        return objThis.AsSByteLegacy();
->>>>>>> 422c1139
       }
       if (t.Equals(typeof(long)))
       {
         return objThis.AsNumber().ToInt64Checked();
       }
-<<<<<<< HEAD
       if (t.Equals(typeof(uint))) {
         return objThis.AsNumber().ToUInt32Checked();
       }
       if (t.Equals(typeof(ulong))) {
         return objThis.AsNumber().ToUInt64Checked();
-=======
-      if (t.Equals(typeof(uint)))
-      {
-        return objThis.AsUInt32Legacy();
-      }
-      if (t.Equals(typeof(ulong)))
-      {
-        return objThis.AsUInt64Legacy();
->>>>>>> 422c1139
       }
       if (t.Equals(typeof(double)))
       {
         return objThis.AsDouble();
       }
-<<<<<<< HEAD
       if (t.Equals(typeof(decimal))) {
         return objThis.AsNumber().ToDecimal();
-=======
-      if (t.Equals(typeof(decimal)))
-      {
-        return objThis.AsDecimalLegacy();
->>>>>>> 422c1139
       }
       if (t.Equals(typeof(float)))
       {
