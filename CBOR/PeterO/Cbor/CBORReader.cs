--- conflicted
+++ resolved
@@ -10,7 +10,6 @@
 using System.Text;
 using PeterO;
 using PeterO.Numbers;
-#pragma warning disable 618
 
 namespace PeterO.Cbor {
   internal class CBORReader {
@@ -462,19 +461,6 @@
           this.hasSharableObjects = true;
        break;
           }
-<<<<<<< HEAD
-
-          taginfo = CBORObject.FindTagConverterLong(uadditional);
-        } else {
-          if (filter != null && !filter.TagAllowed(bigintAdditional)) {
-            throw new CBORException("Unexpected tag encountered: " +
-                 uadditional);
-          }
-          #pragma warning disable 618
-
-          taginfo = CBORObject.FindTagConverter(bigintAdditional);
-=======
->>>>>>> db06f59d
         }
         ++this.depth;
         CBORObject o = haveFirstByte ? this.ReadForFirstByte(
