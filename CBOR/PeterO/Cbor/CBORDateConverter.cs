/*
Written by Peter O.
Any copyright to this work is released to the Public Domain.
In case this is not possible, this work is also
licensed under Creative Commons Zero (CC0):
https://creativecommons.org/publicdomain/zero/1.0/

 */
using System;
<<<<<<< HEAD
using System.Diagnostics.CodeAnalysis;
=======
using PeterO.Numbers;
>>>>>>> 7fb7dcac

namespace PeterO.Cbor {
  /// <summary>
  /// <para>A class for converting date-time objects to and from tagged
  /// CBOR objects.</para>
  /// <para>In this class's documentation, the "number of seconds since
  /// the start of 1970" is based on the POSIX definition of "seconds
  /// since the Epoch", a definition that does not count leap seconds.
  /// This number of seconds assumes the use of a proleptic Gregorian
  /// calendar, in which the rules regarding the number of days in each
  /// month and which years are leap years are the same for all years as
  /// they were in 1970 (including without regard to time zone
  /// differences or transitions from other calendars to the
  /// Gregorian).</para></summary>
  public sealed partial class CBORDateConverter :
ICBORToFromConverter<DateTime>
  {
    /// <summary>A converter object where FromCBORObject accepts CBOR
    /// objects with tag 0 (date/time strings) and tag 1 (number of seconds
    /// since the start of 1970), and ToCBORObject converts date/time
    /// objects (DateTime in DotNet, and Date in Java) to CBOR objects of
    /// tag 0.</summary>
    public static readonly CBORDateConverter TaggedString =
      new CBORDateConverter(ConversionType.TaggedString);

    /// <summary>A converter object where FromCBORObject accepts CBOR
    /// objects with tag 0 (date/time strings) and tag 1 (number of seconds
    /// since the start of 1970), and ToCBORObject converts date/time
    /// objects (DateTime in DotNet, and Date in Java) to CBOR objects of
    /// tag 1. The ToCBORObject conversion is lossless only if the number
    /// of seconds since the start of 1970 can be represented exactly as an
    /// integer in the interval [-(2^64), 2^64 - 1] or as a 64-bit
    /// floating-point number in the IEEE 754r binary64 format; the
    /// conversion is lossy otherwise. The ToCBORObject conversion will
    /// throw an exception if the conversion to binary64 results in
    /// positive infinity, negative infinity, or not-a-number.</summary>
    public static readonly CBORDateConverter TaggedNumber =
      new CBORDateConverter(ConversionType.TaggedNumber);

    /// <summary>A converter object where FromCBORObject accepts untagged
    /// CBOR integer or CBOR floating-point objects that give the number of
    /// seconds since the start of 1970, and where ToCBORObject converts
    /// date/time objects (DateTime in DotNet, and Date in Java) to such
    /// untagged CBOR objects. The ToCBORObject conversion is lossless only
    /// if the number of seconds since the start of 1970 can be represented
    /// exactly as an integer in the interval [-(2^64), 2^64 - 1] or as a
    /// 64-bit floating-point number in the IEEE 754r binary64 format; the
    /// conversion is lossy otherwise. The ToCBORObject conversion will
    /// throw an exception if the conversion to binary64 results in
    /// positive infinity, negative infinity, or not-a-number.</summary>
    public static readonly CBORDateConverter UntaggedNumber =
      new CBORDateConverter(ConversionType.UntaggedNumber);

    /// <summary>Conversion type for date-time conversion.</summary>
    public enum ConversionType
    {
      /// <summary>FromCBORObject accepts CBOR objects with tag 0 (date/time
      /// strings) and tag 1 (number of seconds since the start of 1970), and
      /// ToCBORObject converts date/time objects to CBOR objects of tag
      /// 0.</summary>
      TaggedString,

      /// <summary>FromCBORObject accepts objects with tag 0 (date/time
      /// strings) and tag 1 (number of seconds since the start of 1970), and
      /// ToCBORObject converts date/time objects to CBOR objects of tag 1.
      /// The ToCBORObject conversion is lossless only if the number of
      /// seconds since the start of 1970 can be represented exactly as an
      /// integer in the interval [-(2^64), 2^64 - 1] or as a 64-bit
      /// floating-point number in the IEEE 754r binary64 format; the
      /// conversion is lossy otherwise. The ToCBORObject conversion will
      /// throw an exception if the conversion to binary64 results in
      /// positive infinity, negative infinity, or not-a-number.</summary>
      TaggedNumber,

      /// <summary>FromCBORObject accepts untagged CBOR integer or CBOR
      /// floating-point objects that give the number of seconds since the
      /// start of 1970, and ToCBORObject converts date/time objects
      /// (DateTime in DotNet, and Date in Java) to such untagged CBOR
      /// objects. The ToCBORObject conversion is lossless only if the number
      /// of seconds since the start of 1970 can be represented exactly as an
      /// integer in the interval [-(2^64), 2^64 - 1] or as a 64-bit
      /// floating-point number in the IEEE 754r binary64 format; the
      /// conversion is lossy otherwise. The ToCBORObject conversion will
      /// throw an exception if the conversion to binary64 results in
      /// positive infinity, negative infinity, or not-a-number.</summary>
      UntaggedNumber,
    }

    /// <summary>Initializes a new instance of the
    /// <see cref='PeterO.Cbor.CBORDateConverter'/> class.</summary>
    public CBORDateConverter() : this(ConversionType.TaggedString) {
    }

    /// <summary>Gets the conversion type for this date
    /// converter.</summary>
    /// <value>The conversion type for this date converter.</value>
    public ConversionType Type { get; }

    /// <summary>Initializes a new instance of the
    /// <see cref='PeterO.Cbor.CBORDateConverter'/> class.</summary>
    /// <param name='convType'>Conversion type giving the rules for
    /// converting dates and times to and from CBOR objects.</param>
    public CBORDateConverter(ConversionType convType) {
      this.Type = convType;
    }

    private static string DateTimeToString(DateTime bi) {
      try {
        var lesserFields = new int[7];
        var outYear = new EInteger[1];
        PropertyMap.BreakDownDateTime(bi, outYear, lesserFields);
        return CBORUtilities.ToAtomDateTimeString(outYear[0], lesserFields);
      } catch (ArgumentException ex) {
        throw new CBORException(ex.Message, ex);
      }
    }

    /// <summary>Converts a CBOR object to a DateTime (in DotNet) or a Date
    /// (in Java).</summary>
    /// <param name='obj'>A CBOR object that specifies a date/time
    /// according to the conversion type used to create this date
    /// converter.</param>
    /// <returns>A DateTime or Date that encodes the date/time specified in
    /// the CBOR object.</returns>
    /// <exception cref='ArgumentNullException'>The parameter <paramref
    /// name='obj'/> is null.</exception>
    /// <exception cref='PeterO.Cbor.CBORException'>The format of the CBOR
    /// object is not supported, or another error occurred in
    /// conversion.</exception>
<<<<<<< HEAD
    [RequiresUnreferencedCode("Do not use in AOT or reflection-free contexts.")] // TODO: fix this method and remove this annotation
    public DateTime FromCBORObject(CBORObject obj)
    {
      if (obj == null)
      {
=======
    public DateTime FromCBORObject(CBORObject obj) {
      if (obj == null) {
>>>>>>> 7fb7dcac
        throw new ArgumentNullException(nameof(obj));
      }
      var lesserFields = new int[7];
      var outYear = new EInteger[1];
      string str = this.TryGetDateTimeFieldsInternal(
          obj,
          outYear,
          lesserFields);
      return str == null ? PropertyMap.BuildUpDateTime(outYear[0],
  lesserFields) : throw new CBORException(str);
    }

    /// <summary>Tries to extract the fields of a date and time in the form
    /// of a CBOR object.</summary>
    /// <param name='obj'>A CBOR object that specifies a date/time
    /// according to the conversion type used to create this date
    /// converter.</param>
    /// <param name='year'>An array whose first element will store the
    /// year. The array's length must be 1 or greater. If this function
    /// fails, the first element is set to null.</param>
    /// <param name='lesserFields'>An array that will store the fields
    /// (other than the year) of the date and time. The array's length must
    /// be 7 or greater. If this function fails, the first seven elements
    /// are set to 0. If this method is successful, the first seven
    /// elements of the array (starting at 0) will be as follows:
    /// <list>
    /// <item>0 - Month of the year, from 1 (January) through 12
    /// (December).</item>
    /// <item>1 - Day of the month, from 1 through 31.</item>
    /// <item>2 - Hour of the day, from 0 through 23.</item>
    /// <item>3 - Minute of the hour, from 0 through 59.</item>
    /// <item>4 - Second of the minute, from 0 through 59.</item>
    /// <item>5 - Fractional seconds, expressed in nanoseconds. This value
    /// cannot be less than 0 and must be less than 1000*1000*1000.</item>
    /// <item>6 - Number of minutes to subtract from this date and time to
    /// get global time. This number can be positive or negative, but
    /// cannot be less than -1439 or greater than 1439. For tags 0 and 1,
    /// this value is always 0.</item></list>.</param>
    /// <returns>Either <c>true</c> if the method is successful, or
    /// <c>false</c> otherwise. Returns <c>false</c> if the parameter
    /// <paramref name='year'/> or <paramref name='lesserFields'/> is null,
    /// or contains fewer elements than required.</returns>
    public bool TryGetDateTimeFields(CBORObject obj, EInteger[] year, int[]
      lesserFields) {
      if (year == null) {
        return false;
      }
      EInteger[] outYear = year;
      if (outYear.Length < 1) {
        return false;
      }
      if (lesserFields == null) {
        return false;
      }
      if (lesserFields.Length < 7) {
        return false;
      }
      string str = this.TryGetDateTimeFieldsInternal(
          obj,
          outYear,
          lesserFields);
      if (str == null) {
        // No error string was returned
        return true;
      } else {
        // An error string was returned
        outYear[0] = null;
        for (int i = 0; i < 7; ++i) {
          lesserFields[i] = 0;
        }
        return false;
      }
    }

    [RequiresUnreferencedCode("Do not use in AOT or reflection-free contexts.")]
    private string TryGetDateTimeFieldsInternal(
      CBORObject obj,
      EInteger[] year,
      int[] lesserFields) {
      if (obj == null) {
        return "Object is null";
      }
      if (year == null) {
        return "Year is null";
      }
      EInteger[] outYear = year;
      if (outYear.Length < 1) {
        return "\"year\" + \"'s length\" (" +
          outYear.Length + ") is not greater or equal to 1";
      }
      if (lesserFields == null) {
        return "Lesser fields is null";
      }
      if (lesserFields.Length < 7) {
        return "\"lesserFields\" + \"'s length\" (" +
          lesserFields.Length + ") is not greater or equal to 7";
      }
      if (this.Type == ConversionType.UntaggedNumber) {
        if (obj.IsTagged) {
          return "May not be tagged";
        }
        CBORObject untagobj = obj;
        if (!untagobj.IsNumber) {
          return "Not a finite number";
        }
        CBORNumber num = untagobj.AsNumber();
        if (!num.IsFinite()) {
          return "Not a finite number";
        }
        if (num.CompareTo(long.MinValue) < 0 ||
          num.CompareTo(long.MaxValue) > 0) {
          return "Too big or small to fit a DateTime";
        }
        if (num.CanFitInInt64()) {
          CBORUtilities.BreakDownSecondsSinceEpoch(
            num.ToInt64Checked(),
            outYear,
            lesserFields);
        } else {
          EDecimal dec;
          dec = (EDecimal)untagobj.ToObject(typeof(EDecimal));
          CBORUtilities.BreakDownSecondsSinceEpoch(
            dec,
            outYear,
            lesserFields);
        }
        return null; // no error
      }
      if (obj.HasMostOuterTag(0)) {
        string str = obj.AsString();
        try {
          CBORUtilities.ParseAtomDateTimeString(str, outYear, lesserFields);
          return null; // no error
        } catch (OverflowException ex) {
          return ex.Message;
        } catch (InvalidOperationException ex) {
          return ex.Message;
        } catch (ArgumentException ex) {
          return ex.Message;
        }
      } else if (obj.HasMostOuterTag(1)) {
        CBORObject untagobj = obj.UntagOne();
        if (!untagobj.IsNumber) {
          return "Not a finite number";
        }
        CBORNumber num = untagobj.AsNumber();
        if (!num.IsFinite()) {
          return "Not a finite number";
        }
        if (num.CanFitInInt64()) {
          CBORUtilities.BreakDownSecondsSinceEpoch(
            num.ToInt64Checked(),
            outYear,
            lesserFields);
        } else {
          EDecimal dec;
          dec = (EDecimal)untagobj.ToObject(typeof(EDecimal));
          CBORUtilities.BreakDownSecondsSinceEpoch(
            dec,
            outYear,
            lesserFields);
        }
        return null; // No error
      }
      return "Not tag 0 or 1";
    }

    /// <summary>Converts a date/time in the form of a year, month, and day
    /// to a CBOR object. The hour, minute, and second are treated as
    /// 00:00:00 by this method, and the time offset is treated as 0 by
    /// this method.</summary>
    /// <param name='smallYear'>The year.</param>
    /// <param name='month'>Month of the year, from 1 (January) through 12
    /// (December).</param>
    /// <param name='day'>Day of the month, from 1 through 31.</param>
    /// <returns>A CBOR object encoding the given date fields according to
    /// the conversion type used to create this date converter.</returns>
    /// <exception cref='PeterO.Cbor.CBORException'>An error occurred in
    /// conversion.</exception>
    public CBORObject DateTimeFieldsToCBORObject(int smallYear, int month, int
      day) {
      return this.DateTimeFieldsToCBORObject(EInteger.FromInt32(smallYear),
          new int[] { month, day, 0, 0, 0, 0, 0 });
    }

    /// <summary>Converts a date/time in the form of a year, month, day,
    /// hour, minute, and second to a CBOR object. The time offset is
    /// treated as 0 by this method.</summary>
    /// <param name='smallYear'>The year.</param>
    /// <param name='month'>Month of the year, from 1 (January) through 12
    /// (December).</param>
    /// <param name='day'>Day of the month, from 1 through 31.</param>
    /// <param name='hour'>Hour of the day, from 0 through 23.</param>
    /// <param name='minute'>Minute of the hour, from 0 through 59.</param>
    /// <param name='second'>Second of the minute, from 0 through
    /// 59.</param>
    /// <returns>A CBOR object encoding the given date fields according to
    /// the conversion type used to create this date converter.</returns>
    /// <exception cref='PeterO.Cbor.CBORException'>An error occurred in
    /// conversion.</exception>
    public CBORObject DateTimeFieldsToCBORObject(
      int smallYear,
      int month,
      int day,
      int hour,
      int minute,
      int second) {
      return this.DateTimeFieldsToCBORObject(EInteger.FromInt32(smallYear),
          new int[] { month, day, hour, minute, second, 0, 0 });
    }

    /// <summary>Converts a date/time in the form of a year, month, day,
    /// hour, minute, second, fractional seconds, and time offset to a CBOR
    /// object.</summary>
    /// <param name='year'>The year.</param>
    /// <param name='lesserFields'>An array that will store the fields
    /// (other than the year) of the date and time. See the
    /// TryGetDateTimeFields method for information on the "lesserFields"
    /// parameter.</param>
    /// <returns>A CBOR object encoding the given date fields according to
    /// the conversion type used to create this date converter.</returns>
    /// <exception cref='ArgumentNullException'>The parameter <paramref
    /// name='lesserFields'/> is null.</exception>
    /// <exception cref='PeterO.Cbor.CBORException'>An error occurred in
    /// conversion.</exception>
    public CBORObject DateTimeFieldsToCBORObject(int year, int[]
      lesserFields) {
      return this.DateTimeFieldsToCBORObject(EInteger.FromInt32(year),
  lesserFields);
    }

    /// <summary>Converts a date/time in the form of a year, month, day,
    /// hour, minute, second, fractional seconds, and time offset to a CBOR
    /// object.</summary>
    /// <param name='bigYear'>The year.</param>
    /// <param name='lesserFields'>An array that will store the fields
    /// (other than the year) of the date and time. See the
    /// TryGetDateTimeFields method for information on the "lesserFields"
    /// parameter.</param>
    /// <returns>A CBOR object encoding the given date fields according to
    /// the conversion type used to create this date converter.</returns>
    /// <exception cref='ArgumentNullException'>The parameter <paramref
    /// name='bigYear'/> or <paramref name='lesserFields'/> is
    /// null.</exception>
    /// <exception cref='PeterO.Cbor.CBORException'>An error occurred in
    /// conversion.</exception>
    public CBORObject DateTimeFieldsToCBORObject(EInteger bigYear, int[]
      lesserFields) {
      if (bigYear == null) {
        throw new ArgumentNullException(nameof(bigYear));
      }
      if (lesserFields == null) {
        throw new ArgumentNullException(nameof(lesserFields));
      }
      // TODO: Make into CBORException in next major version
      if (lesserFields.Length < 7) {
        throw new ArgumentException("\"lesserFields\" + \"'s length\" (" +
          lesserFields.Length + ") is not greater or equal to 7");
      }
      try {
        CBORUtilities.CheckYearAndLesserFields(bigYear, lesserFields);
        switch (this.Type) {
          case ConversionType.TaggedString:
            {
              string str = CBORUtilities.ToAtomDateTimeString(bigYear,
                  lesserFields);
              return CBORObject.FromObjectAndTag(str, 0);
            }
          case ConversionType.TaggedNumber:
          case ConversionType.UntaggedNumber:
            try {
              var status = new int[1];
              EFloat ef = CBORUtilities.DateTimeToIntegerOrDouble(
                  bigYear,
                  lesserFields,
                  status);
              return status[0] == 0 ?
                this.Type == ConversionType.TaggedNumber ?
                  CBORObject.FromObjectAndTag(ef.ToEInteger(), 1) :
                CBORObject.FromObject(ef.ToEInteger()) : status[0] == 1 ?
                  this.Type == ConversionType.TaggedNumber ?
                  CBORObject.FromFloatingPointBits(ef.ToDoubleBits(), 8)
                  .WithTag(1) :
                  CBORObject.FromFloatingPointBits(ef.ToDoubleBits(), 8) :
                  throw new CBORException("Too big or small to fit an" +
                "\u0020integer" + "\u0020or floating-point number");
            } catch (ArgumentException ex) {
              throw new CBORException(ex.Message, ex);
            }
          default:
            throw new CBORException("Internal error");
        }
      } catch (ArgumentException ex) {
        throw new CBORException(ex.Message, ex);
      }
    }

    /// <summary>Converts a DateTime (in DotNet) or Date (in Java) to a
    /// CBOR object in a manner specified by this converter's conversion
    /// type.</summary>
    /// <param name='obj'>The parameter <paramref name='obj'/> is a
    /// DateTime object.</param>
    /// <returns>A CBOR object encoding the date/time in the DateTime or
    /// Date according to the conversion type used to create this date
    /// converter.</returns>
    /// <exception cref='PeterO.Cbor.CBORException'>An error occurred in
    /// conversion.</exception>
    public CBORObject ToCBORObject(DateTime obj) {
      try {
        var lesserFields = new int[7];
        var outYear = new EInteger[1];
        PropertyMap.BreakDownDateTime(obj, outYear, lesserFields);
        return this.DateTimeFieldsToCBORObject(outYear[0], lesserFields);
      } catch (ArgumentException ex) {
        throw new CBORException(ex.Message, ex);
      }
    }
  }
}<|MERGE_RESOLUTION|>--- conflicted
+++ resolved
@@ -7,11 +7,8 @@
 
  */
 using System;
-<<<<<<< HEAD
+using PeterO.Numbers;
 using System.Diagnostics.CodeAnalysis;
-=======
-using PeterO.Numbers;
->>>>>>> 7fb7dcac
 
 namespace PeterO.Cbor {
   /// <summary>
@@ -141,16 +138,8 @@
     /// <exception cref='PeterO.Cbor.CBORException'>The format of the CBOR
     /// object is not supported, or another error occurred in
     /// conversion.</exception>
-<<<<<<< HEAD
-    [RequiresUnreferencedCode("Do not use in AOT or reflection-free contexts.")] // TODO: fix this method and remove this annotation
-    public DateTime FromCBORObject(CBORObject obj)
-    {
-      if (obj == null)
-      {
-=======
-    public DateTime FromCBORObject(CBORObject obj) {
+    public DateTime FromCBORObject(CBORObject obj) { // TODO: fix this method to only use type-safe code
       if (obj == null) {
->>>>>>> 7fb7dcac
         throw new ArgumentNullException(nameof(obj));
       }
       var lesserFields = new int[7];
