--- conflicted
+++ resolved
@@ -190,7 +190,6 @@
     /// <paramref name='year'/> or <paramref name='lesserFields'/> is null,
     /// or contains fewer elements than required.</returns>
     public bool TryGetDateTimeFields(CBORObject obj, EInteger[] year, int[]
-<<<<<<< HEAD
       lesserFields) {
       if (year == null) {
         return false;
@@ -204,31 +203,6 @@
       }
       if (lesserFields.Length < 7) {
         return false;
-=======
-      lesserFields)
-    {
-      // TODO: In next major version, return false instead of throwing an
-      // exception if the arguments are invalid, to conform to convention
-      // with Try* methods in DotNet.
-      if (year == null)
-      {
-        throw new ArgumentNullException(nameof(year));
-      }
-      EInteger[] outYear = year;
-      if (outYear.Length < 1)
-      {
-        throw new ArgumentException("\"year\" + \"'s length\" (" +
-          outYear.Length + ") is not greater or equal to 1");
-      }
-      if (lesserFields == null)
-      {
-        throw new ArgumentNullException(nameof(lesserFields));
-      }
-      if (lesserFields.Length < 7)
-      {
-        throw new ArgumentException("\"lesserFields\" + \"'s length\" (" +
-          lesserFields.Length + ") is not greater or equal to 7");
->>>>>>> 422c1139
       }
       string str = this.TryGetDateTimeFieldsInternal(
           obj,
@@ -260,7 +234,6 @@
       {
         return "Object is null";
       }
-<<<<<<< HEAD
       if (year == null) {
         return "Year is null";
       }
@@ -275,26 +248,6 @@
       if (lesserFields.Length < 7) {
         return "\"lesserFields\" + \"'s length\" (" +
           lesserFields.Length + ") is not greater or equal to 7";
-=======
-      if (year == null)
-      {
-        throw new ArgumentNullException(nameof(year));
-      }
-      EInteger[] outYear = year;
-      if (outYear.Length < 1)
-      {
-        throw new ArgumentException("\"year\" + \"'s length\" (" +
-          outYear.Length + ") is not greater or equal to 1");
-      }
-      if (lesserFields == null)
-      {
-        throw new ArgumentNullException(nameof(lesserFields));
-      }
-      if (lesserFields.Length < 7)
-      {
-        throw new ArgumentException("\"lesserFields\" + \"'s length\" (" +
-          lesserFields.Length + ") is not greater or equal to 7");
->>>>>>> 422c1139
       }
       if (this.Type == ConversionType.UntaggedNumber)
       {
