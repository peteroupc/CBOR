--- conflicted
+++ resolved
@@ -2350,75 +2350,8 @@
           }
         }
         // mantissaDividend now has the remainder
-<<<<<<< HEAD
-        FastInteger exp = new FastInteger(expdiff).Subtract(adjust);
-        if (integerMode == IntegerModeFixedScale) {
-          FastInteger expshift = new FastInteger(exp).Subtract(fastDesiredExponent);
-          if(remainder!=null){
-            remainder[0]=helper.CreateNew(lastRemainder,
-                                          fastDesiredExponent.AsBigInteger());
-          }
-          if (result.signum() != 0) {
-            if (expshift.signum() > 0) {
-              // Exponent is greater than desired exponent
-              if (ctx != null && ctx.getPrecision() != 0 &&
-                  expshift.compareTo(new FastInteger(ctx.getPrecision()).Add(8)) > 0) {
-                // Result would require a too-high precision since
-                // exponent shift is much higher
-                throw new ArithmeticException("Result can't fit the precision");
-              }
-              mantissaDividend = helper.MultiplyByRadixPower(result.AsBigInteger(), expshift);
-              if (negA ^ negB) {
-                mantissaDividend=mantissaDividend.negate();
-              }
-              return helper.CreateNew(mantissaDividend, desiredExponent);
-            } else if (expshift.signum() < 0) {
-              // Exponent is less than desired exponent
-              expshift.Negate();
-              if (expshift.compareTo(resultPrecision) > 0) {
-                // Exponent minus desired exponent
-                // is greater than the result's precision,
-                // so the result would be reduced to zero
-                if (ctx != null && ctx.getRounding() == Rounding.Down && !ctx.getHasFlags()) {
-                  return helper.CreateNew(BigInteger.ZERO, desiredExponent);
-                }
-              }
-              if (ctx != null && ctx.getRounding() == Rounding.Down && !ctx.getHasFlags()) {
-                IShiftAccumulator accum = helper.CreateShiftAccumulator(result.AsBigInteger());
-                accum.ShiftRight(expshift);
-                mantissaDividend = accum.getShiftedInt();
-                if (negA ^ negB) {
-                  mantissaDividend=mantissaDividend.negate();
-                }
-                return helper.CreateNew(mantissaDividend, desiredExponent);
-              } else {
-                mantissaDividend = RoundToScale(
-                  result.AsBigInteger(),
-                  mantissaDividend,
-                  mantissaDivisor,
-                  expshift,
-                  negA ^ negB,
-                  ctx);
-                return helper.CreateNew(mantissaDividend, desiredExponent);
-              }
-            } else {
-              mantissaDividend = RoundToScale(
-                result.AsBigInteger(),
-                mantissaDividend,
-                mantissaDivisor,
-                expshift,
-                negA ^ negB,
-                ctx);
-              return helper.CreateNew(mantissaDividend, desiredExponent);
-            }
-          } else if (ctx != null && ctx.getRounding() == Rounding.Down && !ctx.getHasFlags()) {
-            return helper.CreateNew(BigInteger.ZERO, desiredExponent);
-          }
-        }
-=======
         FastInteger exp = FastInteger.Copy(expdiff).Subtract(adjust);
         Rounding rounding = (ctx == null) ? Rounding.HalfEven : ctx.getRounding();
->>>>>>> 45ddf997
         int lastDiscarded = 0;
         int olderDiscarded = 0;
         if (mantissaDividend.signum()!=0) {
@@ -2653,77 +2586,6 @@
       return this.RoundToBinaryPrecisionWithShift(thisValue, context, 0, 0, null, false);
     }
 
-<<<<<<< HEAD
-    /**
-     * 
-     * @param thisValue A T object.
-     * @param context A PrecisionContext object.
-     */
-    public T RoundToBinaryPrecision(
-      T thisValue,
-      PrecisionContext context
-     ) {
-      return RoundToBinaryPrecision(thisValue, context, 0, 0);
-    }
-    private T RoundToBinaryPrecision(
-      T thisValue,
-      PrecisionContext context,
-      int lastDiscarded,
-      int olderDiscarded
-     ) {
-      if ((context) == null) return thisValue;
-      if (context.getPrecision() == 0 && !context.getHasExponentRange() &&
-          (lastDiscarded | olderDiscarded) == 0)
-        return thisValue;
-      if(context.getPrecision()==0 || helper.GetRadix()==2)
-        return RoundToPrecision(thisValue,context,lastDiscarded,olderDiscarded);
-      FastInteger fastEMin = (context.getHasExponentRange()) ? new FastInteger().Add(context.getEMin()) : null;
-      FastInteger fastEMax = (context.getHasExponentRange()) ? new FastInteger().Add(context.getEMax()) : null;
-      int[] signals = new int[1];
-      T dfrac = RoundToBinaryPrecisionInternal(
-        thisValue,
-        context.getPrecision(),
-        context.getRounding(), fastEMin, fastEMax,
-        lastDiscarded,
-        olderDiscarded,
-        signals);
-      // Clamp exponents to eMax + 1 - precision
-      // if directed
-      if (context.getClampNormalExponents() && dfrac != null) {
-        BigInteger maxMantissa = BigInteger.ONE;
-        long prec=context.getPrecision();
-        while(prec>0){
-          int shift=(int)Math.min(1000000,prec);
-          maxMantissa=maxMantissa.shiftLeft(shift);
-          prec-=shift;
-        }
-        maxMantissa=maxMantissa.subtract(BigInteger.ONE);
-        // Get the digit length of the maximum possible mantissa
-        // for the given binary precision
-        long digitCount=helper.CreateShiftAccumulator(maxMantissa).getDigitLength();
-        FastInteger clamp = new FastInteger(fastEMax).Add(1).Subtract(digitCount);
-        FastInteger fastExp = new FastInteger(helper.GetExponent(dfrac));
-        if (fastExp.compareTo(clamp) > 0) {
-          BigInteger bigmantissa = helper.GetMantissa(dfrac);
-          int sign = bigmantissa.signum();
-          if (sign != 0) {
-            if (sign < 0) bigmantissa=bigmantissa.negate();
-            FastInteger expdiff = new FastInteger(fastExp).Subtract(clamp);
-            bigmantissa = helper.MultiplyByRadixPower(bigmantissa, expdiff);
-            if (sign < 0) bigmantissa=bigmantissa.negate();
-          }
-          if (signals != null)
-            signals[0] |= PrecisionContext.FlagClamped;
-          dfrac = helper.CreateNew(bigmantissa, clamp.AsBigInteger());
-        }
-      }
-      if (context.getHasFlags()) {
-        context.setFlags(context.getFlags()|signals[0]);
-      }
-      return dfrac;
-    }
-    
-=======
     private T RoundToBinaryPrecisionWithShift(T thisValue, PrecisionContext context, int lastDiscarded, int olderDiscarded, FastInteger shift, boolean adjustNegativeZero) {
       return this.RoundToPrecisionInternal(thisValue, lastDiscarded, olderDiscarded, shift, true, adjustNegativeZero, context);
     }
@@ -2738,7 +2600,6 @@
       return this.RoundToPrecisionInternal(thisValue, 0, 0, null, false, true, context);
     }
 
->>>>>>> 45ddf997
     /**
      * Not documented yet.
      * @param thisValue A T object. (2).
@@ -2807,22 +2668,6 @@
         ret = this.RoundToPrecision(ret, tmpctx);
       } else {
         // Other exponent is greater
-<<<<<<< HEAD
-        IShiftAccumulator accum = helper.CreateShiftAccumulator(mantThis);
-        accum.ShiftRight(new FastInteger(expOther).Subtract(expThis));
-        mantThis = accum.getShiftedInt();
-        if (signThis < 0)
-          mantThis=mantThis.negate();
-        ret = helper.CreateNew(mantThis, expOther);
-        ret = RoundToPrecision(ret, tmpctx, accum.getLastDiscardedDigit(),
-                               accum.getOlderDiscardedDigits());
-      }
-      if ((tmpctx.getFlags() & PrecisionContext.FlagOverflow) != 0) {
-        throw new ArithmeticException();
-      }
-      if (ret == null || !helper.GetExponent(ret).equals(expOther)) {
-        throw new ArithmeticException();
-=======
         // System.out.println("other exp greater");
         FastInteger shift = FastInteger.FromBig(expOther).SubtractBig(expThis);
         ret = this.RoundToPrecisionWithShift(thisValue, tmpctx, 0, 0, shift, false);
@@ -2830,7 +2675,6 @@
       if ((tmpctx.getFlags() & PrecisionContext.FlagOverflow) != 0) {
         // System.out.println("overflow occurred");
         return this.SignalInvalid(ctx);
->>>>>>> 45ddf997
       }
       if (ret == null || !this.helper.GetExponent(ret).equals(expOther)) {
         // System.out.println("exp not same "+ret);
@@ -3064,51 +2908,14 @@
         thisValue = this.EnsureSign(thisValue, false);
         thisFlags = 0;
       }
-<<<<<<< HEAD
-      return result;
-    }
-
-
-    private T RoundToBinaryPrecisionInternal(
-      T thisValue,
-      long precision,
-      Rounding rounding,
-      FastInteger fastEMin,
-      FastInteger fastEMax,
-      int lastDiscarded,
-      int olderDiscarded,
-      int[] signals
-     ) {
-      if ((precision) < 0) throw new IllegalArgumentException("precision" + " not greater or equal to " + "0" + " (" + Long.toString((long)(long)(precision)) + ")");
-      if(helper.GetRadix()==2 || precision==0){
-        return RoundToPrecisionInternal(thisValue,precision,rounding,
-                                        fastEMin,fastEMax,lastDiscarded,
-                                        olderDiscarded,signals);
-      }
-      boolean neg = helper.GetMantissa(thisValue).signum() < 0;
-      BigInteger bigmantissa = helper.GetMantissa(thisValue);
-      if (neg) bigmantissa=bigmantissa.negate();
-=======
       boolean neg = (thisFlags & BigNumberFlags.FlagNegative) != 0;
       BigInteger bigmantissa = (this.helper.GetMantissa(thisValue)).abs();
->>>>>>> 45ddf997
       // save mantissa in case result is subnormal
       // and must be rounded again
       BigInteger oldmantissa = bigmantissa;
       boolean mantissaWasZero = oldmantissa.signum()==0 && (lastDiscarded | olderDiscarded) == 0;
       BigInteger maxMantissa = BigInteger.ONE;
-<<<<<<< HEAD
-      long prec=precision;
-      while(prec>0){
-        int shift=(int)Math.min(1000000,prec);
-        maxMantissa=maxMantissa.shiftLeft(shift);
-        prec-=shift;
-      }
-      maxMantissa=maxMantissa.subtract(BigInteger.ONE);
-      FastInteger exp = new FastInteger(helper.GetExponent(thisValue));
-=======
       FastInteger exp = FastInteger.FromBig(this.helper.GetExponent(thisValue));
->>>>>>> 45ddf997
       int flags = 0;
       if (accum == null) {
         accum = this.helper.CreateShiftAccumulatorWithDigits(bigmantissa, lastDiscarded, olderDiscarded);
@@ -3146,101 +2953,6 @@
       // System.out.println("" + bigmantissa + "->" + accum.getShiftedInt() + " digits=" + accum.getDiscardedDigitCount() + " exp=" + exp + " [curexp=" + (helper.GetExponent(thisValue)) + "] adj=" + adjExponent + ",max=" + (fastEMax));
       FastInteger newAdjExponent = adjExponent;
       FastInteger clamp = null;
-<<<<<<< HEAD
-      if(fastEMax!=null && adjExponent.compareTo(fastEMax)==0){
-        // May or may not be an overflow depending on the mantissa
-        FastInteger expdiff=new FastInteger(digitCount).Subtract(accum.getDigitLength());
-        BigInteger currMantissa=accum.getShiftedInt();
-        currMantissa=helper.MultiplyByRadixPower(currMantissa,expdiff);
-        if((currMantissa).compareTo(maxMantissa)>0){
-          // Mantissa too high, treat as overflow
-          adjExponent.Add(1);
-        }
-      }
-      if (fastEMax != null && adjExponent.compareTo(fastEMax) > 0) {
-        if (oldmantissa.signum()==0) {
-          flags |= PrecisionContext.FlagClamped;
-          if (signals != null) signals[0] = flags;
-          return helper.CreateNew(oldmantissa, fastEMax.AsBigInteger());
-        }
-        // Overflow
-        flags |= PrecisionContext.FlagOverflow | PrecisionContext.FlagInexact | PrecisionContext.FlagRounded;
-        if (rounding == Rounding.Unnecessary)
-          throw new ArithmeticException("Rounding was required");
-        if ((rounding == Rounding.Down ||
-             rounding == Rounding.ZeroFiveUp ||
-             (rounding == Rounding.Ceiling && neg) ||
-             (rounding == Rounding.Floor && !neg))) {
-          // Set to the highest possible value for
-          // the given precision
-          BigInteger overflowMant = maxMantissa;
-          if (neg) overflowMant=overflowMant.negate();
-          if (signals != null) signals[0] = flags;
-          clamp = new FastInteger(fastEMax).Add(1).Subtract(digitCount);
-          return helper.CreateNew(overflowMant, clamp.AsBigInteger());
-        }
-        if (signals != null) signals[0] = flags;
-        return null;
-      } else if (fastEMin != null && adjExponent.compareTo(fastEMin) < 0) {
-        // Subnormal
-        FastInteger fastETiny = new FastInteger(fastEMin)
-          .Subtract(digitCount)
-          .Add(1);
-        if (oldmantissa.signum()!=0)
-          flags |= PrecisionContext.FlagSubnormal;
-        if (exp.compareTo(fastETiny) < 0) {
-          FastInteger expdiff = new FastInteger(fastETiny).Subtract(exp);
-          expdiff.Add(discardedBits);
-          accum = helper.CreateShiftAccumulator(oldmantissa, lastDiscarded, olderDiscarded);
-          accum.ShiftRight(expdiff);
-          BigInteger newmantissa = accum.getShiftedInt();
-          if ((accum.getDiscardedDigitCount()).signum() != 0 ||
-              (accum.getLastDiscardedDigit() | accum.getOlderDiscardedDigits()) != 0) {
-            if (oldmantissa.signum()!=0)
-              flags |= PrecisionContext.FlagRounded;
-            if ((accum.getLastDiscardedDigit() | accum.getOlderDiscardedDigits()) != 0) {
-              flags |= PrecisionContext.FlagInexact;
-              if (rounding == Rounding.Unnecessary)
-                throw new ArithmeticException("Rounding was required");
-            }
-            if (Round(accum, rounding, neg, newmantissa)) {
-              newmantissa=newmantissa.add(BigInteger.ONE);
-            }
-          }
-          if (newmantissa.signum()==0)
-            flags |= PrecisionContext.FlagClamped;
-          if ((flags & (PrecisionContext.FlagSubnormal | PrecisionContext.FlagInexact)) == (PrecisionContext.FlagSubnormal | PrecisionContext.FlagInexact))
-            flags |= PrecisionContext.FlagUnderflow | PrecisionContext.FlagRounded;
-          if (signals != null) signals[0] = flags;
-          if (neg) newmantissa=newmantissa.negate();
-          return helper.CreateNew(newmantissa, fastETiny.AsBigInteger());
-        }
-      }
-      boolean mantChanged=false;
-      if ((accum.getDiscardedDigitCount()).signum() != 0 ||
-          (accum.getLastDiscardedDigit() | accum.getOlderDiscardedDigits()) != 0) {
-        if (bigmantissa.signum()!=0)
-          flags |= PrecisionContext.FlagRounded;
-        bigmantissa = accum.getShiftedInt();
-        if ((accum.getLastDiscardedDigit() | accum.getOlderDiscardedDigits()) != 0) {
-          flags |= PrecisionContext.FlagInexact;
-          if (rounding == Rounding.Unnecessary)
-            throw new ArithmeticException("Rounding was required");
-        }
-        if (Round(accum, rounding, neg, bigmantissa)) {
-          bigmantissa=bigmantissa.add(BigInteger.ONE);
-          mantChanged = true;
-          if (bigmantissa.testBit(0)==false) {
-            accum = helper.CreateShiftAccumulator(bigmantissa);
-            accum.ShiftToDigits(digitCount);
-            while((accum.getShiftedInt()).compareTo(maxMantissa)>0){
-              accum.ShiftRight(1);
-            }
-            if ((accum.getDiscardedDigitCount()).signum() != 0) {
-              exp.Add(accum.getDiscardedDigitCount());
-              discardedBits.Add(accum.getDiscardedDigitCount());
-              bigmantissa = accum.getShiftedInt();
-=======
       BigInteger earlyRounded = BigInteger.ZERO;
       if (binaryPrec && fastEMax != null && adjExponent.compareTo(fastEMax) == 0) {
         // May or may not be an overflow depending on the mantissa
@@ -3264,29 +2976,11 @@
             // Ensure newDigitLength doesn't exceed precision
             if (binaryPrec || newDigitLength.compareTo(fastPrecision) > 0) {
               newDigitLength = FastInteger.Copy(fastPrecision);
->>>>>>> 45ddf997
             }
             newAdjExponent = FastInteger.Copy(exp).Add(newDigitLength).Decrement();
           }
         }
       }
-<<<<<<< HEAD
-      if (mantChanged && fastEMax != null) {
-        // If mantissa changed, check for overflow again
-        adjExponent = new FastInteger(exp);
-        adjExponent.Add(accum.getDigitLength()).Subtract(1);
-        if(fastEMax!=null && adjExponent.compareTo(fastEMax)==0 && mantChanged){
-          // May or may not be an overflow depending on the mantissa
-          FastInteger expdiff=new FastInteger(digitCount).Subtract(accum.getDigitLength());
-          BigInteger currMantissa=accum.getShiftedInt();
-          currMantissa=helper.MultiplyByRadixPower(currMantissa,expdiff);
-          if((currMantissa).compareTo(maxMantissa)>0){
-            // Mantissa too high, treat as overflow
-            adjExponent.Add(1);
-          }
-        }
-        if (adjExponent.compareTo(fastEMax) > 0) {
-=======
       if (fastEMax != null && adjExponent.compareTo(fastEMax) > 0) {
         if (mantissaWasZero) {
           if (ctx.getHasFlags()) {
@@ -3309,7 +3003,6 @@
           return this.helper.CreateNewWithFlags(oldmantissa, fastEMax.AsBigInteger(), thisFlags);
         } else {
           // Overflow
->>>>>>> 45ddf997
           flags |= PrecisionContext.FlagOverflow | PrecisionContext.FlagInexact | PrecisionContext.FlagRounded;
           if (rounding == Rounding.Unnecessary) {
             return this.SignalInvalidWithMessage(ctx, "Rounding was required");
@@ -3317,13 +3010,6 @@
           if (!unlimitedPrec && (rounding == Rounding.Down || rounding == Rounding.ZeroFiveUp || (rounding == Rounding.Ceiling && neg) || (rounding == Rounding.Floor && !neg))) {
             // Set to the highest possible value for
             // the given precision
-<<<<<<< HEAD
-            BigInteger overflowMant = maxMantissa;
-            if (neg) overflowMant=overflowMant.negate();
-            if (signals != null) signals[0] = flags;
-            clamp = new FastInteger(fastEMax).Add(1).Subtract(digitCount);
-            return helper.CreateNew(overflowMant, clamp.AsBigInteger());
-=======
             BigInteger overflowMant = BigInteger.ZERO;
             if (binaryPrec) {
               overflowMant = maxMantissa;
@@ -3336,7 +3022,6 @@
             }
             clamp = FastInteger.Copy(fastEMax).Increment().Subtract(fastPrecision);
             return this.helper.CreateNewWithFlags(overflowMant, clamp.AsBigInteger(), neg ? BigNumberFlags.FlagNegative : 0);
->>>>>>> 45ddf997
           }
           if (ctx.getHasFlags()) {
             ctx.setFlags(ctx.getFlags()|(flags));
