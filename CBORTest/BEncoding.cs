--- conflicted
+++ resolved
@@ -139,11 +139,7 @@
     private static CBORObject ReadString(Stream stream, char firstChar)
     {
       var builder = new StringBuilder();
-<<<<<<< HEAD
-      if (firstChar < '0' && firstChar > '9')
-=======
       if (firstChar is < '0' or > '9')
->>>>>>> e4e64a48
       {
         throw new CBORException("Invalid integer encoding");
       }
