--- conflicted
+++ resolved
@@ -394,11 +394,8 @@
       Assert.AreEqual(2, cbor[1][0].AsInt32());
       Assert.AreEqual(3, cbor[1][1].AsInt32());
       Assert.AreEqual(299, cbor[1][2].AsInt32());
-<<<<<<< HEAD
-=======
       var arr2 = cbor.ToObject(typeof(int[,]));
       Assert.AreEqual(arr, arr2);
->>>>>>> db06f59d
     int[,,] arr3 = { { { 0, 1 }, { 99, 100 } }, { { 2, 3 }, { 299, 300 } }
         };
       cbor = CBORObject.FromObject(arr3);
@@ -408,52 +405,8 @@
       Assert.AreEqual(100, cbor[0][1][1].AsInt32());
       Assert.AreEqual(2, cbor[1][0][0].AsInt32());
       Assert.AreEqual(299, cbor[1][1][0].AsInt32());
-<<<<<<< HEAD
-    }
-
-    private static string DateTimeToString(DateTime bi) {
-      DateTime dt = TimeZoneInfo.ConvertTime(bi, TimeZoneInfo.Utc);
-      int year = dt.Year;
-      int month = dt.Month;
-      int day = dt.Day;
-      int hour = dt.Hour;
-      int minute = dt.Minute;
-      int second = dt.Second;
-      int millisecond = dt.Millisecond;
-      var charbuf = new char[millisecond > 0 ? 24 : 20];
-      charbuf[0] = (char)('0' + ((year / 1000) % 10));
-      charbuf[1] = (char)('0' + ((year / 100) % 10));
-      charbuf[2] = (char)('0' + ((year / 10) % 10));
-      charbuf[3] = (char)('0' + (year % 10));
-      charbuf[4] = '-';
-      charbuf[5] = (char)('0' + ((month / 10) % 10));
-      charbuf[6] = (char)('0' + (month % 10));
-      charbuf[7] = '-';
-      charbuf[8] = (char)('0' + ((day / 10) % 10));
-      charbuf[9] = (char)('0' + (day % 10));
-      charbuf[10] = 'T';
-      charbuf[11] = (char)('0' + ((hour / 10) % 10));
-      charbuf[12] = (char)('0' + (hour % 10));
-      charbuf[13] = ':';
-      charbuf[14] = (char)('0' + ((minute / 10) % 10));
-      charbuf[15] = (char)('0' + (minute % 10));
-      charbuf[16] = ':';
-      charbuf[17] = (char)('0' + ((second / 10) % 10));
-      charbuf[18] = (char)('0' + (second % 10));
-      if (millisecond > 0) {
-        charbuf[19] = '.';
-        charbuf[20] = (char)('0' + ((millisecond / 100) % 10));
-        charbuf[21] = (char)('0' + ((millisecond / 10) % 10));
-        charbuf[22] = (char)('0' + (millisecond % 10));
-        charbuf[23] = 'Z';
-      } else {
-        charbuf[19] = 'Z';
-      }
-      return new String(charbuf);
-=======
       var arr4 = cbor.ToObject(typeof(int[,,]));
       Assert.AreEqual(arr3, arr4);
->>>>>>> db06f59d
     }
 
     [Test]
