--- conflicted
+++ resolved
@@ -330,15 +330,10 @@
                       break;
                     }
                   default:
-<<<<<<< HEAD
-                    str = key.ToJSONString(options);
-                    break;
-=======
                     {
                       str = key.ToJSONString(options);
                       break;
                     }
->>>>>>> a32a3b35
                 }
                 if (stringMap.ContainsKey(str)) {
                   throw new CBORException(
