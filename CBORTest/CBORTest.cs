/*
Written in 2013 by Peter O.
Any copyright is dedicated to the Public Domain.
http://creativecommons.org/publicdomain/zero/1.0/
If you like this, you should donate to Peter O.
at: http://peteroupc.github.io/CBOR/
 */
using System;
using System.Globalization;
using System.IO;
using System.Text;
using NUnit.Framework;
using PeterO;

namespace Test {
    /// <summary>Contains CBOR tests.</summary>
    /// <returns/><param name='r'> A FastRandom object.</param>
  [TestFixture]
  public class CBORTest {
    private static void TestExtendedFloatDoubleCore(double d, string s) {
      double oldd = d;
      ExtendedFloat bf = ExtendedFloat.FromDouble(d);
      if (s != null) {
        Assert.AreEqual(s, bf.ToString());
      }
      d = bf.ToDouble();
      Assert.AreEqual((double)oldd, d);
      Assert.IsTrue(CBORObject.FromObject(bf).CanFitInDouble());
      TestCommon.AssertRoundTrip(CBORObject.FromObject(bf));
      TestCommon.AssertRoundTrip(CBORObject.FromObject(d));
    }

    private static void TestExtendedFloatSingleCore(float d, string s) {
      float oldd = d;
      ExtendedFloat bf = ExtendedFloat.FromSingle(d);
      if (s != null) {
        Assert.AreEqual(s, bf.ToString());
      }
      d = bf.ToSingle();
      Assert.AreEqual((float)oldd, d);
      Assert.IsTrue(CBORObject.FromObject(bf).CanFitInSingle());
      TestCommon.AssertRoundTrip(CBORObject.FromObject(bf));
      TestCommon.AssertRoundTrip(CBORObject.FromObject(d));
    }
<<<<<<< HEAD
=======

>>>>>>> 45ddf997
    public static CBORObject RandomNumber(FastRandom rand) {
      switch (rand.NextValue(6)) {
        case 0:
          return CBORObject.FromObject(RandomDouble(rand, Int32.MaxValue));
        case 1:
          return CBORObject.FromObject(RandomSingle(rand, Int32.MaxValue));
        case 2:
          return CBORObject.FromObject(RandomBigInteger(rand));
        case 3:
          return CBORObject.FromObject(RandomExtendedFloat(rand));
        case 4:
          return CBORObject.FromObject(RandomExtendedDecimal(rand));
        case 5:
          return CBORObject.FromObject(RandomInt64(rand));
        default:
          throw new ArgumentException();
      }
    }

    private static CBORObject RandomCBORByteString(FastRandom rand) {
      int x = rand.NextValue(0x2000);
      byte[] bytes = new byte[x];
      for (int i = 0; i < x; ++i) {
        bytes[i] = unchecked((byte)rand.NextValue(256));
      }
      return CBORObject.FromObject(bytes);
    }

    private static CBORObject RandomCBORTextString(FastRandom rand) {
      int length = rand.NextValue(0x2000);
      StringBuilder sb = new StringBuilder();
      for (int i = 0; i < length; ++i) {
        int x = rand.NextValue(100);
        if (x < 95) {
          // ASCII
          sb.Append((char)(0x20 + rand.NextValue(0x60)));
        } else if (x < 98) {
          // Supplementary character
          x = rand.NextValue(0x400) + 0xD800;
          sb.Append((char)x);
          x = rand.NextValue(0x400) + 0xDC00;
          sb.Append((char)x);
        } else {
          // BMP character
          x = 0x20 + rand.NextValue(0xFFE0);
          if (x >= 0xD800 && x < 0xE000) {
            // surrogate code unit, generate ASCII instead
            x = 0x20 + rand.NextValue(0x60);
          }
          sb.Append((char)x);
        }
      }
      return CBORObject.FromObject(sb.ToString());
    }

    private static CBORObject RandomCBORMap(FastRandom rand, int depth) {
      int x = rand.NextValue(100);
      int count = 0;
      if (x < 80) {
        count = 2;
      } else if (x < 93) {
        count = 1;
      } else if (x < 98) {
        count = 0;
      } else {
        count = 10;
      }
      CBORObject cborRet = CBORObject.NewMap();
      for (int i = 0; i < count; ++i) {
        CBORObject key = RandomCBORObject(rand, depth + 1);
        CBORObject value = RandomCBORObject(rand, depth + 1);
        cborRet[key] = value;
      }
      return cborRet;
    }

    private static CBORObject RandomCBORTaggedObject(FastRandom rand, int depth) {
      int tag = rand.NextValue(0x1000000);
      if (tag == 2 || tag == 3 || tag == 4 || tag == 5) {
        tag = 0;
      }
      return CBORObject.FromObjectAndTag(RandomCBORObject(rand, depth + 1), tag);
    }

    private static CBORObject RandomCBORArray(FastRandom rand, int depth) {
      int x = rand.NextValue(100);
      int count = 0;
      if (x < 80) {
        count = 2;
      } else if (x < 93) {
        count = 1;
      } else if (x < 98) {
        count = 0;
      } else {
        count = 10;
      }
      CBORObject cborRet = CBORObject.NewArray();
      for (int i = 0; i < count; ++i) {
        cborRet.Add(RandomCBORObject(rand, depth + 1));
      }
      return cborRet;
    }

    private static CBORObject RandomCBORObject(FastRandom rand) {
      return RandomCBORObject(rand, 0);
    }

    private static CBORObject RandomCBORObject(FastRandom rand, int depth) {
      int nextval = rand.NextValue(11);
      switch (nextval) {
        case 0:
        case 1:
        case 2:
        case 3:
          return RandomNumber(rand);
        case 4:
          return rand.NextValue(2) == 0 ? CBORObject.True : CBORObject.False;
        case 5:
          return rand.NextValue(2) == 0 ? CBORObject.Null : CBORObject.Undefined;
        case 6:
          return RandomCBORTextString(rand);
        case 7:
          return RandomCBORByteString(rand);
        case 8:
          return RandomCBORArray(rand, depth);
        case 9:
          return RandomCBORMap(rand, depth);
        case 10:
          return RandomCBORTaggedObject(rand, depth);
        default:
          return RandomNumber(rand);
      }
    }

    private static long RandomInt64(FastRandom rand) {
      long r = rand.NextValue(0x10000);
      r |= ((long)rand.NextValue(0x10000)) << 16;
      if (rand.NextValue(2) == 0) {
        r |= ((long)rand.NextValue(0x10000)) << 32;
        if (rand.NextValue(2) == 0) {
          r |= ((long)rand.NextValue(0x10000)) << 48;
        }
      }
      return r;
    }

    private static double RandomDouble(FastRandom rand, int exponent) {
      if (exponent == Int32.MaxValue) {
        exponent = rand.NextValue(2047);
      }
      long r = rand.NextValue(0x10000);
      r |= ((long)rand.NextValue(0x10000)) << 16;
      if (rand.NextValue(2) == 0) {
        r |= ((long)rand.NextValue(0x10000)) << 32;
        if (rand.NextValue(2) == 0) {
          r |= ((long)rand.NextValue(0x10000)) << 48;
        }
      }
      r &= ~0x7FF0000000000000L;  // clear exponent
      r |= ((long)exponent) << 52;  // set exponent
      return BitConverter.ToDouble(BitConverter.GetBytes((long)r), 0);
    }

    private static float RandomSingle(FastRandom rand, int exponent) {
      if (exponent == Int32.MaxValue) {
        exponent = rand.NextValue(255);
      }
      int r = rand.NextValue(0x10000);
      if (rand.NextValue(2) == 0) {
        r |= ((int)rand.NextValue(0x10000)) << 16;
      }
      r &= ~0x7F800000;  // clear exponent
      r |= ((int)exponent) << 23;  // set exponent
      return BitConverter.ToSingle(BitConverter.GetBytes((int)r), 0);
    }

    public static ExtendedDecimal RandomExtendedDecimal(FastRandom r) {
      if (r.NextValue(100) == 0) {
        int x = r.NextValue(3);
        if (x == 0) {
          return ExtendedDecimal.PositiveInfinity;
        }
        if (x == 1) {
          return ExtendedDecimal.NegativeInfinity;
        }
        if (x == 2) {
          return ExtendedDecimal.NaN;
        }
        // Signaling NaN currently not generated because
        // it doesn't round-trip as well
      }
      return ExtendedDecimal.FromString(RandomDecimalString(r));
    }

    public static BigInteger RandomBigInteger(FastRandom r) {
      int count = r.NextValue(60) + 1;
      byte[] bytes = new byte[count];
      for (int i = 0; i < count; ++i) {
        bytes[i] = (byte)((int)r.NextValue(256));
      }
      return new BigInteger((byte[])bytes);
    }

    public static ExtendedFloat RandomExtendedFloat(FastRandom r) {
      if (r.NextValue(100) == 0) {
        int x = r.NextValue(3);
        if (x == 0) {
          return ExtendedFloat.PositiveInfinity;
        }
        if (x == 1) {
          return ExtendedFloat.NegativeInfinity;
        }
        if (x == 2) {
          return ExtendedFloat.NaN;
        }
      }
      return ExtendedFloat.Create(RandomBigInteger(r), (BigInteger)(r.NextValue(400) - 200));
    }

    public static String RandomBigIntString(FastRandom r) {
      int count = r.NextValue(50) + 1;
      StringBuilder sb = new StringBuilder();
      if (r.NextValue(2) == 0) {
        sb.Append('-');
      }
      for (int i = 0; i < count; ++i) {
        if (i == 0) {
          sb.Append((char)('1' + r.NextValue(9)));
        } else {
          sb.Append((char)('0' + r.NextValue(10)));
        }
      }
      return sb.ToString();
    }

    public static String RandomDecimalString(FastRandom r) {
      int count = r.NextValue(20) + 1;
      StringBuilder sb = new StringBuilder();
      if (r.NextValue(2) == 0) {
        sb.Append('-');
      }
      for (int i = 0; i < count; ++i) {
        if (i == 0) {
          sb.Append((char)('1' + r.NextValue(9)));
        } else {
          sb.Append((char)('0' + r.NextValue(10)));
        }
      }
      if (r.NextValue(2) == 0) {
        sb.Append('.');
        count = r.NextValue(20) + 1;
        for (int i = 0; i < count; ++i) {
          sb.Append((char)('0' + r.NextValue(10)));
        }
      }
      if (r.NextValue(2) == 0) {
        sb.Append('E');
        count = r.NextValue(20);
        if (count != 0) {
          sb.Append(r.NextValue(2) == 0 ? '+' : '-');
        }
        sb.Append(Convert.ToString(
          (int)count,
          CultureInfo.InvariantCulture));
      }
      return sb.ToString();
    }

    private static void TestDecimalString(String r) {
      CBORObject o = CBORObject.FromObject(ExtendedDecimal.FromString(r));
      CBORObject o2 = CBORDataUtilities.ParseJSONNumber(r);
      CompareTestEqual(o, o2);
    }

    /// <summary>Not documented yet.</summary>
    [Test]
    public void TestAdd() {
      FastRandom r = new FastRandom();
      for (int i = 0; i < 3000; ++i) {
        CBORObject o1 = RandomNumber(r);
        CBORObject o2 = RandomNumber(r);
        ExtendedDecimal cmpDecFrac = o1.AsExtendedDecimal().Add(o2.AsExtendedDecimal());
        ExtendedDecimal cmpCobj = CBORObject.Addition(o1, o2).AsExtendedDecimal();
        if (cmpDecFrac.CompareTo(cmpCobj) != 0) {
          Assert.AreEqual(
            0,
            cmpDecFrac.CompareTo(cmpCobj),
            ObjectMessages(o1, o2, "Results don't match"));
        }
        TestCommon.AssertRoundTrip(o1);
        TestCommon.AssertRoundTrip(o2);
      }
    }

    /// <summary>Not documented yet.</summary>
    [Test]
    public void TestSubtract() {
      FastRandom r = new FastRandom();
      for (int i = 0; i < 3000; ++i) {
        CBORObject o1 = RandomNumber(r);
        CBORObject o2 = RandomNumber(r);
        ExtendedDecimal cmpDecFrac = o1.AsExtendedDecimal().Subtract(o2.AsExtendedDecimal());
        ExtendedDecimal cmpCobj = CBORObject.Subtract(o1, o2).AsExtendedDecimal();
        if (cmpDecFrac.CompareTo(cmpCobj) != 0) {
          Assert.AreEqual(
            0,
            cmpDecFrac.CompareTo(cmpCobj),
            ObjectMessages(o1, o2, "Results don't match"));
        }
        TestCommon.AssertRoundTrip(o1);
        TestCommon.AssertRoundTrip(o2);
      }
    }

    private static string ObjectMessages(CBORObject o1, CBORObject o2, String s) {
      if (o1.Type == CBORType.Number && o2.Type == CBORType.Number) {
        return s + ":\n" + o1.ToString() + " and\n" + o2.ToString() + "\nOR\n" +
          o1.AsExtendedDecimal().ToString() + " and\n" + o2.AsExtendedDecimal().ToString() + "\nOR\n" +
          "AddSubCompare(" + ToByteArrayString(o1) + ",\n" + ToByteArrayString(o2) + ");";
      } else {
        return s + ":\n" + o1.ToString() + " and\n" + o2.ToString() + "\nOR\n" +
          ToByteArrayString(o1) + " and\n" + ToByteArrayString(o2);
      }
    }

    private static void CompareTestEqual(CBORObject o1, CBORObject o2) {
      if (CompareTestReciprocal(o1, o2) != 0) {
        Assert.Fail(ObjectMessages(o1, o2, "Not equal: " + CompareTestReciprocal(o1, o2)));
      }
    }

    private static void CompareTestLess(CBORObject o1, CBORObject o2) {
      if (CompareTestReciprocal(o1, o2) >= 0) {
        Assert.Fail(ObjectMessages(o1, o2, "Not less: " + CompareTestReciprocal(o1, o2)));
      }
    }

    private static int CompareTestReciprocal(CBORObject o1, CBORObject o2) {
      if (o1 == null) {
        throw new ArgumentNullException("o1");
      }
      if (o2 == null) {
        throw new ArgumentNullException("o2");
      }
      int cmp = o1.CompareTo(o2);
      int cmp2 = o2.CompareTo(o1);
      if (-cmp2 != cmp) {
        Assert.AreEqual(cmp, -cmp2, ObjectMessages(o1, o2, "Not reciprocal"));
      }
      return cmp;
    }

    public static string ToByteArrayString(CBORObject obj) {
      byte[] bytes = obj.EncodeToBytes();
      StringBuilder sb = new StringBuilder();
      string hex = "0123456789ABCDEF";
      sb.Append("CBORObject.DecodeFromBytes(new byte[] { ");
      for (int i = 0; i < bytes.Length; ++i) {
        if (i > 0) {
          sb.Append(",");
        }
        if ((bytes[i] & 0x80) != 0) {
          sb.Append("(byte)0x");
        } else {
          sb.Append("0x");
        }
        sb.Append(hex[(bytes[i] >> 4) & 0xF]);
        sb.Append(hex[bytes[i] & 0xF]);
      }
      sb.Append("})");
      return sb.ToString();
    }

    [Test]
    public void TestDecFracCompareIntegerVsBigFraction() {
      ExtendedDecimal a = ExtendedDecimal.FromString("7.004689238424764477580371752455515117709288087566222056632084784688080253355047487262563521426272927783429622650146484375");
      ExtendedDecimal b = ExtendedDecimal.FromString("5");
      Assert.AreEqual(1, a.CompareTo(b));
      Assert.AreEqual(-1, b.CompareTo(a));
      CBORObject o1 = null;
      CBORObject o2 = null;
      o1 = CBORObject.DecodeFromBytes(new byte[] { (byte)0xFB, (byte)0x8B, 0x44, (byte)0xF2, (byte)0xA9, 0x0C, 0x27, 0x42, 0x28 });
      o2 = CBORObject.DecodeFromBytes(new byte[] { (byte)0xC5, (byte)0x82, 0x38, (byte)0xA4, (byte)0xC3, 0x50, 0x02, (byte)0x98,
                                        (byte)0xC5, (byte)0xA8, 0x02, (byte)0xC1, (byte)0xF6, (byte)0xC0, 0x1A, (byte)0xBE, 0x08,
                                        0x04, (byte)0x86, (byte)0x99, 0x3E, (byte)0xF1 });
      AddSubCompare(o1, o2);
    }

    private static void CompareDecimals(CBORObject o1, CBORObject o2) {
      int cmpDecFrac = o1.AsExtendedDecimal().CompareTo(o2.AsExtendedDecimal());
      int cmpCobj = CompareTestReciprocal(o1, o2);
      if (cmpDecFrac != cmpCobj) {
        Assert.AreEqual(cmpDecFrac, cmpCobj, ObjectMessages(o1, o2, "Compare: Results don't match"));
      }
      TestCommon.AssertRoundTrip(o1);
      TestCommon.AssertRoundTrip(o2);
    }
<<<<<<< HEAD
    
    private void AddSubCompare(CBORObject o1, CBORObject o2){
      DecimalFraction cmpDecFrac = o1.AsDecimalFraction().Add(o2.AsDecimalFraction());
      DecimalFraction cmpCobj = CBORObject.Addition(o1,o2).AsDecimalFraction();
      if (cmpDecFrac.CompareTo(cmpCobj)!=0) {
        Assert.AreEqual(0,cmpDecFrac.CompareTo(cmpCobj),
                        ObjectMessages(o1,o2,"Add: Results don't match:\n"+cmpDecFrac+" vs\n"+cmpCobj));
      }
      cmpDecFrac = o1.AsDecimalFraction().Subtract(o2.AsDecimalFraction());
      cmpCobj = CBORObject.Subtract(o1,o2).AsDecimalFraction();
      if (cmpDecFrac.CompareTo(cmpCobj)!=0) {
        Assert.AreEqual(0,cmpDecFrac.CompareTo(cmpCobj),
                        ObjectMessages(o1,o2,"Subtract: Results don't match:\n"+cmpDecFrac+" vs\n"+cmpCobj));
      }
      CompareDecimals(o1,o2);
    }
    
    [Test]
    public void TestCompareB(){
      AddSubCompare(CBORObject.DecodeFromBytes(new byte[]{(byte)0xC5,(byte)0x82,0x38,(byte)0xC7,0x3B,0x00,0x00,0x08,(byte)0xBF,(byte)0xDA,(byte)0xAF,0x73,0x46}),
                    CBORObject.DecodeFromBytes(new byte[]{0x3B,0x5A,(byte)0x9B,(byte)0x9A,(byte)0x9C,(byte)0xB4,(byte)0x95,(byte)0xBF,0x71}));
      AddSubCompare(CBORObject.DecodeFromBytes(new byte[]{0x1A,(byte)0xBB,0x0C,(byte)0xF7,0x52}),
                    CBORObject.DecodeFromBytes(new byte[]{0x1A,(byte)0x82,0x00,(byte)0xBF,(byte)0xF9}));
      AddSubCompare(CBORObject.DecodeFromBytes(new byte[]{(byte)0xFA,0x1F,(byte)0x80,(byte)0xDB,(byte)0x9B}),
                    CBORObject.DecodeFromBytes(new byte[]{(byte)0xFB,0x31,(byte)0x90,(byte)0xEA,0x16,(byte)0xBE,(byte)0x80,0x0B,0x37}));
      AddSubCompare(CBORObject.DecodeFromBytes(new byte[]{(byte)0xFB,0x3C,0x00,(byte)0xCF,(byte)0xB6,(byte)0xBD,(byte)0xFF,0x37,0x38}),
                    CBORObject.DecodeFromBytes(new byte[]{(byte)0xFA,0x30,(byte)0x80,0x75,0x63}));
    }
    
    [Test]
    public void ExtraDecimalTests(){
      Assert.AreEqual(null,DecimalFraction.FromString("-79228162514264337593543950336").
                      RoundToBinaryPrecision(PrecisionContext.CliDecimal));
      Assert.AreEqual(null,DecimalFraction.FromString("8.782580686213340724E+28").
                      RoundToBinaryPrecision(PrecisionContext.CliDecimal));
      Assert.AreEqual(null,DecimalFraction.FromString("-9.3168444507547E+28").
                      RoundToBinaryPrecision(PrecisionContext.CliDecimal));
      Assert.AreEqual("-9344285899206687626894794544",DecimalFraction.FromString(
        "-9344285899206687626894794544.04982268810272216796875").RoundToBinaryPrecision(
                        new PrecisionContext(96,Rounding.HalfEven,0,28,false)).ToPlainString());
      Assert.AreEqual(null,DecimalFraction.FromString("96148154858060747311034406200").
                      RoundToBinaryPrecision(PrecisionContext.CliDecimal));
      Assert.AreEqual(null,DecimalFraction.FromString("90246605365627217170000000000").
                      RoundToBinaryPrecision(PrecisionContext.CliDecimal));
    }
    
    
    /// <summary>
    /// </summary>
    /// <returns>
    /// </returns>
    /// <remarks/>
=======

    private static void AddSubCompare(CBORObject o1, CBORObject o2) {
      ExtendedDecimal cmpDecFrac = o1.AsExtendedDecimal().Add(o2.AsExtendedDecimal());
      ExtendedDecimal cmpCobj = CBORObject.Addition(o1, o2).AsExtendedDecimal();
      if (cmpDecFrac.CompareTo(cmpCobj) != 0) {
        Assert.AreEqual(
          0,
          cmpDecFrac.CompareTo(cmpCobj),
          ObjectMessages(o1, o2, "Add: Results don't match:\n" + cmpDecFrac + " vs\n" + cmpCobj));
      }
      cmpDecFrac = o1.AsExtendedDecimal().Subtract(o2.AsExtendedDecimal());
      cmpCobj = CBORObject.Subtract(o1, o2).AsExtendedDecimal();
      if (cmpDecFrac.CompareTo(cmpCobj) != 0) {
        Assert.AreEqual(
          0,
          cmpDecFrac.CompareTo(cmpCobj),
          ObjectMessages(o1, o2, "Subtract: Results don't match:\n" + cmpDecFrac + " vs\n" + cmpCobj));
      }
      CompareDecimals(o1, o2);
    }

    [Test]
    public void TestCompareB() {
      AddSubCompare(
        CBORObject.DecodeFromBytes(new byte[] { 0x1A, (byte)0xFC, 0x1A, (byte)0xB0, 0x52 }),
        CBORObject.DecodeFromBytes(new byte[] { (byte)0xC5, (byte)0x82, 0x38, 0x5F, (byte)0xC2, 0x50, 0x08, 0x70, (byte)0xF3, (byte)0xC4, (byte)0x90, 0x4C, 0x14, (byte)0xBA, 0x59, (byte)0xF0, (byte)0xC6, (byte)0xCB, (byte)0x8C, (byte)0x8D, 0x40, (byte)0x80 }));
      AddSubCompare(
        CBORObject.DecodeFromBytes(new byte[] { (byte)0xC5, (byte)0x82, 0x38, (byte)0xC7, 0x3B, 0x00, 0x00, 0x08, (byte)0xBF, (byte)0xDA, (byte)0xAF, 0x73, 0x46 }),
        CBORObject.DecodeFromBytes(new byte[] { 0x3B, 0x5A, (byte)0x9B, (byte)0x9A, (byte)0x9C, (byte)0xB4, (byte)0x95, (byte)0xBF, 0x71 }));
      AddSubCompare(
        CBORObject.DecodeFromBytes(new byte[] { 0x1A, (byte)0xBB, 0x0C, (byte)0xF7, 0x52 }),
        CBORObject.DecodeFromBytes(new byte[] { 0x1A, (byte)0x82, 0x00, (byte)0xBF, (byte)0xF9 }));
      AddSubCompare(
        CBORObject.DecodeFromBytes(new byte[] { (byte)0xFA, 0x1F, (byte)0x80, (byte)0xDB, (byte)0x9B }),
        CBORObject.DecodeFromBytes(new byte[] { (byte)0xFB, 0x31, (byte)0x90, (byte)0xEA, 0x16, (byte)0xBE, (byte)0x80, 0x0B, 0x37 }));
      AddSubCompare(
        CBORObject.DecodeFromBytes(new byte[] { (byte)0xFB, 0x3C, 0x00, (byte)0xCF, (byte)0xB6, (byte)0xBD, (byte)0xFF, 0x37, 0x38 }),
        CBORObject.DecodeFromBytes(new byte[] { (byte)0xFA, 0x30, (byte)0x80, 0x75, 0x63 }));
      AddSubCompare(
        CBORObject.DecodeFromBytes(new byte[] { (byte)0xC5, (byte)0x82, 0x38, 0x7D, 0x3A, 0x06, (byte)0xBC, (byte)0xD5, (byte)0xB8 }),
        CBORObject.DecodeFromBytes(new byte[] { 0x38, 0x5C }));
    }

    [Test]
    public void ExtraDecimalTests() {
      Assert.AreEqual(
        ExtendedDecimal.NegativeInfinity,
        ExtendedDecimal.FromString("-79228162514264337593543950336").RoundToBinaryPrecision(PrecisionContext.CliDecimal));
      Assert.AreEqual(
        ExtendedDecimal.PositiveInfinity,
        ExtendedDecimal.FromString("8.782580686213340724E+28").RoundToBinaryPrecision(PrecisionContext.CliDecimal));
      Assert.AreEqual(
        ExtendedDecimal.NegativeInfinity,
        ExtendedDecimal.FromString("-9.3168444507547E+28").RoundToBinaryPrecision(PrecisionContext.CliDecimal));
      Assert.AreEqual(
        "-9344285899206687626894794544",
        ExtendedDecimal.FromString("-9344285899206687626894794544.04982268810272216796875").RoundToBinaryPrecision(new PrecisionContext(96, Rounding.HalfEven, 0, 28, false)).ToPlainString());
      Assert.AreEqual(
        ExtendedDecimal.PositiveInfinity,
        ExtendedDecimal.FromString("96148154858060747311034406200").RoundToBinaryPrecision(PrecisionContext.CliDecimal));
      Assert.AreEqual(
        ExtendedDecimal.PositiveInfinity,
        ExtendedDecimal.FromString("90246605365627217170000000000").RoundToBinaryPrecision(PrecisionContext.CliDecimal));
    }

    [Test]
    public void TestFloatDecimalRoundTrip() {
      FastRandom r = new FastRandom();
      for (int i = 0; i < 5000; ++i) {
        ExtendedFloat ef = RandomExtendedFloat(r);
        ExtendedDecimal ed = ef.ToExtendedDecimal();
        ExtendedFloat ef2 = ed.ToExtendedFloat();
        // Tests that values converted from float to decimal and
        // back have the same numerical value
        if (ef.CompareTo(ef2) != 0) {
          Assert.AreEqual(
            0,
            ef.CompareTo(ef2),
            "TestFloatDecimalRoundTrip " + ef + "; " + ef2);
        }
      }
    }

    /// <summary>Not documented yet.</summary>
>>>>>>> 45ddf997
    [Test]
    public void TestCompare() {
      FastRandom r = new FastRandom();
      for (int i = 0; i < 5000; ++i) {
        CBORObject o1 = RandomNumber(r);
        CBORObject o2 = RandomNumber(r);
        CompareDecimals(o1, o2);
      }
      for (int i = 0; i < 500; ++i) {
        CBORObject o1 = RandomCBORObject(r);
        CBORObject o2 = RandomCBORObject(r);
        CompareTestReciprocal(o1, o2);
      }
      for (int i = 0; i < 50; ++i) {
        CBORObject o1 = CBORObject.FromObject(Single.NegativeInfinity);
        CBORObject o2 = RandomNumber(r);
        CompareTestLess(o1, o2);
        o1 = CBORObject.FromObject(Double.NegativeInfinity);
        CompareTestLess(o1, o2);
        o1 = CBORObject.FromObject(Single.PositiveInfinity);
        CompareTestLess(o2, o1);
        o1 = CBORObject.FromObject(Double.PositiveInfinity);
        CompareTestLess(o2, o1);
        o1 = CBORObject.FromObject(Single.NaN);
        CompareTestLess(o2, o1);
        o1 = CBORObject.FromObject(Double.NaN);
        CompareTestLess(o2, o1);
      }
      CBORObject sp = CBORObject.FromObject(Single.PositiveInfinity);
      CBORObject sn = CBORObject.FromObject(Single.NegativeInfinity);
      CBORObject snan = CBORObject.FromObject(Single.NaN);
      CBORObject dp = CBORObject.FromObject(Double.PositiveInfinity);
      CBORObject dn = CBORObject.FromObject(Double.NegativeInfinity);
      CBORObject dnan = CBORObject.FromObject(Double.NaN);
      CompareTestEqual(sp, sp);
      CompareTestEqual(sp, dp);
      CompareTestEqual(dp, dp);
      CompareTestEqual(sn, sn);
      CompareTestEqual(sn, dn);
      CompareTestEqual(dn, dn);
      CompareTestEqual(snan, snan);
      CompareTestEqual(snan, dnan);
      CompareTestEqual(dnan, dnan);
      CompareTestLess(sn, sp);
      CompareTestLess(sn, dp);
      CompareTestLess(sn, snan);
      CompareTestLess(sn, dnan);
      CompareTestLess(sp, snan);
      CompareTestLess(sp, dnan);
      CompareTestLess(dn, dp);
      CompareTestLess(dp, dnan);
    }

    [Test]
    public void TestParseJSONNumber() {
      Assert.IsNull(CBORDataUtilities.ParseJSONNumber(null, false, false, false));
      Assert.IsNull(CBORDataUtilities.ParseJSONNumber("1e+99999999999999999999999999", false, false, true));
      if (CBORDataUtilities.ParseJSONNumber("1e+99999999999999999999999999", false, false, false) == null) {
        Assert.Fail();
      }
      Assert.IsNull(CBORDataUtilities.ParseJSONNumber(String.Empty, false, false, false));
      Assert.IsNull(CBORDataUtilities.ParseJSONNumber("xyz", false, false, false));
      Assert.IsNull(CBORDataUtilities.ParseJSONNumber("0..1", false, false, false));
      Assert.IsNull(CBORDataUtilities.ParseJSONNumber("0xyz", false, false, false));
      Assert.IsNull(CBORDataUtilities.ParseJSONNumber("0.1xyz", false, false, false));
      Assert.IsNull(CBORDataUtilities.ParseJSONNumber("0.xyz", false, false, false));
      Assert.IsNull(CBORDataUtilities.ParseJSONNumber("0.5exyz", false, false, false));
      Assert.IsNull(CBORDataUtilities.ParseJSONNumber("0.5q+88", false, false, false));
      Assert.IsNull(CBORDataUtilities.ParseJSONNumber("0.5ee88", false, false, false));
      Assert.IsNull(CBORDataUtilities.ParseJSONNumber("0.5e+xyz", false, false, false));
      Assert.IsNull(CBORDataUtilities.ParseJSONNumber("0.5e+88xyz", false, false, false));
    }

    /// <summary>Not documented yet.</summary>
    [Test]
    public void TestParseDecimalStrings() {
      FastRandom rand = new FastRandom();
      for (int i = 0; i < 3000; ++i) {
        string r = RandomDecimalString(rand);
        TestDecimalString(r);
      }
    }

    [Test]
    public void TestExtendedInfinity() {
      Assert.IsTrue(ExtendedDecimal.PositiveInfinity.IsInfinity());
      Assert.IsTrue(ExtendedDecimal.PositiveInfinity.IsPositiveInfinity());
      Assert.IsFalse(ExtendedDecimal.PositiveInfinity.IsNegativeInfinity());
      Assert.IsFalse(ExtendedDecimal.PositiveInfinity.IsNegative);
      Assert.IsTrue(ExtendedDecimal.NegativeInfinity.IsInfinity());
      Assert.IsFalse(ExtendedDecimal.NegativeInfinity.IsPositiveInfinity());
      Assert.IsTrue(ExtendedDecimal.NegativeInfinity.IsNegativeInfinity());
      Assert.IsTrue(ExtendedDecimal.NegativeInfinity.IsNegative);
      Assert.IsTrue(ExtendedFloat.PositiveInfinity.IsInfinity());
      Assert.IsTrue(ExtendedFloat.PositiveInfinity.IsPositiveInfinity());
      Assert.IsFalse(ExtendedFloat.PositiveInfinity.IsNegativeInfinity());
      Assert.IsFalse(ExtendedFloat.PositiveInfinity.IsNegative);
      Assert.IsTrue(ExtendedFloat.NegativeInfinity.IsInfinity());
      Assert.IsFalse(ExtendedFloat.NegativeInfinity.IsPositiveInfinity());
      Assert.IsTrue(ExtendedFloat.NegativeInfinity.IsNegativeInfinity());
      Assert.IsTrue(ExtendedFloat.NegativeInfinity.IsNegative);
    }

    [Test]
    public void TestJSONBase64() {
      CBORObject o;
      o = CBORObject.FromObjectAndTag(new byte[] { 0x9a, 0xd6, 0xf0, 0xe8 }, 22);
      Assert.AreEqual("\"mtbw6A\"", o.ToJSONString());
      o = CBORObject.FromObject(new byte[] { 0x9a, 0xd6, 0xf0, 0xe8 });
      Assert.AreEqual("\"mtbw6A\"", o.ToJSONString());
      o = CBORObject.FromObjectAndTag(new byte[] { 0x9a, 0xd6, 0xf0, 0xe8 }, 23);
      Assert.AreEqual("\"9AD6F0E8\"", o.ToJSONString());
      o = CBORObject.FromObject(new byte[] { 0x9a, 0xd6, 0xff, 0xe8 });
      Assert.AreEqual("\"mtb_6A\"", o.ToJSONString());  // Encode with Base64URL by default
      o = CBORObject.FromObjectAndTag(new byte[] { 0x9a, 0xd6, 0xff, 0xe8 }, 22);
      Assert.AreEqual("\"mtb/6A\"", o.ToJSONString());  // Encode with Base64
    }

    [Test]
    public void TestCBORExceptions() {
      try {
        CBORObject.NewArray().AsExtendedDecimal();
        Assert.Fail("Should have failed");
      } catch (InvalidOperationException) {
      } catch (Exception ex) {
        Assert.Fail(ex.ToString());
        throw new InvalidOperationException(String.Empty, ex);
      }
      try {
        CBORObject.NewMap().AsExtendedDecimal();
        Assert.Fail("Should have failed");
      } catch (InvalidOperationException) {
      } catch (Exception ex) {
        Assert.Fail(ex.ToString());
        throw new InvalidOperationException(String.Empty, ex);
      }
      try {
        CBORObject.DecodeFromBytes(null);
        Assert.Fail("Should have failed");
      } catch (ArgumentNullException) {
      } catch (Exception ex) {
        Assert.Fail(ex.ToString());
        throw new InvalidOperationException(String.Empty, ex);
      }
      try {
        CBORObject.DecodeFromBytes(new byte[] { });
        Assert.Fail("Should have failed");
      } catch (ArgumentException) {
      } catch (Exception ex) {
        Assert.Fail(ex.ToString());
        throw new InvalidOperationException(String.Empty, ex);
      }
      try {
        CBORObject.DecodeFromBytes(new byte[] { 0x1C });
        Assert.Fail("Should have failed");
      } catch (CBORException) {
      } catch (Exception ex) {
        Assert.Fail(ex.ToString());
        throw new InvalidOperationException(String.Empty, ex);
      }
      try {
        CBORObject.NewArray().Remove(null);
        Assert.Fail("Should have failed");
      } catch (ArgumentNullException) {
      } catch (Exception ex) {
        Assert.Fail(ex.ToString());
        throw new InvalidOperationException(String.Empty, ex);
      }
      try {
        CBORObject.NewMap().Remove(null);
        Assert.Fail("Should have failed");
      } catch (ArgumentNullException) {
      } catch (Exception ex) {
        Assert.Fail(ex.ToString());
        throw new InvalidOperationException(String.Empty, ex);
      }
      try {
        CBORObject.NewArray().Add(null);
        Assert.Fail("Should have failed");
      } catch (ArgumentNullException) {
      } catch (Exception ex) {
        Assert.Fail(ex.ToString());
        throw new InvalidOperationException(String.Empty, ex);
      }
      try {
        CBORObject.NewArray().Add(CBORObject.Null);
      } catch (Exception ex) {
        Assert.Fail(ex.ToString());
        throw new InvalidOperationException(String.Empty, ex);
      }
      try {
        CBORObject.NewMap().Add(CBORObject.True);
        Assert.Fail("Should have failed");
      } catch (InvalidOperationException) {
      } catch (Exception ex) {
        Assert.Fail(ex.ToString());
        throw new InvalidOperationException(String.Empty, ex);
      }
      try {
        CBORObject.True.Remove(CBORObject.True);
        Assert.Fail("Should have failed");
      } catch (InvalidOperationException) {
      } catch (Exception ex) {
        Assert.Fail(ex.ToString());
        throw new InvalidOperationException(String.Empty, ex);
      }
      try {
        CBORObject.FromObject(0).Remove(CBORObject.True);
        Assert.Fail("Should have failed");
      } catch (InvalidOperationException) {
      } catch (Exception ex) {
        Assert.Fail(ex.ToString());
        throw new InvalidOperationException(String.Empty, ex);
      }
      try {
        CBORObject.FromObject(String.Empty).Remove(CBORObject.True);
        Assert.Fail("Should have failed");
      } catch (InvalidOperationException) {
      } catch (Exception ex) {
        Assert.Fail(ex.ToString());
        throw new InvalidOperationException(String.Empty, ex);
      }
      try {
        CBORObject.True.AsExtendedDecimal();
        Assert.Fail("Should have failed");
      } catch (InvalidOperationException) {
      } catch (Exception ex) {
        Assert.Fail(ex.ToString());
        throw new InvalidOperationException(String.Empty, ex);
      }
      try {
        CBORObject.False.AsExtendedDecimal();
        Assert.Fail("Should have failed");
      } catch (InvalidOperationException) {
      } catch (Exception ex) {
        Assert.Fail(ex.ToString());
        throw new InvalidOperationException(String.Empty, ex);
      }
      try {
        CBORObject.Undefined.AsExtendedDecimal();
        Assert.Fail("Should have failed");
      } catch (InvalidOperationException) {
      } catch (Exception ex) {
        Assert.Fail(ex.ToString());
        throw new InvalidOperationException(String.Empty, ex);
      }
      try {
        CBORObject.FromObject(String.Empty).AsExtendedDecimal();
        Assert.Fail("Should have failed");
      } catch (InvalidOperationException) {
      } catch (Exception ex) {
        Assert.Fail(ex.ToString());
        throw new InvalidOperationException(String.Empty, ex);
      }
      try {
        CBORObject.NewArray().AsExtendedFloat();
        Assert.Fail("Should have failed");
      } catch (InvalidOperationException) {
      } catch (Exception ex) {
        Assert.Fail(ex.ToString());
        throw new InvalidOperationException(String.Empty, ex);
      }
      try {
        CBORObject.NewMap().AsExtendedFloat();
        Assert.Fail("Should have failed");
      } catch (InvalidOperationException) {
      } catch (Exception ex) {
        Assert.Fail(ex.ToString());
        throw new InvalidOperationException(String.Empty, ex);
      }
      try {
        CBORObject.True.AsExtendedFloat();
        Assert.Fail("Should have failed");
      } catch (InvalidOperationException) {
      } catch (Exception ex) {
        Assert.Fail(ex.ToString());
        throw new InvalidOperationException(String.Empty, ex);
      }
      try {
        CBORObject.False.AsExtendedFloat();
        Assert.Fail("Should have failed");
      } catch (InvalidOperationException) {
      } catch (Exception ex) {
        Assert.Fail(ex.ToString());
        throw new InvalidOperationException(String.Empty, ex);
      }
      try {
        CBORObject.Undefined.AsExtendedFloat();
        Assert.Fail("Should have failed");
      } catch (InvalidOperationException) {
      } catch (Exception ex) {
        Assert.Fail(ex.ToString());
        throw new InvalidOperationException(String.Empty, ex);
      }
      try {
        CBORObject.FromObject(String.Empty).AsExtendedFloat();
        Assert.Fail("Should have failed");
      } catch (InvalidOperationException) {
      } catch (Exception ex) {
        Assert.Fail(ex.ToString());
        throw new InvalidOperationException(String.Empty, ex);
      }
    }

    [Test]
    public void TestCBORInfinity() {
      TestCommon.AssertRoundTrip(CBORObject.FromObject(ExtendedDecimal.NegativeInfinity));
      TestCommon.AssertRoundTrip(CBORObject.FromObject(ExtendedFloat.NegativeInfinity));
      TestCommon.AssertRoundTrip(CBORObject.FromObject(Double.NegativeInfinity));
      TestCommon.AssertRoundTrip(CBORObject.FromObject(Single.NegativeInfinity));
      TestCommon.AssertRoundTrip(CBORObject.FromObject(ExtendedDecimal.PositiveInfinity));
      TestCommon.AssertRoundTrip(CBORObject.FromObject(ExtendedFloat.PositiveInfinity));
      TestCommon.AssertRoundTrip(CBORObject.FromObject(Double.PositiveInfinity));
      TestCommon.AssertRoundTrip(CBORObject.FromObject(Single.PositiveInfinity));
    }

    /// <summary>Not documented yet.</summary>
    [Test]
    public void TestRandomData() {
      FastRandom rand = new FastRandom();
      for (int i = 0; i < 2000; ++i) {
        CBORObject obj = RandomCBORObject(rand);
        TestCommon.AssertRoundTrip(obj);
      }
      // Test slightly modified objects
      for (int i = 0; i < 200; ++i) {
        byte[] array = RandomCBORObject(rand).EncodeToBytes();
        int count = rand.NextValue(10) + 1;
        for (int j = 0; j < count; ++j) {
          int index = rand.NextValue(array.Length);
          array[index] = unchecked((byte)rand.NextValue(256));
        }
        using (MemoryStream ms = new MemoryStream(array)) {
          while (ms.Position != ms.Length) {
            try {
              CBORObject o = CBORObject.Read(ms);
              if (o == null) {
                Assert.Fail("object read is null");
              }
              byte[] encodedBytes = o.EncodeToBytes();
              try {
                CBORObject.DecodeFromBytes(encodedBytes);
              } catch (Exception ex) {
                Assert.Fail(ex.ToString());
                throw new InvalidOperationException(String.Empty, ex);
              }
              String jsonString = String.Empty;
              try {
                if (o.Type == CBORType.Array || o.Type == CBORType.Map) {
                  jsonString = o.ToJSONString();
                  CBORObject.FromJSONString(jsonString);
                }
              } catch (Exception ex) {
                Assert.Fail(jsonString + "\n" + ex.ToString());
                throw new InvalidOperationException(String.Empty, ex);
              }
            } catch (CBORException) {
              // Expected exception
            }
          }
        }
      }
      // Test random nonsense data
      for (int i = 0; i < 200; ++i) {
        byte[] array = new byte[rand.NextValue(1000000) + 1];
        for (int j = 0; j < array.Length; ++j) {
          if (j + 3 <= array.Length) {
            int r = rand.NextValue(0x1000000);
            array[j] = (byte)(r & 0xFF);
            array[j + 1] = (byte)((r >> 8) & 0xFF);
            array[j + 2] = (byte)((r >> 16) & 0xFF);
            j += 2;
          } else {
            array[j] = (byte)rand.NextValue(256);
          }
        }
        using (MemoryStream ms = new MemoryStream(array)) {
          while (ms.Position != ms.Length) {
            try {
              CBORObject o = CBORObject.Read(ms);
              if (o == null) {
                Assert.Fail("object read is null");
              }
              try {
                CBORObject.DecodeFromBytes(o.EncodeToBytes());
              } catch (Exception ex) {
                Assert.Fail(ex.ToString());
                throw new InvalidOperationException(String.Empty, ex);
              }
              String jsonString = String.Empty;
              try {
                if (o.Type == CBORType.Array || o.Type == CBORType.Map) {
                  jsonString = o.ToJSONString();
                  CBORObject.FromJSONString(jsonString);
                }
              } catch (Exception ex) {
                Assert.Fail(jsonString + "\n" + ex.ToString());
                throw new InvalidOperationException(String.Empty, ex);
              }
            } catch (CBORException) {
              // Expected exception
            }
          }
        }
      }
    }

    /// <summary>Not documented yet.</summary>
    [Test]
    public void TestExtendedFloatSingle() {
      FastRandom rand = new FastRandom();
      for (int i = 0; i < 255; ++i) {  // Try a random float with a given exponent
        TestExtendedFloatSingleCore(RandomSingle(rand, i), null);
        TestExtendedFloatSingleCore(RandomSingle(rand, i), null);
        TestExtendedFloatSingleCore(RandomSingle(rand, i), null);
        TestExtendedFloatSingleCore(RandomSingle(rand, i), null);
      }
    }

    /// <summary>Not documented yet.</summary>
    [Test]
    public void TestExtendedFloatDouble() {
      TestExtendedFloatDoubleCore(3.5, "3.5");
      TestExtendedFloatDoubleCore(7, "7");
      TestExtendedFloatDoubleCore(1.75, "1.75");
      TestExtendedFloatDoubleCore(3.5, "3.5");
      TestExtendedFloatDoubleCore((double)Int32.MinValue, "-2147483648");
      TestExtendedFloatDoubleCore((double)Int64.MinValue, "-9223372036854775808");
      FastRandom rand = new FastRandom();
      for (int i = 0; i < 2047; ++i) {  // Try a random double with a given exponent
        TestExtendedFloatDoubleCore(RandomDouble(rand, i), null);
        TestExtendedFloatDoubleCore(RandomDouble(rand, i), null);
        TestExtendedFloatDoubleCore(RandomDouble(rand, i), null);
        TestExtendedFloatDoubleCore(RandomDouble(rand, i), null);
      }
    }
    [Test]
    [ExpectedException(typeof(CBORException))]
    public void TestTagThenBreak() {
      TestCommon.FromBytesTestAB(new byte[] { 0xD1, 0xFF });
    }

    /// <summary>Not documented yet.</summary>
    [Test]
    public void TestJSONSurrogates() {
      try {
        CBORObject.FromJSONString("[\"\ud800\udc00\"]");
      } catch (Exception ex) {
        Assert.Fail(ex.ToString()); throw new InvalidOperationException(String.Empty, ex);
      }
      try {
        CBORObject.FromJSONString("[\"\\ud800\\udc00\"]");
      } catch (Exception ex) {
        Assert.Fail(ex.ToString()); throw new InvalidOperationException(String.Empty, ex);
      }
      try {
        CBORObject.FromJSONString("[\"\ud800\\udc00\"]");
        Assert.Fail("Should have failed");
      } catch (CBORException) {
      } catch (Exception ex) {
        Assert.Fail(ex.ToString()); throw new InvalidOperationException(String.Empty, ex);
      }
      try {
        CBORObject.FromJSONString("[\"\\ud800\udc00\"]");
        Assert.Fail("Should have failed");
      } catch (CBORException) {
      } catch (Exception ex) {
        Assert.Fail(ex.ToString()); throw new InvalidOperationException(String.Empty, ex);
      }
      try {
        CBORObject.FromJSONString("[\"\\udc00\ud800\udc00\"]");
        Assert.Fail("Should have failed");
      } catch (CBORException) {
      } catch (Exception ex) {
        Assert.Fail(ex.ToString()); throw new InvalidOperationException(String.Empty, ex);
      }
      try {
        CBORObject.FromJSONString("[\"\\ud800\ud800\udc00\"]");
        Assert.Fail("Should have failed");
      } catch (CBORException) {
      } catch (Exception ex) {
        Assert.Fail(ex.ToString()); throw new InvalidOperationException(String.Empty, ex);
      }
      try {
        CBORObject.FromJSONString("[\"\\ud800\\udc00\ud800\udc00\"]");
      } catch (Exception ex) {
        Assert.Fail(ex.ToString()); throw new InvalidOperationException(String.Empty, ex);
      }
    }

    /// <summary>Not documented yet.</summary>
    [Test]
    public void TestJSONEscapedChars() {
      CBORObject o = CBORObject.FromJSONString(
        "[\"\\r\\n\\u0006\\u000E\\u001A\\\\\\\"\"]");
      Assert.AreEqual(1, o.Count);
      Assert.AreEqual("\r\n\u0006\u000E\u001A\\\"", o[0].AsString());
      Assert.AreEqual(
        "[\"\\r\\n\\u0006\\u000E\\u001A\\\\\\\"\"]",
        o.ToJSONString());
      TestCommon.AssertRoundTrip(o);
    }

    /// <summary>Not documented yet.</summary>
    [Test]
    public void TestCBORFromArray() {
      CBORObject o = CBORObject.FromObject(new int[] { 1, 2, 3 });
      Assert.AreEqual(3, o.Count);
      Assert.AreEqual(1, o[0].AsInt32());
      Assert.AreEqual(2, o[1].AsInt32());
      Assert.AreEqual(3, o[2].AsInt32());
      TestCommon.AssertRoundTrip(o);
    }

    /// <summary>Not documented yet.</summary>
    [Test]
    public void TestJSON() {
      CBORObject o;
      o = CBORObject.FromJSONString("[1,2,null,true,false,\"\"]");
      try {
        CBORObject.FromJSONString("[\"\\ud800\"]"); Assert.Fail("Should have failed");
      } catch (CBORException) {
      } catch (Exception ex) {
        Assert.Fail(ex.ToString()); throw new InvalidOperationException(String.Empty, ex);
      }
      try {
        CBORObject.FromJSONString("[1,2,"); Assert.Fail("Should have failed");
      } catch (CBORException) {
      } catch (Exception ex) {
        Assert.Fail(ex.ToString()); throw new InvalidOperationException(String.Empty, ex);
      }
      try {
        CBORObject.FromJSONString("[1,2,3"); Assert.Fail("Should have failed");
      } catch (CBORException) {
      } catch (Exception ex) {
        Assert.Fail(ex.ToString()); throw new InvalidOperationException(String.Empty, ex);
      }
      try {
        CBORObject.FromJSONString("{,\"0\"=>0,\"1\"=>1}");
        Assert.Fail("Should have failed");
      } catch (CBORException) {
      } catch (Exception ex) {
        Assert.Fail(ex.ToString()); throw new InvalidOperationException(String.Empty, ex);
      }
      try { CBORObject.FromJSONString("{\"0\"=>0,,\"1\"=>1}"); Assert.Fail("Should have failed");
      } catch (CBORException) {
      } catch (Exception ex) {
        Assert.Fail(ex.ToString()); throw new InvalidOperationException(String.Empty, ex);
      }
      try { CBORObject.FromJSONString("{\"0\"=>0,\"1\"=>1,}"); Assert.Fail("Should have failed");
      } catch (CBORException) {
      } catch (Exception ex) {
        Assert.Fail(ex.ToString()); throw new InvalidOperationException(String.Empty, ex);
      }
      try {
        CBORObject.FromJSONString("[,0,1,2]"); Assert.Fail("Should have failed");
      } catch (CBORException) {
      } catch (Exception ex) {
        Assert.Fail(ex.ToString()); throw new InvalidOperationException(String.Empty, ex);
      }
      try {
        CBORObject.FromJSONString("[0,,1,2]"); Assert.Fail("Should have failed");
      } catch (CBORException) {
      } catch (Exception ex) {
        Assert.Fail(ex.ToString()); throw new InvalidOperationException(String.Empty, ex);
      }
      try {
        CBORObject.FromJSONString("[0,1,,2]"); Assert.Fail("Should have failed");
      } catch (CBORException) {
      } catch (Exception ex) {
        Assert.Fail(ex.ToString()); throw new InvalidOperationException(String.Empty, ex);
      }
      try {
        CBORObject.FromJSONString("[0,1,2,]"); Assert.Fail("Should have failed");
      } catch (CBORException) {
      } catch (Exception ex) {
        Assert.Fail(ex.ToString()); throw new InvalidOperationException(String.Empty, ex);
      }
      Assert.AreEqual(6, o.Count);
      Assert.AreEqual(1, o[0].AsInt32());
      Assert.AreEqual(2, o[1].AsInt32());
      Assert.AreEqual(CBORObject.Null, o[2]);
      Assert.AreEqual(CBORObject.True, o[3]);
      Assert.AreEqual(CBORObject.False, o[4]);
      Assert.AreEqual(String.Empty, o[5].AsString());
      o = CBORObject.FromJSONString("[1.5,2.6,3.7,4.0,222.22]");
      double actual = o[0].AsDouble();
      Assert.AreEqual((double)1.5, actual);
      Assert.AreEqual("true", CBORObject.True.ToJSONString());
      Assert.AreEqual("false", CBORObject.False.ToJSONString());
      Assert.AreEqual("null", CBORObject.Null.ToJSONString());
    }

    [Test]
    public void TestBoolean() {
      TestCommon.AssertSer(CBORObject.True, "true");
      TestCommon.AssertSer(CBORObject.False, "false");
      Assert.AreEqual(CBORObject.True, CBORObject.FromObject(true));
      Assert.AreEqual(CBORObject.False, CBORObject.FromObject(false));
    }

    /// <summary>Not documented yet.</summary>
    [Test]
    public void TestByte() {
      for (int i = 0; i <= 255; ++i) {
        TestCommon.AssertSer(
          CBORObject.FromObject((byte)i),
          String.Format(CultureInfo.InvariantCulture, "{0}", i));
      }
    }

    /// <summary>Not documented yet.</summary>
    /// <param name='bytes'>A byte array.</param>
    /// <param name='expectedRet'>A 32-bit signed integer.</param>
    /// <param name='expectedString'>A string object.</param>
    /// <param name='noReplaceRet'>A 32-bit signed integer. (2).</param>
    /// <param name='noReplaceString'>A string object. (2).</param>
    public void DoTestReadUtf8(
      byte[] bytes,
      int expectedRet,
      string expectedString,
      int noReplaceRet,
      string noReplaceString) {
      this.DoTestReadUtf8(
        bytes,
        bytes.Length,
        expectedRet,
        expectedString,
        noReplaceRet,
        noReplaceString);
    }

    /// <summary>Not documented yet.</summary>
    /// <param name='bytes'>A byte array.</param>
    /// <param name='length'>A 32-bit signed integer.</param>
    /// <param name='expectedRet'>A 32-bit signed integer. (2).</param>
    /// <param name='expectedString'>A string object.</param>
    /// <param name='noReplaceRet'>A 32-bit signed integer. (3).</param>
    /// <param name='noReplaceString'>A string object. (2).</param>
    public void DoTestReadUtf8(
      byte[] bytes,
      int length,
      int expectedRet,
      string expectedString,
      int noReplaceRet,
      string noReplaceString) {
      try {
        StringBuilder builder = new StringBuilder();
        int ret = 0;
        using (MemoryStream ms = new MemoryStream(bytes)) {
          ret = DataUtilities.ReadUtf8(ms, length, builder, true);
          Assert.AreEqual(expectedRet, ret);
          if (expectedRet == 0) {
            Assert.AreEqual(expectedString, builder.ToString());
          }
          ms.Position = 0;
          builder.Clear();
          ret = DataUtilities.ReadUtf8(ms, length, builder, false);
          Assert.AreEqual(noReplaceRet, ret);
          if (noReplaceRet == 0) {
            Assert.AreEqual(noReplaceString, builder.ToString());
          }
        }
        if (bytes.Length >= length) {
          builder.Clear();
          ret = DataUtilities.ReadUtf8FromBytes(bytes, 0, length, builder, true);
          Assert.AreEqual(expectedRet, ret);
          if (expectedRet == 0) {
            Assert.AreEqual(expectedString, builder.ToString());
          }
          builder.Clear();
          ret = DataUtilities.ReadUtf8FromBytes(bytes, 0, length, builder, false);
          Assert.AreEqual(noReplaceRet, ret);
          if (noReplaceRet == 0) {
            Assert.AreEqual(noReplaceString, builder.ToString());
          }
        }
      } catch (IOException ex) {
        throw new CBORException(String.Empty, ex);
      }
    }

    /// <summary>Not documented yet.</summary>
    [Test]
    public void TestDecFracOverflow() {
      Assert.AreEqual(ExtendedDecimal.PositiveInfinity, CBORObject.FromObject(Single.PositiveInfinity).AsExtendedDecimal());
      Assert.AreEqual(ExtendedDecimal.NegativeInfinity, CBORObject.FromObject(Single.NegativeInfinity).AsExtendedDecimal());
      Assert.IsTrue(CBORObject.FromObject(Single.NaN).AsExtendedDecimal().IsNaN());
      Assert.AreEqual(ExtendedDecimal.PositiveInfinity, CBORObject.FromObject(Double.PositiveInfinity).AsExtendedDecimal());
      Assert.AreEqual(ExtendedDecimal.NegativeInfinity, CBORObject.FromObject(Double.NegativeInfinity).AsExtendedDecimal());
      Assert.IsTrue(CBORObject.FromObject(Double.NaN).AsExtendedDecimal().IsNaN());
    }

    /// <summary>Not documented yet.</summary>
    [Test]
    public void TestFPToBigInteger() {
      Assert.AreEqual("0", CBORObject.FromObject((float)0.75).AsBigInteger().ToString());
      Assert.AreEqual("0", CBORObject.FromObject((float)0.99).AsBigInteger().ToString());
      Assert.AreEqual("0", CBORObject.FromObject((float)0.0000000000000001).AsBigInteger().ToString());
      Assert.AreEqual("0", CBORObject.FromObject((float)0.5).AsBigInteger().ToString());
      Assert.AreEqual("1", CBORObject.FromObject((float)1.5).AsBigInteger().ToString());
      Assert.AreEqual("2", CBORObject.FromObject((float)2.5).AsBigInteger().ToString());
      Assert.AreEqual("328323", CBORObject.FromObject((float)328323f).AsBigInteger().ToString());
      Assert.AreEqual("0", CBORObject.FromObject((double)0.75).AsBigInteger().ToString());
      Assert.AreEqual("0", CBORObject.FromObject((double)0.99).AsBigInteger().ToString());
      Assert.AreEqual("0", CBORObject.FromObject((double)0.0000000000000001).AsBigInteger().ToString());
      Assert.AreEqual("0", CBORObject.FromObject((double)0.5).AsBigInteger().ToString());
      Assert.AreEqual("1", CBORObject.FromObject((double)1.5).AsBigInteger().ToString());
      Assert.AreEqual("2", CBORObject.FromObject((double)2.5).AsBigInteger().ToString());
      Assert.AreEqual("328323", CBORObject.FromObject((double)328323).AsBigInteger().ToString());
      try {
        CBORObject.FromObject(Single.PositiveInfinity).AsBigInteger(); Assert.Fail("Should have failed");
      } catch (OverflowException) {
      } catch (Exception ex) {
        Assert.Fail(ex.ToString()); throw new InvalidOperationException(String.Empty, ex);
      }
      try {
        CBORObject.FromObject(Single.NegativeInfinity).AsBigInteger(); Assert.Fail("Should have failed");
      } catch (OverflowException) {
      } catch (Exception ex) {
        Assert.Fail(ex.ToString()); throw new InvalidOperationException(String.Empty, ex);
      }
      try {
        CBORObject.FromObject(Single.NaN).AsBigInteger(); Assert.Fail("Should have failed");
      } catch (OverflowException) {
      } catch (Exception ex) {
        Assert.Fail(ex.ToString()); throw new InvalidOperationException(String.Empty, ex);
      }
      try {
        CBORObject.FromObject(Double.PositiveInfinity).AsBigInteger(); Assert.Fail("Should have failed");
      } catch (OverflowException) {
      } catch (Exception ex) {
        Assert.Fail(ex.ToString()); throw new InvalidOperationException(String.Empty, ex);
      }
      try {
        CBORObject.FromObject(Double.NegativeInfinity).AsBigInteger(); Assert.Fail("Should have failed");
      } catch (OverflowException) {
      } catch (Exception ex) {
        Assert.Fail(ex.ToString()); throw new InvalidOperationException(String.Empty, ex);
      }
      try {
        CBORObject.FromObject(Double.NaN).AsBigInteger(); Assert.Fail("Should have failed");
      } catch (OverflowException) {
      } catch (Exception ex) {
        Assert.Fail(ex.ToString()); throw new InvalidOperationException(String.Empty, ex);
      }
    }

    /// <summary>Not documented yet.</summary>
    [Test]
    public void TestDecFracFP() {
      Assert.AreEqual("0.75", ExtendedDecimal.FromDouble(0.75).ToString());
      Assert.AreEqual("0.5", ExtendedDecimal.FromDouble(0.5).ToString());
      Assert.AreEqual("0.25", ExtendedDecimal.FromDouble(0.25).ToString());
      Assert.AreEqual("0.875", ExtendedDecimal.FromDouble(0.875).ToString());
      Assert.AreEqual("0.125", ExtendedDecimal.FromDouble(0.125).ToString());
      Assert.AreEqual("0.75", ExtendedDecimal.FromSingle(0.75f).ToString());
      Assert.AreEqual("0.5", ExtendedDecimal.FromSingle(0.5f).ToString());
      Assert.AreEqual("0.25", ExtendedDecimal.FromSingle(0.25f).ToString());
      Assert.AreEqual("0.875", ExtendedDecimal.FromSingle(0.875f).ToString());
      Assert.AreEqual("0.125", ExtendedDecimal.FromSingle(0.125f).ToString());
    }

    /// <summary>Not documented yet.</summary>
    [Test]
    public void ScaleTest() {
      Assert.AreEqual(-(BigInteger)7, ExtendedDecimal.FromString("1.265e-4").Exponent);
      Assert.AreEqual(-(BigInteger)4, ExtendedDecimal.FromString("0.000E-1").Exponent);
      Assert.AreEqual(-(BigInteger)16, ExtendedDecimal.FromString("0.57484848535648e-2").Exponent);
      Assert.AreEqual(-(BigInteger)22, ExtendedDecimal.FromString("0.485448e-16").Exponent);
      Assert.AreEqual(-(BigInteger)20, ExtendedDecimal.FromString("0.5657575351495151495649565150e+8").Exponent);
      Assert.AreEqual(-(BigInteger)10, ExtendedDecimal.FromString("0e-10").Exponent);
      Assert.AreEqual(-(BigInteger)17, ExtendedDecimal.FromString("0.504952e-11").Exponent);
      Assert.AreEqual(-(BigInteger)13, ExtendedDecimal.FromString("0e-13").Exponent);
      Assert.AreEqual(-(BigInteger)43, ExtendedDecimal.FromString("0.49495052535648555757515648e-17").Exponent);
      Assert.AreEqual((BigInteger)7, ExtendedDecimal.FromString("0.485654575150e+19").Exponent);
      Assert.AreEqual(BigInteger.Zero, ExtendedDecimal.FromString("0.48515648e+8").Exponent);
      Assert.AreEqual(-(BigInteger)45, ExtendedDecimal.FromString("0.49485251485649535552535451544956e-13").Exponent);
      Assert.AreEqual(-(BigInteger)6, ExtendedDecimal.FromString("0.565754515152575448505257e+18").Exponent);
      Assert.AreEqual((BigInteger)16, ExtendedDecimal.FromString("0e+16").Exponent);
      Assert.AreEqual((BigInteger)6, ExtendedDecimal.FromString("0.5650e+10").Exponent);
      Assert.AreEqual(-(BigInteger)5, ExtendedDecimal.FromString("0.49555554575756575556e+15").Exponent);
      Assert.AreEqual(-(BigInteger)37, ExtendedDecimal.FromString("0.57494855545057534955e-17").Exponent);
      Assert.AreEqual(-(BigInteger)25, ExtendedDecimal.FromString("0.4956504855525748575456e-3").Exponent);
      Assert.AreEqual(-(BigInteger)26, ExtendedDecimal.FromString("0.55575355495654484948525354545053494854e+12").Exponent);
      Assert.AreEqual(-(BigInteger)22, ExtendedDecimal.FromString("0.484853575350494950575749545057e+8").Exponent);
      Assert.AreEqual((BigInteger)11, ExtendedDecimal.FromString("0.52545451e+19").Exponent);
      Assert.AreEqual(-(BigInteger)29, ExtendedDecimal.FromString("0.48485654495751485754e-9").Exponent);
      Assert.AreEqual(-(BigInteger)38, ExtendedDecimal.FromString("0.56525456555549545257535556495655574848e+0").Exponent);
      Assert.AreEqual(-(BigInteger)15, ExtendedDecimal.FromString("0.485456485657545752495450554857e+15").Exponent);
      Assert.AreEqual(-(BigInteger)37, ExtendedDecimal.FromString("0.485448525554495048e-19").Exponent);
      Assert.AreEqual(-(BigInteger)29, ExtendedDecimal.FromString("0.494952485550514953565655e-5").Exponent);
      Assert.AreEqual(-(BigInteger)8, ExtendedDecimal.FromString("0.50495454554854505051534950e+18").Exponent);
      Assert.AreEqual(-(BigInteger)37, ExtendedDecimal.FromString("0.5156524853575655535351554949525449e-3").Exponent);
      Assert.AreEqual((BigInteger)3, ExtendedDecimal.FromString("0e+3").Exponent);
      Assert.AreEqual(-(BigInteger)8, ExtendedDecimal.FromString("0.51505056554957575255555250e+18").Exponent);
      Assert.AreEqual(-(BigInteger)14, ExtendedDecimal.FromString("0.5456e-10").Exponent);
      Assert.AreEqual(-(BigInteger)36, ExtendedDecimal.FromString("0.494850515656505252555154e-12").Exponent);
      Assert.AreEqual(-(BigInteger)42, ExtendedDecimal.FromString("0.535155525253485757525253555749575749e-6").Exponent);
      Assert.AreEqual(-(BigInteger)29, ExtendedDecimal.FromString("0.56554952554850525552515549564948e+3").Exponent);
      Assert.AreEqual(-(BigInteger)40, ExtendedDecimal.FromString("0.494855545257545656515554495057e-10").Exponent);
      Assert.AreEqual(-(BigInteger)18, ExtendedDecimal.FromString("0.5656504948515252555456e+4").Exponent);
      Assert.AreEqual(-(BigInteger)17, ExtendedDecimal.FromString("0e-17").Exponent);
      Assert.AreEqual(-(BigInteger)32, ExtendedDecimal.FromString("0.55535551515249535049495256e-6").Exponent);
      Assert.AreEqual(-(BigInteger)31, ExtendedDecimal.FromString("0.4948534853564853565654514855e-3").Exponent);
      Assert.AreEqual(-(BigInteger)38, ExtendedDecimal.FromString("0.5048485057535249555455e-16").Exponent);
      Assert.AreEqual(-(BigInteger)16, ExtendedDecimal.FromString("0e-16").Exponent);
      Assert.AreEqual((BigInteger)5, ExtendedDecimal.FromString("0.5354e+9").Exponent);
      Assert.AreEqual(BigInteger.One, ExtendedDecimal.FromString("0.54e+3").Exponent);
      Assert.AreEqual(-(BigInteger)38, ExtendedDecimal.FromString("0.4849525755545751574853494948e-10").Exponent);
      Assert.AreEqual(-(BigInteger)33, ExtendedDecimal.FromString("0.52514853565252565251565548e-7").Exponent);
      Assert.AreEqual(-(BigInteger)13, ExtendedDecimal.FromString("0.575151545652e-1").Exponent);
      Assert.AreEqual(-(BigInteger)22, ExtendedDecimal.FromString("0.49515354514852e-8").Exponent);
      Assert.AreEqual(-(BigInteger)24, ExtendedDecimal.FromString("0.54535357515356545554e-4").Exponent);
      Assert.AreEqual(-(BigInteger)11, ExtendedDecimal.FromString("0.574848e-5").Exponent);
      Assert.AreEqual(-(BigInteger)3, ExtendedDecimal.FromString("0.565055e+3").Exponent);
    }

    /// <summary>Not documented yet.</summary>
    [Test]
    public void TestReadUtf8() {
      this.DoTestReadUtf8(
        new byte[] { 0x21,
        0x21,
        0x21 },
        0,
        "!!!",
        0,
        "!!!");
      this.DoTestReadUtf8(
        new byte[] { 0x20,
        0xc2,
        0x80 },
        0,
        " \u0080",
        0,
        " \u0080");
      this.DoTestReadUtf8(
        new byte[] { 0x20,
        0xc2,
        0x80,
        0x20 },
        0,
        " \u0080 ",
        0,
        " \u0080 ");
      this.DoTestReadUtf8(
        new byte[] { 0x20,
        0xc2,
        0x80,
        0xc2 },
        0,
        " \u0080\ufffd",
        -1,
        null);
      this.DoTestReadUtf8(
        new byte[] { 0x20,
        0xc2,
        0x21,
        0x21 },
        0,
        " \ufffd!!",
        -1,
        null);
      this.DoTestReadUtf8(
        new byte[] { 0x20,
        0xc2,
        0xff,
        0x20 },
        0,
        " \ufffd\ufffd ",
        -1,
        null);
      this.DoTestReadUtf8(
        new byte[] { 0x20,
        0xe0,
        0xa0,
        0x80 },
        0,
        " \u0800",
        0,
        " \u0800");
      this.DoTestReadUtf8(
        new byte[] { 0x20,
        0xe0,
        0xa0,
        0x80,
        0x20 },
        0,
        " \u0800 ",
        0,
        " \u0800 ");
      this.DoTestReadUtf8(
        new byte[] { 0x20,
        0xf0,
        0x90,
        0x80,
        0x80 },
        0,
        " \ud800\udc00",
        0,
        " \ud800\udc00");
      this.DoTestReadUtf8(
        new byte[] { 0x20,
        0xf0,
        0x90,
        0x80,
        0x80 },
        3,
        0,
        " \ufffd",
        -1,
        null);
      this.DoTestReadUtf8(
        new byte[] { 0x20,
        0xf0,
        0x90 },
        5,
        -2,
        null,
        -1,
        null);
      this.DoTestReadUtf8(
        new byte[] { 0x20,
        0x20,
        0x20 },
        5,
        -2,
        null,
        -2,
        null);
      this.DoTestReadUtf8(
        new byte[] { 0x20,
        0xf0,
        0x90,
        0x80,
        0x80,
        0x20 },
        0,
        " \ud800\udc00 ",
        0,
        " \ud800\udc00 ");
      this.DoTestReadUtf8(
        new byte[] { 0x20,
        0xf0,
        0x90,
        0x80,
        0x20 },
        0,
        " \ufffd ",
        -1,
        null);
      this.DoTestReadUtf8(
        new byte[] { 0x20,
        0xf0,
        0x90,
        0x20 },
        0,
        " \ufffd ",
        -1,
        null);
      this.DoTestReadUtf8(
        new byte[] { 0x20,
        0xf0,
        0x90,
        0x80,
        0xff },
        0,
        " \ufffd\ufffd",
        -1,
        null);
      this.DoTestReadUtf8(
        new byte[] { 0x20,
        0xf0,
        0x90,
        0xff },
        0,
        " \ufffd\ufffd",
        -1,
        null);
      this.DoTestReadUtf8(
        new byte[] { 0x20,
        0xe0,
        0xa0,
        0x20 },
        0,
        " \ufffd ",
        -1,
        null);
      this.DoTestReadUtf8(
        new byte[] { 0x20,
        0xe0,
        0x20 },
        0,
        " \ufffd ",
        -1,
        null);
      this.DoTestReadUtf8(
        new byte[] { 0x20,
        0xe0,
        0xa0,
        0xff },
        0,
        " \ufffd\ufffd",
        -1,
        null);
      this.DoTestReadUtf8(
        new byte[] { 0x20,
        0xe0,
        0xff },
        0,
        " \ufffd\ufffd",
        -1,
        null);
    }

    private static bool ByteArrayEquals(byte[] arrayA, byte[] arrayB) {
      if (arrayA == null) {
        return arrayB == null;
      }
      if (arrayB == null) {
        return false;
      }
      if (arrayA.Length != arrayB.Length) {
        return false;
      }
      for (int i = 0; i < arrayA.Length; ++i) {
        if (arrayA[i] != arrayB[i]) {
          return false;
        }
      }
      return true;
    }

    /// <summary>Not documented yet.</summary>
    [Test]
    public void TestArray() {
      CBORObject cbor = CBORObject.FromJSONString("[]");
      cbor.Add(CBORObject.FromObject(3));
      cbor.Add(CBORObject.FromObject(4));
      byte[] bytes = cbor.EncodeToBytes();
      bool isequal = ByteArrayEquals(new byte[] { (byte)(0x80 | 2), 3, 4 }, bytes);
      Assert.IsTrue(isequal, "array not equal");
    }

    /// <summary>Not documented yet.</summary>
    [Test]
    public void TestMap() {
      CBORObject cbor = CBORObject.FromJSONString("{\"a\":2,\"b\":4}");
      Assert.AreEqual(2, cbor.Count);
      TestCommon.AssertEqualsHashCode(
        CBORObject.FromObject(2),
        cbor[CBORObject.FromObject("a")]);
      TestCommon.AssertEqualsHashCode(
        CBORObject.FromObject(4),
        cbor[CBORObject.FromObject("b")]);
      Assert.AreEqual(2, cbor[CBORObject.FromObject("a")].AsInt32());
      Assert.AreEqual(4, cbor[CBORObject.FromObject("b")].AsInt32());
      Assert.AreEqual(0, CBORObject.True.Count);
    }

    private static String Repeat(char c, int num) {
      System.Text.StringBuilder sb = new System.Text.StringBuilder();
      for (int i = 0; i < num; ++i) {
        sb.Append(c);
      }
      return sb.ToString();
    }

    private static String Repeat(String c, int num) {
      System.Text.StringBuilder sb = new System.Text.StringBuilder();
      for (int i = 0; i < num; ++i) {
        sb.Append(c);
      }
      return sb.ToString();
    }

    /// <summary>Not documented yet.</summary>
    [Test]
    public void TestTextStringStream() {
      CBORObject cbor = TestCommon.FromBytesTestAB(
        new byte[] { 0x7F,
        0x61,
        0x2e,
        0x61,
        0x2e,
        0xFF });
      Assert.AreEqual("..", cbor.AsString());
      // Test streaming of long strings
      string longString = Repeat('x', 200000);
      CBORObject cbor2;
      cbor = CBORObject.FromObject(longString);
      cbor2 = TestCommon.FromBytesTestAB(cbor.EncodeToBytes());
      TestCommon.AssertEqualsHashCode(cbor, cbor2);
      Assert.AreEqual(longString, cbor2.AsString());
      longString = Repeat('\u00e0', 200000);
      cbor = CBORObject.FromObject(longString);
      cbor2 = TestCommon.FromBytesTestAB(cbor.EncodeToBytes());
      TestCommon.AssertEqualsHashCode(cbor, cbor2);
      Assert.AreEqual(longString, cbor2.AsString());
      longString = Repeat('\u3000', 200000);
      cbor = CBORObject.FromObject(longString);
      cbor2 = TestCommon.FromBytesTestAB(cbor.EncodeToBytes());
      TestCommon.AssertEqualsHashCode(cbor, cbor2);
      Assert.AreEqual(longString, cbor2.AsString());
      longString = Repeat("\ud800\udc00", 200000);
      cbor = CBORObject.FromObject(longString);
      cbor2 = TestCommon.FromBytesTestAB(cbor.EncodeToBytes());
      TestCommon.AssertEqualsHashCode(cbor, cbor2);
      Assert.AreEqual(longString, cbor2.AsString());
    }
    [Test]
    [ExpectedException(typeof(CBORException))]
    public void TestTextStringStreamNoTagsBeforeDefinite() {
      TestCommon.FromBytesTestAB(
        new byte[] { 0x7F,
        0x61,
        0x20,
        0xC0,
        0x61,
        0x20,
        0xFF });
    }
    [Test]
    [ExpectedException(typeof(CBORException))]
    public void TestTextStringStreamNoIndefiniteWithinDefinite() {
      TestCommon.FromBytesTestAB(
        new byte[] { 0x7F,
        0x61,
        0x20,
        0x7F,
        0x61,
        0x20,
        0xFF,
        0xFF });
    }

    /// <summary>Not documented yet.</summary>
    [Test]
    public void TestByteStringStream() {
      TestCommon.FromBytesTestAB(
        new byte[] { 0x5F,
        0x41,
        0x20,
        0x41,
        0x20,
        0xFF });
    }
    [Test]
    [ExpectedException(typeof(CBORException))]
    public void TestByteStringStreamNoTagsBeforeDefinite() {
      TestCommon.FromBytesTestAB(
        new byte[] { 0x5F,
        0x41,
        0x20,
        0xC2,
        0x41,
        0x20,
        0xFF });
    }

    public static void AssertDecimalsEquivalent(string a, string b) {
      CBORObject ca = CBORDataUtilities.ParseJSONNumber(a);
      CBORObject cb = CBORDataUtilities.ParseJSONNumber(b);
      CompareTestEqual(ca, cb);
      TestCommon.AssertRoundTrip(ca);
      TestCommon.AssertRoundTrip(cb);
    }

    /// <summary>Not documented yet.</summary>
    [Test]
    public void ZeroStringTests2() {
      Assert.AreEqual("0.0001265", ExtendedDecimal.FromString("1.265e-4").ToString());
      Assert.AreEqual("0.0001265", ExtendedDecimal.FromString("1.265e-4").ToEngineeringString());
      Assert.AreEqual("0.0001265", ExtendedDecimal.FromString("1.265e-4").ToPlainString());
      Assert.AreEqual("0.0000", ExtendedDecimal.FromString("0.000E-1").ToString());
      Assert.AreEqual("0.0000", ExtendedDecimal.FromString("0.000E-1").ToEngineeringString());
      Assert.AreEqual("0.0000", ExtendedDecimal.FromString("0.000E-1").ToPlainString());
      Assert.AreEqual("0E-16", ExtendedDecimal.FromString("0.0000000000000e-3").ToString());
      Assert.AreEqual("0.0E-15", ExtendedDecimal.FromString("0.0000000000000e-3").ToEngineeringString());
      Assert.AreEqual("0.0000000000000000", ExtendedDecimal.FromString("0.0000000000000e-3").ToPlainString());
      Assert.AreEqual("0E-8", ExtendedDecimal.FromString("0.000000000e+1").ToString());
      Assert.AreEqual("0.00E-6", ExtendedDecimal.FromString("0.000000000e+1").ToEngineeringString());
      Assert.AreEqual("0.00000000", ExtendedDecimal.FromString("0.000000000e+1").ToPlainString());
      Assert.AreEqual("0.000", ExtendedDecimal.FromString("0.000000000000000e+12").ToString());
      Assert.AreEqual("0.000", ExtendedDecimal.FromString("0.000000000000000e+12").ToEngineeringString());
      Assert.AreEqual("0.000", ExtendedDecimal.FromString("0.000000000000000e+12").ToPlainString());
      Assert.AreEqual("0E-25", ExtendedDecimal.FromString("0.00000000000000e-11").ToString());
      Assert.AreEqual("0.0E-24", ExtendedDecimal.FromString("0.00000000000000e-11").ToEngineeringString());
      Assert.AreEqual("0.0000000000000000000000000", ExtendedDecimal.FromString("0.00000000000000e-11").ToPlainString());
      Assert.AreEqual("0E-7", ExtendedDecimal.FromString("0.000000000000e+5").ToString());
      Assert.AreEqual("0.0E-6", ExtendedDecimal.FromString("0.000000000000e+5").ToEngineeringString());
      Assert.AreEqual("0.0000000", ExtendedDecimal.FromString("0.000000000000e+5").ToPlainString());
      Assert.AreEqual("0E-8", ExtendedDecimal.FromString("0.0000e-4").ToString());
      Assert.AreEqual("0.00E-6", ExtendedDecimal.FromString("0.0000e-4").ToEngineeringString());
      Assert.AreEqual("0.00000000", ExtendedDecimal.FromString("0.0000e-4").ToPlainString());
      Assert.AreEqual("0.0000", ExtendedDecimal.FromString("0.000000e+2").ToString());
      Assert.AreEqual("0.0000", ExtendedDecimal.FromString("0.000000e+2").ToEngineeringString());
      Assert.AreEqual("0.0000", ExtendedDecimal.FromString("0.000000e+2").ToPlainString());
      Assert.AreEqual("0E+2", ExtendedDecimal.FromString("0.0e+3").ToString());
      Assert.AreEqual("0.0E+3", ExtendedDecimal.FromString("0.0e+3").ToEngineeringString());
      Assert.AreEqual("0", ExtendedDecimal.FromString("0.0e+3").ToPlainString());
      Assert.AreEqual("0E-7", ExtendedDecimal.FromString("0.000000000000000e+8").ToString());
      Assert.AreEqual("0.0E-6", ExtendedDecimal.FromString("0.000000000000000e+8").ToEngineeringString());
      Assert.AreEqual("0.0000000", ExtendedDecimal.FromString("0.000000000000000e+8").ToPlainString());
      Assert.AreEqual("0E+7", ExtendedDecimal.FromString("0.000e+10").ToString());
      Assert.AreEqual("0.00E+9", ExtendedDecimal.FromString("0.000e+10").ToEngineeringString());
      Assert.AreEqual("0", ExtendedDecimal.FromString("0.000e+10").ToPlainString());
      Assert.AreEqual("0E-31", ExtendedDecimal.FromString("0.0000000000000000000e-12").ToString());
      Assert.AreEqual("0.0E-30", ExtendedDecimal.FromString("0.0000000000000000000e-12").ToEngineeringString());
      Assert.AreEqual("0.0000000000000000000000000000000", ExtendedDecimal.FromString("0.0000000000000000000e-12").ToPlainString());
      Assert.AreEqual("0.00000", ExtendedDecimal.FromString("0.0000e-1").ToString());
      Assert.AreEqual("0.00000", ExtendedDecimal.FromString("0.0000e-1").ToEngineeringString());
      Assert.AreEqual("0.00000", ExtendedDecimal.FromString("0.0000e-1").ToPlainString());
      Assert.AreEqual("0E-22", ExtendedDecimal.FromString("0.00000000000e-11").ToString());
      Assert.AreEqual("0.0E-21", ExtendedDecimal.FromString("0.00000000000e-11").ToEngineeringString());
      Assert.AreEqual("0.0000000000000000000000", ExtendedDecimal.FromString("0.00000000000e-11").ToPlainString());
      Assert.AreEqual("0E-28", ExtendedDecimal.FromString("0.00000000000e-17").ToString());
      Assert.AreEqual("0.0E-27", ExtendedDecimal.FromString("0.00000000000e-17").ToEngineeringString());
      Assert.AreEqual("0.0000000000000000000000000000", ExtendedDecimal.FromString("0.00000000000e-17").ToPlainString());
      Assert.AreEqual("0.00000", ExtendedDecimal.FromString("0.00000000000000e+9").ToString());
      Assert.AreEqual("0.00000", ExtendedDecimal.FromString("0.00000000000000e+9").ToEngineeringString());
      Assert.AreEqual("0.00000", ExtendedDecimal.FromString("0.00000000000000e+9").ToPlainString());
      Assert.AreEqual("0E-28", ExtendedDecimal.FromString("0.0000000000e-18").ToString());
      Assert.AreEqual("0.0E-27", ExtendedDecimal.FromString("0.0000000000e-18").ToEngineeringString());
      Assert.AreEqual("0.0000000000000000000000000000", ExtendedDecimal.FromString("0.0000000000e-18").ToPlainString());
      Assert.AreEqual("0E-14", ExtendedDecimal.FromString("0.0e-13").ToString());
      Assert.AreEqual("0.00E-12", ExtendedDecimal.FromString("0.0e-13").ToEngineeringString());
      Assert.AreEqual("0.00000000000000", ExtendedDecimal.FromString("0.0e-13").ToPlainString());
      Assert.AreEqual("0E-8", ExtendedDecimal.FromString("0.000000000000000000e+10").ToString());
      Assert.AreEqual("0.00E-6", ExtendedDecimal.FromString("0.000000000000000000e+10").ToEngineeringString());
      Assert.AreEqual("0.00000000", ExtendedDecimal.FromString("0.000000000000000000e+10").ToPlainString());
      Assert.AreEqual("0E+15", ExtendedDecimal.FromString("0.0000e+19").ToString());
      Assert.AreEqual("0E+15", ExtendedDecimal.FromString("0.0000e+19").ToEngineeringString());
      Assert.AreEqual("0", ExtendedDecimal.FromString("0.0000e+19").ToPlainString());
      Assert.AreEqual("0E-13", ExtendedDecimal.FromString("0.00000e-8").ToString());
      Assert.AreEqual("0.0E-12", ExtendedDecimal.FromString("0.00000e-8").ToEngineeringString());
      Assert.AreEqual("0.0000000000000", ExtendedDecimal.FromString("0.00000e-8").ToPlainString());
      Assert.AreEqual("0E+3", ExtendedDecimal.FromString("0.00000000000e+14").ToString());
      Assert.AreEqual("0E+3", ExtendedDecimal.FromString("0.00000000000e+14").ToEngineeringString());
      Assert.AreEqual("0", ExtendedDecimal.FromString("0.00000000000e+14").ToPlainString());
      Assert.AreEqual("0E-17", ExtendedDecimal.FromString("0.000e-14").ToString());
      Assert.AreEqual("0.00E-15", ExtendedDecimal.FromString("0.000e-14").ToEngineeringString());
      Assert.AreEqual("0.00000000000000000", ExtendedDecimal.FromString("0.000e-14").ToPlainString());
      Assert.AreEqual("0E-25", ExtendedDecimal.FromString("0.000000e-19").ToString());
      Assert.AreEqual("0.0E-24", ExtendedDecimal.FromString("0.000000e-19").ToEngineeringString());
      Assert.AreEqual("0.0000000000000000000000000", ExtendedDecimal.FromString("0.000000e-19").ToPlainString());
      Assert.AreEqual("0E+7", ExtendedDecimal.FromString("0.000000000000e+19").ToString());
      Assert.AreEqual("0.00E+9", ExtendedDecimal.FromString("0.000000000000e+19").ToEngineeringString());
      Assert.AreEqual("0", ExtendedDecimal.FromString("0.000000000000e+19").ToPlainString());
      Assert.AreEqual("0E+5", ExtendedDecimal.FromString("0.0000000000000e+18").ToString());
      Assert.AreEqual("0.0E+6", ExtendedDecimal.FromString("0.0000000000000e+18").ToEngineeringString());
      Assert.AreEqual("0", ExtendedDecimal.FromString("0.0000000000000e+18").ToPlainString());
      Assert.AreEqual("0E-16", ExtendedDecimal.FromString("0.00000000000000e-2").ToString());
      Assert.AreEqual("0.0E-15", ExtendedDecimal.FromString("0.00000000000000e-2").ToEngineeringString());
      Assert.AreEqual("0.0000000000000000", ExtendedDecimal.FromString("0.00000000000000e-2").ToPlainString());
      Assert.AreEqual("0E-31", ExtendedDecimal.FromString("0.0000000000000e-18").ToString());
      Assert.AreEqual("0.0E-30", ExtendedDecimal.FromString("0.0000000000000e-18").ToEngineeringString());
      Assert.AreEqual("0.0000000000000000000000000000000", ExtendedDecimal.FromString("0.0000000000000e-18").ToPlainString());
      Assert.AreEqual("0E-17", ExtendedDecimal.FromString("0e-17").ToString());
      Assert.AreEqual("0.00E-15", ExtendedDecimal.FromString("0e-17").ToEngineeringString());
      Assert.AreEqual("0.00000000000000000", ExtendedDecimal.FromString("0e-17").ToPlainString());
      Assert.AreEqual("0E+17", ExtendedDecimal.FromString("0e+17").ToString());
      Assert.AreEqual("0.0E+18", ExtendedDecimal.FromString("0e+17").ToEngineeringString());
      Assert.AreEqual("0", ExtendedDecimal.FromString("0e+17").ToPlainString());
      Assert.AreEqual("0E-17", ExtendedDecimal.FromString("0.00000000000000000e+0").ToString());
      Assert.AreEqual("0.00E-15", ExtendedDecimal.FromString("0.00000000000000000e+0").ToEngineeringString());
      Assert.AreEqual("0.00000000000000000", ExtendedDecimal.FromString("0.00000000000000000e+0").ToPlainString());
      Assert.AreEqual("0E-13", ExtendedDecimal.FromString("0.0000000000000e+0").ToString());
      Assert.AreEqual("0.0E-12", ExtendedDecimal.FromString("0.0000000000000e+0").ToEngineeringString());
      Assert.AreEqual("0.0000000000000", ExtendedDecimal.FromString("0.0000000000000e+0").ToPlainString());
      Assert.AreEqual("0E-31", ExtendedDecimal.FromString("0.0000000000000000000e-12").ToString());
      Assert.AreEqual("0.0E-30", ExtendedDecimal.FromString("0.0000000000000000000e-12").ToEngineeringString());
      Assert.AreEqual("0.0000000000000000000000000000000", ExtendedDecimal.FromString("0.0000000000000000000e-12").ToPlainString());
      Assert.AreEqual("0E-9", ExtendedDecimal.FromString("0.0000000000000000000e+10").ToString());
      Assert.AreEqual("0E-9", ExtendedDecimal.FromString("0.0000000000000000000e+10").ToEngineeringString());
      Assert.AreEqual("0.000000000", ExtendedDecimal.FromString("0.0000000000000000000e+10").ToPlainString());
      Assert.AreEqual("0E-7", ExtendedDecimal.FromString("0.00000e-2").ToString());
      Assert.AreEqual("0.0E-6", ExtendedDecimal.FromString("0.00000e-2").ToEngineeringString());
      Assert.AreEqual("0.0000000", ExtendedDecimal.FromString("0.00000e-2").ToPlainString());
      Assert.AreEqual("0E+9", ExtendedDecimal.FromString("0.000000e+15").ToString());
      Assert.AreEqual("0E+9", ExtendedDecimal.FromString("0.000000e+15").ToEngineeringString());
      Assert.AreEqual("0", ExtendedDecimal.FromString("0.000000e+15").ToPlainString());
      Assert.AreEqual("0E-19", ExtendedDecimal.FromString("0.000000000e-10").ToString());
      Assert.AreEqual("0.0E-18", ExtendedDecimal.FromString("0.000000000e-10").ToEngineeringString());
      Assert.AreEqual("0.0000000000000000000", ExtendedDecimal.FromString("0.000000000e-10").ToPlainString());
      Assert.AreEqual("0E-8", ExtendedDecimal.FromString("0.00000000000000e+6").ToString());
      Assert.AreEqual("0.00E-6", ExtendedDecimal.FromString("0.00000000000000e+6").ToEngineeringString());
      Assert.AreEqual("0.00000000", ExtendedDecimal.FromString("0.00000000000000e+6").ToPlainString());
      Assert.AreEqual("0E+12", ExtendedDecimal.FromString("0.00000e+17").ToString());
      Assert.AreEqual("0E+12", ExtendedDecimal.FromString("0.00000e+17").ToEngineeringString());
      Assert.AreEqual("0", ExtendedDecimal.FromString("0.00000e+17").ToPlainString());
      Assert.AreEqual("0E-18", ExtendedDecimal.FromString("0.000000000000000000e-0").ToString());
      Assert.AreEqual("0E-18", ExtendedDecimal.FromString("0.000000000000000000e-0").ToEngineeringString());
      Assert.AreEqual("0.000000000000000000", ExtendedDecimal.FromString("0.000000000000000000e-0").ToPlainString());
      Assert.AreEqual("0.00000", ExtendedDecimal.FromString("0.0000000000000000e+11").ToString());
      Assert.AreEqual("0.00000", ExtendedDecimal.FromString("0.0000000000000000e+11").ToEngineeringString());
      Assert.AreEqual("0.00000", ExtendedDecimal.FromString("0.0000000000000000e+11").ToPlainString());
      Assert.AreEqual("0E+3", ExtendedDecimal.FromString("0.000000000000e+15").ToString());
      Assert.AreEqual("0E+3", ExtendedDecimal.FromString("0.000000000000e+15").ToEngineeringString());
      Assert.AreEqual("0", ExtendedDecimal.FromString("0.000000000000e+15").ToPlainString());
      Assert.AreEqual("0E-27", ExtendedDecimal.FromString("0.00000000e-19").ToString());
      Assert.AreEqual("0E-27", ExtendedDecimal.FromString("0.00000000e-19").ToEngineeringString());
      Assert.AreEqual("0.000000000000000000000000000", ExtendedDecimal.FromString("0.00000000e-19").ToPlainString());
      Assert.AreEqual("0E-11", ExtendedDecimal.FromString("0.00000e-6").ToString());
      Assert.AreEqual("0.00E-9", ExtendedDecimal.FromString("0.00000e-6").ToEngineeringString());
      Assert.AreEqual("0.00000000000", ExtendedDecimal.FromString("0.00000e-6").ToPlainString());
      Assert.AreEqual("0E-14", ExtendedDecimal.FromString("0e-14").ToString());
      Assert.AreEqual("0.00E-12", ExtendedDecimal.FromString("0e-14").ToEngineeringString());
      Assert.AreEqual("0.00000000000000", ExtendedDecimal.FromString("0e-14").ToPlainString());
      Assert.AreEqual("0", ExtendedDecimal.FromString("0.000000000e+9").ToString());
      Assert.AreEqual("0", ExtendedDecimal.FromString("0.000000000e+9").ToEngineeringString());
      Assert.AreEqual("0", ExtendedDecimal.FromString("0.000000000e+9").ToPlainString());
      Assert.AreEqual("0E+8", ExtendedDecimal.FromString("0.00000e+13").ToString());
      Assert.AreEqual("0.0E+9", ExtendedDecimal.FromString("0.00000e+13").ToEngineeringString());
      Assert.AreEqual("0", ExtendedDecimal.FromString("0.00000e+13").ToPlainString());
      Assert.AreEqual("0.000", ExtendedDecimal.FromString("0.000e-0").ToString());
      Assert.AreEqual("0.000", ExtendedDecimal.FromString("0.000e-0").ToEngineeringString());
      Assert.AreEqual("0.000", ExtendedDecimal.FromString("0.000e-0").ToPlainString());
      Assert.AreEqual("0E-9", ExtendedDecimal.FromString("0.000000000000000e+6").ToString());
      Assert.AreEqual("0E-9", ExtendedDecimal.FromString("0.000000000000000e+6").ToEngineeringString());
      Assert.AreEqual("0.000000000", ExtendedDecimal.FromString("0.000000000000000e+6").ToPlainString());
      Assert.AreEqual("0E+8", ExtendedDecimal.FromString("0.000000000e+17").ToString());
      Assert.AreEqual("0.0E+9", ExtendedDecimal.FromString("0.000000000e+17").ToEngineeringString());
      Assert.AreEqual("0", ExtendedDecimal.FromString("0.000000000e+17").ToPlainString());
      Assert.AreEqual("0.00000", ExtendedDecimal.FromString("0.00000000000e+6").ToString());
      Assert.AreEqual("0.00000", ExtendedDecimal.FromString("0.00000000000e+6").ToEngineeringString());
      Assert.AreEqual("0.00000", ExtendedDecimal.FromString("0.00000000000e+6").ToPlainString());
      Assert.AreEqual("0E-11", ExtendedDecimal.FromString("0.00000000000000e+3").ToString());
      Assert.AreEqual("0.00E-9", ExtendedDecimal.FromString("0.00000000000000e+3").ToEngineeringString());
      Assert.AreEqual("0.00000000000", ExtendedDecimal.FromString("0.00000000000000e+3").ToPlainString());
      Assert.AreEqual("0", ExtendedDecimal.FromString("0e+0").ToString());
      Assert.AreEqual("0", ExtendedDecimal.FromString("0e+0").ToEngineeringString());
      Assert.AreEqual("0", ExtendedDecimal.FromString("0e+0").ToPlainString());
      Assert.AreEqual("0E+9", ExtendedDecimal.FromString("0.000e+12").ToString());
      Assert.AreEqual("0E+9", ExtendedDecimal.FromString("0.000e+12").ToEngineeringString());
      Assert.AreEqual("0", ExtendedDecimal.FromString("0.000e+12").ToPlainString());
      Assert.AreEqual("0.00", ExtendedDecimal.FromString("0.00000000000e+9").ToString());
      Assert.AreEqual("0.00", ExtendedDecimal.FromString("0.00000000000e+9").ToEngineeringString());
      Assert.AreEqual("0.00", ExtendedDecimal.FromString("0.00000000000e+9").ToPlainString());
      Assert.AreEqual("0E-23", ExtendedDecimal.FromString("0.00000000000000e-9").ToString());
      Assert.AreEqual("0.00E-21", ExtendedDecimal.FromString("0.00000000000000e-9").ToEngineeringString());
      Assert.AreEqual("0.00000000000000000000000", ExtendedDecimal.FromString("0.00000000000000e-9").ToPlainString());
      Assert.AreEqual("0.0", ExtendedDecimal.FromString("0e-1").ToString());
      Assert.AreEqual("0.0", ExtendedDecimal.FromString("0e-1").ToEngineeringString());
      Assert.AreEqual("0.0", ExtendedDecimal.FromString("0e-1").ToPlainString());
      Assert.AreEqual("0E-17", ExtendedDecimal.FromString("0.0000e-13").ToString());
      Assert.AreEqual("0.00E-15", ExtendedDecimal.FromString("0.0000e-13").ToEngineeringString());
      Assert.AreEqual("0.00000000000000000", ExtendedDecimal.FromString("0.0000e-13").ToPlainString());
      Assert.AreEqual("0E-18", ExtendedDecimal.FromString("0.00000000000e-7").ToString());
      Assert.AreEqual("0E-18", ExtendedDecimal.FromString("0.00000000000e-7").ToEngineeringString());
      Assert.AreEqual("0.000000000000000000", ExtendedDecimal.FromString("0.00000000000e-7").ToPlainString());
      Assert.AreEqual("0E-10", ExtendedDecimal.FromString("0.00000000000000e+4").ToString());
      Assert.AreEqual("0.0E-9", ExtendedDecimal.FromString("0.00000000000000e+4").ToEngineeringString());
      Assert.AreEqual("0.0000000000", ExtendedDecimal.FromString("0.00000000000000e+4").ToPlainString());
      Assert.AreEqual("0E-16", ExtendedDecimal.FromString("0.00000000e-8").ToString());
      Assert.AreEqual("0.0E-15", ExtendedDecimal.FromString("0.00000000e-8").ToEngineeringString());
      Assert.AreEqual("0.0000000000000000", ExtendedDecimal.FromString("0.00000000e-8").ToPlainString());
      Assert.AreEqual("0E-8", ExtendedDecimal.FromString("0.00e-6").ToString());
      Assert.AreEqual("0.00E-6", ExtendedDecimal.FromString("0.00e-6").ToEngineeringString());
      Assert.AreEqual("0.00000000", ExtendedDecimal.FromString("0.00e-6").ToPlainString());
      Assert.AreEqual("0.00", ExtendedDecimal.FromString("0.0e-1").ToString());
      Assert.AreEqual("0.00", ExtendedDecimal.FromString("0.0e-1").ToEngineeringString());
      Assert.AreEqual("0.00", ExtendedDecimal.FromString("0.0e-1").ToPlainString());
      Assert.AreEqual("0E-26", ExtendedDecimal.FromString("0.0000000000000000e-10").ToString());
      Assert.AreEqual("0.00E-24", ExtendedDecimal.FromString("0.0000000000000000e-10").ToEngineeringString());
      Assert.AreEqual("0.00000000000000000000000000", ExtendedDecimal.FromString("0.0000000000000000e-10").ToPlainString());
      Assert.AreEqual("0E+12", ExtendedDecimal.FromString("0.00e+14").ToString());
      Assert.AreEqual("0E+12", ExtendedDecimal.FromString("0.00e+14").ToEngineeringString());
      Assert.AreEqual("0", ExtendedDecimal.FromString("0.00e+14").ToPlainString());
      Assert.AreEqual("0E-13", ExtendedDecimal.FromString("0.000000000000000000e+5").ToString());
      Assert.AreEqual("0.0E-12", ExtendedDecimal.FromString("0.000000000000000000e+5").ToEngineeringString());
      Assert.AreEqual("0.0000000000000", ExtendedDecimal.FromString("0.000000000000000000e+5").ToPlainString());
      Assert.AreEqual("0E+6", ExtendedDecimal.FromString("0.0e+7").ToString());
      Assert.AreEqual("0E+6", ExtendedDecimal.FromString("0.0e+7").ToEngineeringString());
      Assert.AreEqual("0", ExtendedDecimal.FromString("0.0e+7").ToPlainString());
      Assert.AreEqual("0", ExtendedDecimal.FromString("0.00000000e+8").ToString());
      Assert.AreEqual("0", ExtendedDecimal.FromString("0.00000000e+8").ToEngineeringString());
      Assert.AreEqual("0", ExtendedDecimal.FromString("0.00000000e+8").ToPlainString());
      Assert.AreEqual("0E-9", ExtendedDecimal.FromString("0.000000000e+0").ToString());
      Assert.AreEqual("0E-9", ExtendedDecimal.FromString("0.000000000e+0").ToEngineeringString());
      Assert.AreEqual("0.000000000", ExtendedDecimal.FromString("0.000000000e+0").ToPlainString());
      Assert.AreEqual("0E+10", ExtendedDecimal.FromString("0.000e+13").ToString());
      Assert.AreEqual("0.00E+12", ExtendedDecimal.FromString("0.000e+13").ToEngineeringString());
      Assert.AreEqual("0", ExtendedDecimal.FromString("0.000e+13").ToPlainString());
      Assert.AreEqual("0", ExtendedDecimal.FromString("0.0000000000000000e+16").ToString());
      Assert.AreEqual("0", ExtendedDecimal.FromString("0.0000000000000000e+16").ToEngineeringString());
      Assert.AreEqual("0", ExtendedDecimal.FromString("0.0000000000000000e+16").ToPlainString());
      Assert.AreEqual("0E-9", ExtendedDecimal.FromString("0.00000000e-1").ToString());
      Assert.AreEqual("0E-9", ExtendedDecimal.FromString("0.00000000e-1").ToEngineeringString());
      Assert.AreEqual("0.000000000", ExtendedDecimal.FromString("0.00000000e-1").ToPlainString());
      Assert.AreEqual("0E-26", ExtendedDecimal.FromString("0.00000000000e-15").ToString());
      Assert.AreEqual("0.00E-24", ExtendedDecimal.FromString("0.00000000000e-15").ToEngineeringString());
      Assert.AreEqual("0.00000000000000000000000000", ExtendedDecimal.FromString("0.00000000000e-15").ToPlainString());
      Assert.AreEqual("0E+10", ExtendedDecimal.FromString("0.0e+11").ToString());
      Assert.AreEqual("0.00E+12", ExtendedDecimal.FromString("0.0e+11").ToEngineeringString());
      Assert.AreEqual("0", ExtendedDecimal.FromString("0.0e+11").ToPlainString());
      Assert.AreEqual("0E+2", ExtendedDecimal.FromString("0.00000e+7").ToString());
      Assert.AreEqual("0.0E+3", ExtendedDecimal.FromString("0.00000e+7").ToEngineeringString());
      Assert.AreEqual("0", ExtendedDecimal.FromString("0.00000e+7").ToPlainString());
      Assert.AreEqual("0E-38", ExtendedDecimal.FromString("0.0000000000000000000e-19").ToString());
      Assert.AreEqual("0.00E-36", ExtendedDecimal.FromString("0.0000000000000000000e-19").ToEngineeringString());
      Assert.AreEqual("0.00000000000000000000000000000000000000", ExtendedDecimal.FromString("0.0000000000000000000e-19").ToPlainString());
      Assert.AreEqual("0E-16", ExtendedDecimal.FromString("0.0000000000e-6").ToString());
      Assert.AreEqual("0.0E-15", ExtendedDecimal.FromString("0.0000000000e-6").ToEngineeringString());
      Assert.AreEqual("0.0000000000000000", ExtendedDecimal.FromString("0.0000000000e-6").ToPlainString());
      Assert.AreEqual("0E-32", ExtendedDecimal.FromString("0.00000000000000000e-15").ToString());
      Assert.AreEqual("0.00E-30", ExtendedDecimal.FromString("0.00000000000000000e-15").ToEngineeringString());
      Assert.AreEqual("0.00000000000000000000000000000000", ExtendedDecimal.FromString("0.00000000000000000e-15").ToPlainString());
      Assert.AreEqual("0E-13", ExtendedDecimal.FromString("0.000000000000000e+2").ToString());
      Assert.AreEqual("0.0E-12", ExtendedDecimal.FromString("0.000000000000000e+2").ToEngineeringString());
      Assert.AreEqual("0.0000000000000", ExtendedDecimal.FromString("0.000000000000000e+2").ToPlainString());
      Assert.AreEqual("0E-19", ExtendedDecimal.FromString("0.0e-18").ToString());
      Assert.AreEqual("0.0E-18", ExtendedDecimal.FromString("0.0e-18").ToEngineeringString());
      Assert.AreEqual("0.0000000000000000000", ExtendedDecimal.FromString("0.0e-18").ToPlainString());
      Assert.AreEqual("0E-20", ExtendedDecimal.FromString("0.00000000000000e-6").ToString());
      Assert.AreEqual("0.00E-18", ExtendedDecimal.FromString("0.00000000000000e-6").ToEngineeringString());
      Assert.AreEqual("0.00000000000000000000", ExtendedDecimal.FromString("0.00000000000000e-6").ToPlainString());
      Assert.AreEqual("0E-20", ExtendedDecimal.FromString("0.000e-17").ToString());
      Assert.AreEqual("0.00E-18", ExtendedDecimal.FromString("0.000e-17").ToEngineeringString());
      Assert.AreEqual("0.00000000000000000000", ExtendedDecimal.FromString("0.000e-17").ToPlainString());
      Assert.AreEqual("0E-21", ExtendedDecimal.FromString("0.00000000000000e-7").ToString());
      Assert.AreEqual("0E-21", ExtendedDecimal.FromString("0.00000000000000e-7").ToEngineeringString());
      Assert.AreEqual("0.000000000000000000000", ExtendedDecimal.FromString("0.00000000000000e-7").ToPlainString());
      Assert.AreEqual("0E-15", ExtendedDecimal.FromString("0.000000e-9").ToString());
      Assert.AreEqual("0E-15", ExtendedDecimal.FromString("0.000000e-9").ToEngineeringString());
      Assert.AreEqual("0.000000000000000", ExtendedDecimal.FromString("0.000000e-9").ToPlainString());
      Assert.AreEqual("0E-11", ExtendedDecimal.FromString("0e-11").ToString());
      Assert.AreEqual("0.00E-9", ExtendedDecimal.FromString("0e-11").ToEngineeringString());
      Assert.AreEqual("0.00000000000", ExtendedDecimal.FromString("0e-11").ToPlainString());
      Assert.AreEqual("0E+2", ExtendedDecimal.FromString("0.000000000e+11").ToString());
      Assert.AreEqual("0.0E+3", ExtendedDecimal.FromString("0.000000000e+11").ToEngineeringString());
      Assert.AreEqual("0", ExtendedDecimal.FromString("0.000000000e+11").ToPlainString());
      Assert.AreEqual("0.0", ExtendedDecimal.FromString("0.0000000000000000e+15").ToString());
      Assert.AreEqual("0.0", ExtendedDecimal.FromString("0.0000000000000000e+15").ToEngineeringString());
      Assert.AreEqual("0.0", ExtendedDecimal.FromString("0.0000000000000000e+15").ToPlainString());
      Assert.AreEqual("0.000000", ExtendedDecimal.FromString("0.0000000000000000e+10").ToString());
      Assert.AreEqual("0.000000", ExtendedDecimal.FromString("0.0000000000000000e+10").ToEngineeringString());
      Assert.AreEqual("0.000000", ExtendedDecimal.FromString("0.0000000000000000e+10").ToPlainString());
      Assert.AreEqual("0.00000", ExtendedDecimal.FromString("0.000000000e+4").ToString());
      Assert.AreEqual("0.00000", ExtendedDecimal.FromString("0.000000000e+4").ToEngineeringString());
      Assert.AreEqual("0.00000", ExtendedDecimal.FromString("0.000000000e+4").ToPlainString());
      Assert.AreEqual("0E-28", ExtendedDecimal.FromString("0.000000000000000e-13").ToString());
      Assert.AreEqual("0.0E-27", ExtendedDecimal.FromString("0.000000000000000e-13").ToEngineeringString());
      Assert.AreEqual("0.0000000000000000000000000000", ExtendedDecimal.FromString("0.000000000000000e-13").ToPlainString());
      Assert.AreEqual("0E-27", ExtendedDecimal.FromString("0.0000000000000000000e-8").ToString());
      Assert.AreEqual("0E-27", ExtendedDecimal.FromString("0.0000000000000000000e-8").ToEngineeringString());
      Assert.AreEqual("0.000000000000000000000000000", ExtendedDecimal.FromString("0.0000000000000000000e-8").ToPlainString());
      Assert.AreEqual("0E-26", ExtendedDecimal.FromString("0.00000000000e-15").ToString());
      Assert.AreEqual("0.00E-24", ExtendedDecimal.FromString("0.00000000000e-15").ToEngineeringString());
      Assert.AreEqual("0.00000000000000000000000000", ExtendedDecimal.FromString("0.00000000000e-15").ToPlainString());
      Assert.AreEqual("0E+10", ExtendedDecimal.FromString("0.00e+12").ToString());
      Assert.AreEqual("0.00E+12", ExtendedDecimal.FromString("0.00e+12").ToEngineeringString());
      Assert.AreEqual("0", ExtendedDecimal.FromString("0.00e+12").ToPlainString());
      Assert.AreEqual("0E+4", ExtendedDecimal.FromString("0.0e+5").ToString());
      Assert.AreEqual("0.00E+6", ExtendedDecimal.FromString("0.0e+5").ToEngineeringString());
      Assert.AreEqual("0", ExtendedDecimal.FromString("0.0e+5").ToPlainString());
      Assert.AreEqual("0E-9", ExtendedDecimal.FromString("0.0000000000000000e+7").ToString());
      Assert.AreEqual("0E-9", ExtendedDecimal.FromString("0.0000000000000000e+7").ToEngineeringString());
      Assert.AreEqual("0.000000000", ExtendedDecimal.FromString("0.0000000000000000e+7").ToPlainString());
      Assert.AreEqual("0E-16", ExtendedDecimal.FromString("0.0000000000000000e-0").ToString());
      Assert.AreEqual("0.0E-15", ExtendedDecimal.FromString("0.0000000000000000e-0").ToEngineeringString());
      Assert.AreEqual("0.0000000000000000", ExtendedDecimal.FromString("0.0000000000000000e-0").ToPlainString());
      Assert.AreEqual("0.00", ExtendedDecimal.FromString("0.000000000000000e+13").ToString());
      Assert.AreEqual("0.00", ExtendedDecimal.FromString("0.000000000000000e+13").ToEngineeringString());
      Assert.AreEqual("0.00", ExtendedDecimal.FromString("0.000000000000000e+13").ToPlainString());
      Assert.AreEqual("0E-24", ExtendedDecimal.FromString("0.00000000000e-13").ToString());
      Assert.AreEqual("0E-24", ExtendedDecimal.FromString("0.00000000000e-13").ToEngineeringString());
      Assert.AreEqual("0.000000000000000000000000", ExtendedDecimal.FromString("0.00000000000e-13").ToPlainString());
      Assert.AreEqual("0E-13", ExtendedDecimal.FromString("0.000e-10").ToString());
      Assert.AreEqual("0.0E-12", ExtendedDecimal.FromString("0.000e-10").ToEngineeringString());
      Assert.AreEqual("0.0000000000000", ExtendedDecimal.FromString("0.000e-10").ToPlainString());
    }
    // Tests whether AsInt32/64/16/AsByte properly truncate floats
    // and doubles before bounds checking
    [Test]
    public void FloatingPointCloseToEdge() {
      try {
        CBORObject.FromObject(2.147483647E9d).AsInt32();
      } catch (Exception ex) {
        Assert.Fail(ex.ToString()); throw new InvalidOperationException(String.Empty, ex);
      }
      try {
        CBORObject.FromObject(2.147483647E9d).AsInt64();
      } catch (Exception ex) {
        Assert.Fail(ex.ToString()); throw new InvalidOperationException(String.Empty, ex);
      }
      try {
        CBORObject.FromObject(2.147483647E9d).AsInt16();
      } catch (OverflowException) {
      } catch (Exception ex) {
        Assert.Fail(ex.ToString()); throw new InvalidOperationException(String.Empty, ex);
      }
      try {
        CBORObject.FromObject(2.147483647E9d).AsByte();
      } catch (OverflowException) {
      } catch (Exception ex) {
        Assert.Fail(ex.ToString()); throw new InvalidOperationException(String.Empty, ex);
      }
      try {
        CBORObject.FromObject(2.1474836470000002E9d).AsInt32();
      } catch (Exception ex) {
        Assert.Fail(ex.ToString()); throw new InvalidOperationException(String.Empty, ex);
      }
      try {
        CBORObject.FromObject(2.1474836470000002E9d).AsInt64();
      } catch (Exception ex) {
        Assert.Fail(ex.ToString()); throw new InvalidOperationException(String.Empty, ex);
      }
      try {
        CBORObject.FromObject(2.1474836470000002E9d).AsInt16();
      } catch (OverflowException) {
      } catch (Exception ex) {
        Assert.Fail(ex.ToString()); throw new InvalidOperationException(String.Empty, ex);
      }
      try {
        CBORObject.FromObject(2.1474836470000002E9d).AsByte();
      } catch (OverflowException) {
      } catch (Exception ex) {
        Assert.Fail(ex.ToString()); throw new InvalidOperationException(String.Empty, ex);
      }
      try {
        CBORObject.FromObject(2.1474836469999998E9d).AsInt32();
      } catch (Exception ex) {
        Assert.Fail(ex.ToString()); throw new InvalidOperationException(String.Empty, ex);
      }
      try {
        CBORObject.FromObject(2.1474836469999998E9d).AsInt64();
      } catch (Exception ex) {
        Assert.Fail(ex.ToString()); throw new InvalidOperationException(String.Empty, ex);
      }
      try {
        CBORObject.FromObject(2.1474836469999998E9d).AsInt16();
      } catch (OverflowException) {
      } catch (Exception ex) {
        Assert.Fail(ex.ToString()); throw new InvalidOperationException(String.Empty, ex);
      }
      try {
        CBORObject.FromObject(2.1474836469999998E9d).AsByte();
      } catch (OverflowException) {
      } catch (Exception ex) {
        Assert.Fail(ex.ToString()); throw new InvalidOperationException(String.Empty, ex);
      }
      try {
        CBORObject.FromObject(2.147483648E9d).AsInt32();
      } catch (OverflowException) {
      } catch (Exception ex) {
        Assert.Fail(ex.ToString()); throw new InvalidOperationException(String.Empty, ex);
      }
      try {
        CBORObject.FromObject(2.147483648E9d).AsInt64();
      } catch (Exception ex) {
        Assert.Fail(ex.ToString()); throw new InvalidOperationException(String.Empty, ex);
      }
      try {
        CBORObject.FromObject(2.147483648E9d).AsInt16();
      } catch (OverflowException) {
      } catch (Exception ex) {
        Assert.Fail(ex.ToString()); throw new InvalidOperationException(String.Empty, ex);
      }
      try {
        CBORObject.FromObject(2.147483648E9d).AsByte();
      } catch (OverflowException) {
      } catch (Exception ex) {
        Assert.Fail(ex.ToString()); throw new InvalidOperationException(String.Empty, ex);
      }
      try {
        CBORObject.FromObject(2.1474836480000005E9d).AsInt32();
      } catch (OverflowException) {
      } catch (Exception ex) {
        Assert.Fail(ex.ToString()); throw new InvalidOperationException(String.Empty, ex);
      }
      try {
        CBORObject.FromObject(2.1474836480000005E9d).AsInt64();
      } catch (Exception ex) {
        Assert.Fail(ex.ToString()); throw new InvalidOperationException(String.Empty, ex);
      }
      try {
        CBORObject.FromObject(2.1474836480000005E9d).AsInt16();
      } catch (OverflowException) {
      } catch (Exception ex) {
        Assert.Fail(ex.ToString()); throw new InvalidOperationException(String.Empty, ex);
      }
      try {
        CBORObject.FromObject(2.1474836480000005E9d).AsByte();
      } catch (OverflowException) {
      } catch (Exception ex) {
        Assert.Fail(ex.ToString()); throw new InvalidOperationException(String.Empty, ex);
      }
      try {
        CBORObject.FromObject(2.1474836479999998E9d).AsInt32();
      } catch (Exception ex) {
        Assert.Fail(ex.ToString()); throw new InvalidOperationException(String.Empty, ex);
      }
      try {
        CBORObject.FromObject(2.1474836479999998E9d).AsInt64();
      } catch (Exception ex) {
        Assert.Fail(ex.ToString()); throw new InvalidOperationException(String.Empty, ex);
      }
      try {
        CBORObject.FromObject(2.1474836479999998E9d).AsInt16();
      } catch (OverflowException) {
      } catch (Exception ex) {
        Assert.Fail(ex.ToString()); throw new InvalidOperationException(String.Empty, ex);
      }
      try {
        CBORObject.FromObject(2.1474836479999998E9d).AsByte();
      } catch (OverflowException) {
      } catch (Exception ex) {
        Assert.Fail(ex.ToString()); throw new InvalidOperationException(String.Empty, ex);
      }
      try {
        CBORObject.FromObject(2.147483646E9d).AsInt32();
      } catch (Exception ex) {
        Assert.Fail(ex.ToString()); throw new InvalidOperationException(String.Empty, ex);
      }
      try {
        CBORObject.FromObject(2.147483646E9d).AsInt64();
      } catch (Exception ex) {
        Assert.Fail(ex.ToString()); throw new InvalidOperationException(String.Empty, ex);
      }
      try {
        CBORObject.FromObject(2.147483646E9d).AsInt16();
      } catch (OverflowException) {
      } catch (Exception ex) {
        Assert.Fail(ex.ToString()); throw new InvalidOperationException(String.Empty, ex);
      }
      try {
        CBORObject.FromObject(2.147483646E9d).AsByte();
      } catch (OverflowException) {
      } catch (Exception ex) {
        Assert.Fail(ex.ToString()); throw new InvalidOperationException(String.Empty, ex);
      }
      try {
        CBORObject.FromObject(2.1474836460000002E9d).AsInt32();
      } catch (Exception ex) {
        Assert.Fail(ex.ToString()); throw new InvalidOperationException(String.Empty, ex);
      }
      try {
        CBORObject.FromObject(2.1474836460000002E9d).AsInt64();
      } catch (Exception ex) {
        Assert.Fail(ex.ToString()); throw new InvalidOperationException(String.Empty, ex);
      }
      try {
        CBORObject.FromObject(2.1474836460000002E9d).AsInt16();
      } catch (OverflowException) {
      } catch (Exception ex) {
        Assert.Fail(ex.ToString()); throw new InvalidOperationException(String.Empty, ex);
      }
      try {
        CBORObject.FromObject(2.1474836460000002E9d).AsByte();
      } catch (OverflowException) {
      } catch (Exception ex) {
        Assert.Fail(ex.ToString()); throw new InvalidOperationException(String.Empty, ex);
      }
      try {
        CBORObject.FromObject(2.1474836459999998E9d).AsInt32();
      } catch (Exception ex) {
        Assert.Fail(ex.ToString()); throw new InvalidOperationException(String.Empty, ex);
      }
      try {
        CBORObject.FromObject(2.1474836459999998E9d).AsInt64();
      } catch (Exception ex) {
        Assert.Fail(ex.ToString()); throw new InvalidOperationException(String.Empty, ex);
      }
      try {
        CBORObject.FromObject(2.1474836459999998E9d).AsInt16();
      } catch (OverflowException) {
      } catch (Exception ex) {
        Assert.Fail(ex.ToString()); throw new InvalidOperationException(String.Empty, ex);
      }
      try {
        CBORObject.FromObject(2.1474836459999998E9d).AsByte();
      } catch (OverflowException) {
      } catch (Exception ex) {
        Assert.Fail(ex.ToString()); throw new InvalidOperationException(String.Empty, ex);
      }
      try {
        CBORObject.FromObject(-2.147483648E9d).AsInt32();
      } catch (Exception ex) {
        Assert.Fail(ex.ToString()); throw new InvalidOperationException(String.Empty, ex);
      }
      try {
        CBORObject.FromObject(-2.147483648E9d).AsInt64();
      } catch (Exception ex) {
        Assert.Fail(ex.ToString()); throw new InvalidOperationException(String.Empty, ex);
      }
      try {
        CBORObject.FromObject(-2.147483648E9d).AsInt16();
      } catch (OverflowException) {
      } catch (Exception ex) {
        Assert.Fail(ex.ToString()); throw new InvalidOperationException(String.Empty, ex);
      }
      try {
        CBORObject.FromObject(-2.147483648E9d).AsByte();
      } catch (OverflowException) {
      } catch (Exception ex) {
        Assert.Fail(ex.ToString()); throw new InvalidOperationException(String.Empty, ex);
      }
      try {
        CBORObject.FromObject(-2.1474836479999998E9d).AsInt32();
      } catch (Exception ex) {
        Assert.Fail(ex.ToString()); throw new InvalidOperationException(String.Empty, ex);
      }
      try {
        CBORObject.FromObject(-2.1474836479999998E9d).AsInt64();
      } catch (Exception ex) {
        Assert.Fail(ex.ToString()); throw new InvalidOperationException(String.Empty, ex);
      }
      try {
        CBORObject.FromObject(-2.1474836479999998E9d).AsInt16();
      } catch (OverflowException) {
      } catch (Exception ex) {
        Assert.Fail(ex.ToString()); throw new InvalidOperationException(String.Empty, ex);
      }
      try {
        CBORObject.FromObject(-2.1474836479999998E9d).AsByte();
      } catch (OverflowException) {
      } catch (Exception ex) {
        Assert.Fail(ex.ToString()); throw new InvalidOperationException(String.Empty, ex);
      }
      try {
        CBORObject.FromObject(-2.1474836480000005E9d).AsInt32();
      } catch (Exception ex) {
        Assert.Fail(ex.ToString()); throw new InvalidOperationException(String.Empty, ex);
      }
      try {
        CBORObject.FromObject(-2.1474836480000005E9d).AsInt64();
      } catch (Exception ex) {
        Assert.Fail(ex.ToString()); throw new InvalidOperationException(String.Empty, ex);
      }
      try {
        CBORObject.FromObject(-2.1474836480000005E9d).AsInt16();
      } catch (OverflowException) {
      } catch (Exception ex) {
        Assert.Fail(ex.ToString()); throw new InvalidOperationException(String.Empty, ex);
      }
      try {
        CBORObject.FromObject(-2.1474836480000005E9d).AsByte();
      } catch (OverflowException) {
      } catch (Exception ex) {
        Assert.Fail(ex.ToString()); throw new InvalidOperationException(String.Empty, ex);
      }
      try {
        CBORObject.FromObject(-2.147483647E9d).AsInt32();
      } catch (Exception ex) {
        Assert.Fail(ex.ToString()); throw new InvalidOperationException(String.Empty, ex);
      }
      try {
        CBORObject.FromObject(-2.147483647E9d).AsInt64();
      } catch (Exception ex) {
        Assert.Fail(ex.ToString()); throw new InvalidOperationException(String.Empty, ex);
      }
      try {
        CBORObject.FromObject(-2.147483647E9d).AsInt16();
      } catch (OverflowException) {
      } catch (Exception ex) {
        Assert.Fail(ex.ToString()); throw new InvalidOperationException(String.Empty, ex);
      }
      try {
        CBORObject.FromObject(-2.147483647E9d).AsByte();
      } catch (OverflowException) {
      } catch (Exception ex) {
        Assert.Fail(ex.ToString()); throw new InvalidOperationException(String.Empty, ex);
      }
      try {
        CBORObject.FromObject(-2.1474836469999998E9d).AsInt32();
      } catch (Exception ex) {
        Assert.Fail(ex.ToString()); throw new InvalidOperationException(String.Empty, ex);
      }
      try {
        CBORObject.FromObject(-2.1474836469999998E9d).AsInt64();
      } catch (Exception ex) {
        Assert.Fail(ex.ToString()); throw new InvalidOperationException(String.Empty, ex);
      }
      try {
        CBORObject.FromObject(-2.1474836469999998E9d).AsInt16();
      } catch (OverflowException) {
      } catch (Exception ex) {
        Assert.Fail(ex.ToString()); throw new InvalidOperationException(String.Empty, ex);
      }
      try {
        CBORObject.FromObject(-2.1474836469999998E9d).AsByte();
      } catch (OverflowException) {
      } catch (Exception ex) {
        Assert.Fail(ex.ToString()); throw new InvalidOperationException(String.Empty, ex);
      }
      try {
        CBORObject.FromObject(-2.1474836470000002E9d).AsInt32();
      } catch (Exception ex) {
        Assert.Fail(ex.ToString()); throw new InvalidOperationException(String.Empty, ex);
      }
      try {
        CBORObject.FromObject(-2.1474836470000002E9d).AsInt64();
      } catch (Exception ex) {
        Assert.Fail(ex.ToString()); throw new InvalidOperationException(String.Empty, ex);
      }
      try {
        CBORObject.FromObject(-2.1474836470000002E9d).AsInt16();
      } catch (OverflowException) {
      } catch (Exception ex) {
        Assert.Fail(ex.ToString()); throw new InvalidOperationException(String.Empty, ex);
      }
      try {
        CBORObject.FromObject(-2.1474836470000002E9d).AsByte();
      } catch (OverflowException) {
      } catch (Exception ex) {
        Assert.Fail(ex.ToString()); throw new InvalidOperationException(String.Empty, ex);
      }
      try {
        CBORObject.FromObject(-2.147483649E9d).AsInt32();
      } catch (OverflowException) {
      } catch (Exception ex) {
        Assert.Fail(ex.ToString()); throw new InvalidOperationException(String.Empty, ex);
      }
      try {
        CBORObject.FromObject(-2.147483649E9d).AsInt64();
      } catch (Exception ex) {
        Assert.Fail(ex.ToString()); throw new InvalidOperationException(String.Empty, ex);
      }
      try {
        CBORObject.FromObject(-2.147483649E9d).AsInt16();
      } catch (OverflowException) {
      } catch (Exception ex) {
        Assert.Fail(ex.ToString()); throw new InvalidOperationException(String.Empty, ex);
      }
      try {
        CBORObject.FromObject(-2.147483649E9d).AsByte();
      } catch (OverflowException) {
      } catch (Exception ex) {
        Assert.Fail(ex.ToString()); throw new InvalidOperationException(String.Empty, ex);
      }
      try {
        CBORObject.FromObject(-2.1474836489999995E9d).AsInt32();
      } catch (Exception ex) {
        Assert.Fail(ex.ToString()); throw new InvalidOperationException(String.Empty, ex);
      }
      try {
        CBORObject.FromObject(-2.1474836489999995E9d).AsInt64();
      } catch (Exception ex) {
        Assert.Fail(ex.ToString()); throw new InvalidOperationException(String.Empty, ex);
      }
      try {
        CBORObject.FromObject(-2.1474836489999995E9d).AsInt16();
      } catch (OverflowException) {
      } catch (Exception ex) {
        Assert.Fail(ex.ToString()); throw new InvalidOperationException(String.Empty, ex);
      }
      try {
        CBORObject.FromObject(-2.1474836489999995E9d).AsByte();
      } catch (OverflowException) {
      } catch (Exception ex) {
        Assert.Fail(ex.ToString()); throw new InvalidOperationException(String.Empty, ex);
      }
      try {
        CBORObject.FromObject(-2.1474836490000005E9d).AsInt32();
      } catch (OverflowException) {
      } catch (Exception ex) {
        Assert.Fail(ex.ToString()); throw new InvalidOperationException(String.Empty, ex);
      }
      try {
        CBORObject.FromObject(-2.1474836490000005E9d).AsInt64();
      } catch (Exception ex) {
        Assert.Fail(ex.ToString()); throw new InvalidOperationException(String.Empty, ex);
      }
      try {
        CBORObject.FromObject(-2.1474836490000005E9d).AsInt16();
      } catch (OverflowException) {
      } catch (Exception ex) {
        Assert.Fail(ex.ToString()); throw new InvalidOperationException(String.Empty, ex);
      }
      try {
        CBORObject.FromObject(-2.1474836490000005E9d).AsByte();
      } catch (OverflowException) {
      } catch (Exception ex) {
        Assert.Fail(ex.ToString()); throw new InvalidOperationException(String.Empty, ex);
      }
      try {
        CBORObject.FromObject(9.223372036854776E18d).AsInt32();
      } catch (OverflowException) {
      } catch (Exception ex) {
        Assert.Fail(ex.ToString()); throw new InvalidOperationException(String.Empty, ex);
      }
      try {
        CBORObject.FromObject(9.223372036854776E18d).AsInt64();
      } catch (OverflowException) {
      } catch (Exception ex) {
        Assert.Fail(ex.ToString()); throw new InvalidOperationException(String.Empty, ex);
      }
      try {
        CBORObject.FromObject(9.223372036854776E18d).AsInt16();
      } catch (OverflowException) {
      } catch (Exception ex) {
        Assert.Fail(ex.ToString()); throw new InvalidOperationException(String.Empty, ex);
      }
      try {
        CBORObject.FromObject(9.223372036854776E18d).AsByte();
      } catch (OverflowException) {
      } catch (Exception ex) {
        Assert.Fail(ex.ToString()); throw new InvalidOperationException(String.Empty, ex);
      }
      try {
        CBORObject.FromObject(9.223372036854778E18d).AsInt32();
      } catch (OverflowException) {
      } catch (Exception ex) {
        Assert.Fail(ex.ToString()); throw new InvalidOperationException(String.Empty, ex);
      }
      try {
        CBORObject.FromObject(9.223372036854778E18d).AsInt64();
      } catch (OverflowException) {
      } catch (Exception ex) {
        Assert.Fail(ex.ToString()); throw new InvalidOperationException(String.Empty, ex);
      }
      try {
        CBORObject.FromObject(9.223372036854778E18d).AsInt16();
      } catch (OverflowException) {
      } catch (Exception ex) {
        Assert.Fail(ex.ToString()); throw new InvalidOperationException(String.Empty, ex);
      }
      try {
        CBORObject.FromObject(9.223372036854778E18d).AsByte();
      } catch (OverflowException) {
      } catch (Exception ex) {
        Assert.Fail(ex.ToString()); throw new InvalidOperationException(String.Empty, ex);
      }
      try {
        CBORObject.FromObject(9.2233720368547748E18d).AsInt32();
      } catch (OverflowException) {
      } catch (Exception ex) {
        Assert.Fail(ex.ToString()); throw new InvalidOperationException(String.Empty, ex);
      }
      try {
        CBORObject.FromObject(9.2233720368547748E18d).AsInt64();
      } catch (Exception ex) {
        Assert.Fail(ex.ToString()); throw new InvalidOperationException(String.Empty, ex);
      }
      try {
        CBORObject.FromObject(9.2233720368547748E18d).AsInt16();
      } catch (OverflowException) {
      } catch (Exception ex) {
        Assert.Fail(ex.ToString()); throw new InvalidOperationException(String.Empty, ex);
      }
      try {
        CBORObject.FromObject(9.2233720368547748E18d).AsByte();
      } catch (OverflowException) {
      } catch (Exception ex) {
        Assert.Fail(ex.ToString()); throw new InvalidOperationException(String.Empty, ex);
      }
      try {
        CBORObject.FromObject(-9.223372036854776E18d).AsInt32();
      } catch (OverflowException) {
      } catch (Exception ex) {
        Assert.Fail(ex.ToString()); throw new InvalidOperationException(String.Empty, ex);
      }
      try {
        CBORObject.FromObject(-9.223372036854776E18d).AsInt64();
      } catch (Exception ex) {
        Assert.Fail(ex.ToString()); throw new InvalidOperationException(String.Empty, ex);
      }
      try {
        CBORObject.FromObject(-9.223372036854776E18d).AsInt16();
      } catch (OverflowException) {
      } catch (Exception ex) {
        Assert.Fail(ex.ToString()); throw new InvalidOperationException(String.Empty, ex);
      }
      try {
        CBORObject.FromObject(-9.223372036854776E18d).AsByte();
      } catch (OverflowException) {
      } catch (Exception ex) {
        Assert.Fail(ex.ToString()); throw new InvalidOperationException(String.Empty, ex);
      }
      try {
        CBORObject.FromObject(-9.2233720368547748E18d).AsInt32();
      } catch (OverflowException) {
      } catch (Exception ex) {
        Assert.Fail(ex.ToString()); throw new InvalidOperationException(String.Empty, ex);
      }
      try {
        CBORObject.FromObject(-9.2233720368547748E18d).AsInt64();
      } catch (Exception ex) {
        Assert.Fail(ex.ToString()); throw new InvalidOperationException(String.Empty, ex);
      }
      try {
        CBORObject.FromObject(-9.2233720368547748E18d).AsInt16();
      } catch (OverflowException) {
      } catch (Exception ex) {
        Assert.Fail(ex.ToString()); throw new InvalidOperationException(String.Empty, ex);
      }
      try {
        CBORObject.FromObject(-9.2233720368547748E18d).AsByte();
      } catch (OverflowException) {
      } catch (Exception ex) {
        Assert.Fail(ex.ToString()); throw new InvalidOperationException(String.Empty, ex);
      }
      try {
        CBORObject.FromObject(-9.223372036854778E18d).AsInt32();
      } catch (OverflowException) {
      } catch (Exception ex) {
        Assert.Fail(ex.ToString()); throw new InvalidOperationException(String.Empty, ex);
      }
      try {
        CBORObject.FromObject(-9.223372036854778E18d).AsInt64();
      } catch (OverflowException) {
      } catch (Exception ex) {
        Assert.Fail(ex.ToString()); throw new InvalidOperationException(String.Empty, ex);
      }
      try {
        CBORObject.FromObject(-9.223372036854778E18d).AsInt16();
      } catch (OverflowException) {
      } catch (Exception ex) {
        Assert.Fail(ex.ToString()); throw new InvalidOperationException(String.Empty, ex);
      }
      try {
        CBORObject.FromObject(-9.223372036854778E18d).AsByte();
      } catch (OverflowException) {
      } catch (Exception ex) {
        Assert.Fail(ex.ToString()); throw new InvalidOperationException(String.Empty, ex);
      }
      try {
        CBORObject.FromObject(32767.0d).AsInt32();
      } catch (Exception ex) {
        Assert.Fail(ex.ToString()); throw new InvalidOperationException(String.Empty, ex);
      }
      try {
        CBORObject.FromObject(32767.0d).AsInt64();
      } catch (Exception ex) {
        Assert.Fail(ex.ToString()); throw new InvalidOperationException(String.Empty, ex);
      }
      try {
        CBORObject.FromObject(32767.0d).AsInt16();
      } catch (Exception ex) {
        Assert.Fail(ex.ToString()); throw new InvalidOperationException(String.Empty, ex);
      }
      try {
        CBORObject.FromObject(32767.0d).AsByte();
      } catch (OverflowException) {
      } catch (Exception ex) {
        Assert.Fail(ex.ToString()); throw new InvalidOperationException(String.Empty, ex);
      }
      try {
        CBORObject.FromObject(32767.000000000004d).AsInt32();
      } catch (Exception ex) {
        Assert.Fail(ex.ToString()); throw new InvalidOperationException(String.Empty, ex);
      }
      try {
        CBORObject.FromObject(32767.000000000004d).AsInt64();
      } catch (Exception ex) {
        Assert.Fail(ex.ToString()); throw new InvalidOperationException(String.Empty, ex);
      }
      try {
        CBORObject.FromObject(32767.000000000004d).AsInt16();
      } catch (Exception ex) {
        Assert.Fail(ex.ToString()); throw new InvalidOperationException(String.Empty, ex);
      }
      try {
        CBORObject.FromObject(32767.000000000004d).AsByte();
      } catch (OverflowException) {
      } catch (Exception ex) {
        Assert.Fail(ex.ToString()); throw new InvalidOperationException(String.Empty, ex);
      }
      try {
        CBORObject.FromObject(32766.999999999996d).AsInt32();
      } catch (Exception ex) {
        Assert.Fail(ex.ToString()); throw new InvalidOperationException(String.Empty, ex);
      }
      try {
        CBORObject.FromObject(32766.999999999996d).AsInt64();
      } catch (Exception ex) {
        Assert.Fail(ex.ToString()); throw new InvalidOperationException(String.Empty, ex);
      }
      try {
        CBORObject.FromObject(32766.999999999996d).AsInt16();
      } catch (Exception ex) {
        Assert.Fail(ex.ToString()); throw new InvalidOperationException(String.Empty, ex);
      }
      try {
        CBORObject.FromObject(32766.999999999996d).AsByte();
      } catch (OverflowException) {
      } catch (Exception ex) {
        Assert.Fail(ex.ToString()); throw new InvalidOperationException(String.Empty, ex);
      }
      try {
        CBORObject.FromObject(32768.0d).AsInt32();
      } catch (Exception ex) {
        Assert.Fail(ex.ToString()); throw new InvalidOperationException(String.Empty, ex);
      }
      try {
        CBORObject.FromObject(32768.0d).AsInt64();
      } catch (Exception ex) {
        Assert.Fail(ex.ToString()); throw new InvalidOperationException(String.Empty, ex);
      }
      try {
        CBORObject.FromObject(32768.0d).AsInt16();
      } catch (OverflowException) {
      } catch (Exception ex) {
        Assert.Fail(ex.ToString()); throw new InvalidOperationException(String.Empty, ex);
      }
      try {
        CBORObject.FromObject(32768.0d).AsByte();
      } catch (OverflowException) {
      } catch (Exception ex) {
        Assert.Fail(ex.ToString()); throw new InvalidOperationException(String.Empty, ex);
      }
      try {
        CBORObject.FromObject(32768.00000000001d).AsInt32();
      } catch (Exception ex) {
        Assert.Fail(ex.ToString()); throw new InvalidOperationException(String.Empty, ex);
      }
      try {
        CBORObject.FromObject(32768.00000000001d).AsInt64();
      } catch (Exception ex) {
        Assert.Fail(ex.ToString()); throw new InvalidOperationException(String.Empty, ex);
      }
      try {
        CBORObject.FromObject(32768.00000000001d).AsInt16();
      } catch (OverflowException) {
      } catch (Exception ex) {
        Assert.Fail(ex.ToString()); throw new InvalidOperationException(String.Empty, ex);
      }
      try {
        CBORObject.FromObject(32768.00000000001d).AsByte();
      } catch (OverflowException) {
      } catch (Exception ex) {
        Assert.Fail(ex.ToString()); throw new InvalidOperationException(String.Empty, ex);
      }
      try {
        CBORObject.FromObject(32767.999999999996d).AsInt32();
      } catch (Exception ex) {
        Assert.Fail(ex.ToString()); throw new InvalidOperationException(String.Empty, ex);
      }
      try {
        CBORObject.FromObject(32767.999999999996d).AsInt64();
      } catch (Exception ex) {
        Assert.Fail(ex.ToString()); throw new InvalidOperationException(String.Empty, ex);
      }
      try {
        CBORObject.FromObject(32767.999999999996d).AsInt16();
      } catch (Exception ex) {
        Assert.Fail(ex.ToString()); throw new InvalidOperationException(String.Empty, ex);
      }
      try {
        CBORObject.FromObject(32767.999999999996d).AsByte();
      } catch (OverflowException) {
      } catch (Exception ex) {
        Assert.Fail(ex.ToString()); throw new InvalidOperationException(String.Empty, ex);
      }
      try {
        CBORObject.FromObject(32766.0d).AsInt32();
      } catch (Exception ex) {
        Assert.Fail(ex.ToString()); throw new InvalidOperationException(String.Empty, ex);
      }
      try {
        CBORObject.FromObject(32766.0d).AsInt64();
      } catch (Exception ex) {
        Assert.Fail(ex.ToString()); throw new InvalidOperationException(String.Empty, ex);
      }
      try {
        CBORObject.FromObject(32766.0d).AsInt16();
      } catch (Exception ex) {
        Assert.Fail(ex.ToString()); throw new InvalidOperationException(String.Empty, ex);
      }
      try {
        CBORObject.FromObject(32766.0d).AsByte();
      } catch (OverflowException) {
      } catch (Exception ex) {
        Assert.Fail(ex.ToString()); throw new InvalidOperationException(String.Empty, ex);
      }
      try {
        CBORObject.FromObject(32766.000000000004d).AsInt32();
      } catch (Exception ex) {
        Assert.Fail(ex.ToString()); throw new InvalidOperationException(String.Empty, ex);
      }
      try {
        CBORObject.FromObject(32766.000000000004d).AsInt64();
      } catch (Exception ex) {
        Assert.Fail(ex.ToString()); throw new InvalidOperationException(String.Empty, ex);
      }
      try {
        CBORObject.FromObject(32766.000000000004d).AsInt16();
      } catch (Exception ex) {
        Assert.Fail(ex.ToString()); throw new InvalidOperationException(String.Empty, ex);
      }
      try {
        CBORObject.FromObject(32766.000000000004d).AsByte();
      } catch (OverflowException) {
      } catch (Exception ex) {
        Assert.Fail(ex.ToString()); throw new InvalidOperationException(String.Empty, ex);
      }
      try {
        CBORObject.FromObject(32765.999999999996d).AsInt32();
      } catch (Exception ex) {
        Assert.Fail(ex.ToString()); throw new InvalidOperationException(String.Empty, ex);
      }
      try {
        CBORObject.FromObject(32765.999999999996d).AsInt64();
      } catch (Exception ex) {
        Assert.Fail(ex.ToString()); throw new InvalidOperationException(String.Empty, ex);
      }
      try {
        CBORObject.FromObject(32765.999999999996d).AsInt16();
      } catch (Exception ex) {
        Assert.Fail(ex.ToString()); throw new InvalidOperationException(String.Empty, ex);
      }
      try {
        CBORObject.FromObject(32765.999999999996d).AsByte();
      } catch (OverflowException) {
      } catch (Exception ex) {
        Assert.Fail(ex.ToString()); throw new InvalidOperationException(String.Empty, ex);
      }
      try {
        CBORObject.FromObject(-32768.0d).AsInt32();
      } catch (Exception ex) {
        Assert.Fail(ex.ToString()); throw new InvalidOperationException(String.Empty, ex);
      }
      try {
        CBORObject.FromObject(-32768.0d).AsInt64();
      } catch (Exception ex) {
        Assert.Fail(ex.ToString()); throw new InvalidOperationException(String.Empty, ex);
      }
      try {
        CBORObject.FromObject(-32768.0d).AsInt16();
      } catch (Exception ex) {
        Assert.Fail(ex.ToString()); throw new InvalidOperationException(String.Empty, ex);
      }
      try {
        CBORObject.FromObject(-32768.0d).AsByte();
      } catch (OverflowException) {
      } catch (Exception ex) {
        Assert.Fail(ex.ToString()); throw new InvalidOperationException(String.Empty, ex);
      }
      try {
        CBORObject.FromObject(-32767.999999999996d).AsInt32();
      } catch (Exception ex) {
        Assert.Fail(ex.ToString()); throw new InvalidOperationException(String.Empty, ex);
      }
      try {
        CBORObject.FromObject(-32767.999999999996d).AsInt64();
      } catch (Exception ex) {
        Assert.Fail(ex.ToString()); throw new InvalidOperationException(String.Empty, ex);
      }
      try {
        CBORObject.FromObject(-32767.999999999996d).AsInt16();
      } catch (Exception ex) {
        Assert.Fail(ex.ToString()); throw new InvalidOperationException(String.Empty, ex);
      }
      try {
        CBORObject.FromObject(-32767.999999999996d).AsByte();
      } catch (OverflowException) {
      } catch (Exception ex) {
        Assert.Fail(ex.ToString()); throw new InvalidOperationException(String.Empty, ex);
      }
      try {
        CBORObject.FromObject(-32768.00000000001d).AsInt32();
      } catch (Exception ex) {
        Assert.Fail(ex.ToString()); throw new InvalidOperationException(String.Empty, ex);
      }
      try {
        CBORObject.FromObject(-32768.00000000001d).AsInt64();
      } catch (Exception ex) {
        Assert.Fail(ex.ToString()); throw new InvalidOperationException(String.Empty, ex);
      }
      try {
        CBORObject.FromObject(-32768.00000000001d).AsInt16();
      } catch (Exception ex) {
        Assert.Fail(ex.ToString()); throw new InvalidOperationException(String.Empty, ex);
      }
      try {
        CBORObject.FromObject(-32768.00000000001d).AsByte();
      } catch (OverflowException) {
      } catch (Exception ex) {
        Assert.Fail(ex.ToString()); throw new InvalidOperationException(String.Empty, ex);
      }
      try {
        CBORObject.FromObject(-32767.0d).AsInt32();
      } catch (Exception ex) {
        Assert.Fail(ex.ToString()); throw new InvalidOperationException(String.Empty, ex);
      }
      try {
        CBORObject.FromObject(-32767.0d).AsInt64();
      } catch (Exception ex) {
        Assert.Fail(ex.ToString()); throw new InvalidOperationException(String.Empty, ex);
      }
      try {
        CBORObject.FromObject(-32767.0d).AsInt16();
      } catch (Exception ex) {
        Assert.Fail(ex.ToString()); throw new InvalidOperationException(String.Empty, ex);
      }
      try {
        CBORObject.FromObject(-32767.0d).AsByte();
      } catch (OverflowException) {
      } catch (Exception ex) {
        Assert.Fail(ex.ToString()); throw new InvalidOperationException(String.Empty, ex);
      }
      try {
        CBORObject.FromObject(-32766.999999999996d).AsInt32();
      } catch (Exception ex) {
        Assert.Fail(ex.ToString()); throw new InvalidOperationException(String.Empty, ex);
      }
      try {
        CBORObject.FromObject(-32766.999999999996d).AsInt64();
      } catch (Exception ex) {
        Assert.Fail(ex.ToString()); throw new InvalidOperationException(String.Empty, ex);
      }
      try {
        CBORObject.FromObject(-32766.999999999996d).AsInt16();
      } catch (Exception ex) {
        Assert.Fail(ex.ToString()); throw new InvalidOperationException(String.Empty, ex);
      }
      try {
        CBORObject.FromObject(-32766.999999999996d).AsByte();
      } catch (OverflowException) {
      } catch (Exception ex) {
        Assert.Fail(ex.ToString()); throw new InvalidOperationException(String.Empty, ex);
      }
      try {
        CBORObject.FromObject(-32767.000000000004d).AsInt32();
      } catch (Exception ex) {
        Assert.Fail(ex.ToString()); throw new InvalidOperationException(String.Empty, ex);
      }
      try {
        CBORObject.FromObject(-32767.000000000004d).AsInt64();
      } catch (Exception ex) {
        Assert.Fail(ex.ToString()); throw new InvalidOperationException(String.Empty, ex);
      }
      try {
        CBORObject.FromObject(-32767.000000000004d).AsInt16();
      } catch (Exception ex) {
        Assert.Fail(ex.ToString()); throw new InvalidOperationException(String.Empty, ex);
      }
      try {
        CBORObject.FromObject(-32767.000000000004d).AsByte();
      } catch (OverflowException) {
      } catch (Exception ex) {
        Assert.Fail(ex.ToString()); throw new InvalidOperationException(String.Empty, ex);
      }
      try {
        CBORObject.FromObject(-32769.0d).AsInt32();
      } catch (Exception ex) {
        Assert.Fail(ex.ToString()); throw new InvalidOperationException(String.Empty, ex);
      }
      try {
        CBORObject.FromObject(-32769.0d).AsInt64();
      } catch (Exception ex) {
        Assert.Fail(ex.ToString()); throw new InvalidOperationException(String.Empty, ex);
      }
      try {
        CBORObject.FromObject(-32769.0d).AsInt16();
      } catch (OverflowException) {
      } catch (Exception ex) {
        Assert.Fail(ex.ToString()); throw new InvalidOperationException(String.Empty, ex);
      }
      try {
        CBORObject.FromObject(-32769.0d).AsByte();
      } catch (OverflowException) {
      } catch (Exception ex) {
        Assert.Fail(ex.ToString()); throw new InvalidOperationException(String.Empty, ex);
      }
      try {
        CBORObject.FromObject(-32768.99999999999d).AsInt32();
      } catch (Exception ex) {
        Assert.Fail(ex.ToString()); throw new InvalidOperationException(String.Empty, ex);
      }
      try {
        CBORObject.FromObject(-32768.99999999999d).AsInt64();
      } catch (Exception ex) {
        Assert.Fail(ex.ToString()); throw new InvalidOperationException(String.Empty, ex);
      }
      try {
        CBORObject.FromObject(-32768.99999999999d).AsInt16();
      } catch (Exception ex) {
        Assert.Fail(ex.ToString()); throw new InvalidOperationException(String.Empty, ex);
      }
      try {
        CBORObject.FromObject(-32768.99999999999d).AsByte();
      } catch (OverflowException) {
      } catch (Exception ex) {
        Assert.Fail(ex.ToString()); throw new InvalidOperationException(String.Empty, ex);
      }
      try {
        CBORObject.FromObject(-32769.00000000001d).AsInt32();
      } catch (Exception ex) {
        Assert.Fail(ex.ToString()); throw new InvalidOperationException(String.Empty, ex);
      }
      try {
        CBORObject.FromObject(-32769.00000000001d).AsInt64();
      } catch (Exception ex) {
        Assert.Fail(ex.ToString()); throw new InvalidOperationException(String.Empty, ex);
      }
      try {
        CBORObject.FromObject(-32769.00000000001d).AsInt16();
      } catch (OverflowException) {
      } catch (Exception ex) {
        Assert.Fail(ex.ToString()); throw new InvalidOperationException(String.Empty, ex);
      }
      try {
        CBORObject.FromObject(-32769.00000000001d).AsByte();
      } catch (OverflowException) {
      } catch (Exception ex) {
        Assert.Fail(ex.ToString()); throw new InvalidOperationException(String.Empty, ex);
      }
      try {
        CBORObject.FromObject(0.0d).AsInt32();
      } catch (Exception ex) {
        Assert.Fail(ex.ToString()); throw new InvalidOperationException(String.Empty, ex);
      }
      try {
        CBORObject.FromObject(0.0d).AsInt64();
      } catch (Exception ex) {
        Assert.Fail(ex.ToString()); throw new InvalidOperationException(String.Empty, ex);
      }
      try {
        CBORObject.FromObject(0.0d).AsInt16();
      } catch (Exception ex) {
        Assert.Fail(ex.ToString()); throw new InvalidOperationException(String.Empty, ex);
      }
      try {
        CBORObject.FromObject(0.0d).AsByte();
      } catch (Exception ex) {
        Assert.Fail(ex.ToString()); throw new InvalidOperationException(String.Empty, ex);
      }
      try {
        CBORObject.FromObject(4.9E-324d).AsInt32();
      } catch (Exception ex) {
        Assert.Fail(ex.ToString()); throw new InvalidOperationException(String.Empty, ex);
      }
      try {
        CBORObject.FromObject(4.9E-324d).AsInt64();
      } catch (Exception ex) {
        Assert.Fail(ex.ToString()); throw new InvalidOperationException(String.Empty, ex);
      }
      try {
        CBORObject.FromObject(4.9E-324d).AsInt16();
      } catch (Exception ex) {
        Assert.Fail(ex.ToString()); throw new InvalidOperationException(String.Empty, ex);
      }
      try {
        CBORObject.FromObject(4.9E-324d).AsByte();
      } catch (Exception ex) {
        Assert.Fail(ex.ToString()); throw new InvalidOperationException(String.Empty, ex);
      }
      try {
        CBORObject.FromObject(-4.9E-324d).AsInt32();
      } catch (Exception ex) {
        Assert.Fail(ex.ToString()); throw new InvalidOperationException(String.Empty, ex);
      }
      try {
        CBORObject.FromObject(-4.9E-324d).AsInt64();
      } catch (Exception ex) {
        Assert.Fail(ex.ToString()); throw new InvalidOperationException(String.Empty, ex);
      }
      try {
        CBORObject.FromObject(-4.9E-324d).AsInt16();
      } catch (Exception ex) {
        Assert.Fail(ex.ToString()); throw new InvalidOperationException(String.Empty, ex);
      }
      try {
        CBORObject.FromObject(-4.9E-324d).AsByte();
      } catch (Exception ex) {
        Assert.Fail(ex.ToString()); throw new InvalidOperationException(String.Empty, ex);
      }
      try {
        CBORObject.FromObject(1.0d).AsInt32();
      } catch (Exception ex) {
        Assert.Fail(ex.ToString()); throw new InvalidOperationException(String.Empty, ex);
      }
      try {
        CBORObject.FromObject(1.0d).AsInt64();
      } catch (Exception ex) {
        Assert.Fail(ex.ToString()); throw new InvalidOperationException(String.Empty, ex);
      }
      try {
        CBORObject.FromObject(1.0d).AsInt16();
      } catch (Exception ex) {
        Assert.Fail(ex.ToString()); throw new InvalidOperationException(String.Empty, ex);
      }
      try {
        CBORObject.FromObject(1.0d).AsByte();
      } catch (Exception ex) {
        Assert.Fail(ex.ToString()); throw new InvalidOperationException(String.Empty, ex);
      }
      try {
        CBORObject.FromObject(1.0000000000000002d).AsInt32();
      } catch (Exception ex) {
        Assert.Fail(ex.ToString()); throw new InvalidOperationException(String.Empty, ex);
      }
      try {
        CBORObject.FromObject(1.0000000000000002d).AsInt64();
      } catch (Exception ex) {
        Assert.Fail(ex.ToString()); throw new InvalidOperationException(String.Empty, ex);
      }
      try {
        CBORObject.FromObject(1.0000000000000002d).AsInt16();
      } catch (Exception ex) {
        Assert.Fail(ex.ToString()); throw new InvalidOperationException(String.Empty, ex);
      }
      try {
        CBORObject.FromObject(1.0000000000000002d).AsByte();
      } catch (Exception ex) {
        Assert.Fail(ex.ToString()); throw new InvalidOperationException(String.Empty, ex);
      }
      try {
        CBORObject.FromObject(0.9999999999999999d).AsInt32();
      } catch (Exception ex) {
        Assert.Fail(ex.ToString()); throw new InvalidOperationException(String.Empty, ex);
      }
      try {
        CBORObject.FromObject(0.9999999999999999d).AsInt64();
      } catch (Exception ex) {
        Assert.Fail(ex.ToString()); throw new InvalidOperationException(String.Empty, ex);
      }
      try {
        CBORObject.FromObject(0.9999999999999999d).AsInt16();
      } catch (Exception ex) {
        Assert.Fail(ex.ToString()); throw new InvalidOperationException(String.Empty, ex);
      }
      try {
        CBORObject.FromObject(0.9999999999999999d).AsByte();
      } catch (Exception ex) {
        Assert.Fail(ex.ToString()); throw new InvalidOperationException(String.Empty, ex);
      }
      try {
        CBORObject.FromObject(-1.0d).AsInt32();
      } catch (Exception ex) {
        Assert.Fail(ex.ToString()); throw new InvalidOperationException(String.Empty, ex);
      }
      try {
        CBORObject.FromObject(-1.0d).AsInt64();
      } catch (Exception ex) {
        Assert.Fail(ex.ToString()); throw new InvalidOperationException(String.Empty, ex);
      }
      try {
        CBORObject.FromObject(-1.0d).AsInt16();
      } catch (Exception ex) {
        Assert.Fail(ex.ToString()); throw new InvalidOperationException(String.Empty, ex);
      }
      try {
        CBORObject.FromObject(-1.0d).AsByte();
      } catch (OverflowException) {
      } catch (Exception ex) {
        Assert.Fail(ex.ToString()); throw new InvalidOperationException(String.Empty, ex);
      }
      try {
        CBORObject.FromObject(-0.9999999999999999d).AsInt32();
      } catch (Exception ex) {
        Assert.Fail(ex.ToString()); throw new InvalidOperationException(String.Empty, ex);
      }
      try {
        CBORObject.FromObject(-0.9999999999999999d).AsInt64();
      } catch (Exception ex) {
        Assert.Fail(ex.ToString()); throw new InvalidOperationException(String.Empty, ex);
      }
      try {
        CBORObject.FromObject(-0.9999999999999999d).AsInt16();
      } catch (Exception ex) {
        Assert.Fail(ex.ToString()); throw new InvalidOperationException(String.Empty, ex);
      }
      try {
        CBORObject.FromObject(-0.9999999999999999d).AsByte();
      } catch (Exception ex) {
        Assert.Fail(ex.ToString()); throw new InvalidOperationException(String.Empty, ex);
      }
      try {
        CBORObject.FromObject(-1.0000000000000002d).AsInt32();
      } catch (Exception ex) {
        Assert.Fail(ex.ToString()); throw new InvalidOperationException(String.Empty, ex);
      }
      try {
        CBORObject.FromObject(-1.0000000000000002d).AsInt64();
      } catch (Exception ex) {
        Assert.Fail(ex.ToString()); throw new InvalidOperationException(String.Empty, ex);
      }
      try {
        CBORObject.FromObject(-1.0000000000000002d).AsInt16();
      } catch (Exception ex) {
        Assert.Fail(ex.ToString()); throw new InvalidOperationException(String.Empty, ex);
      }
      try {
        CBORObject.FromObject(-1.0000000000000002d).AsByte();
      } catch (OverflowException) {
      } catch (Exception ex) {
        Assert.Fail(ex.ToString()); throw new InvalidOperationException(String.Empty, ex);
      }
      try {
        CBORObject.FromObject(255.0d).AsInt32();
      } catch (Exception ex) {
        Assert.Fail(ex.ToString()); throw new InvalidOperationException(String.Empty, ex);
      }
      try {
        CBORObject.FromObject(255.0d).AsInt64();
      } catch (Exception ex) {
        Assert.Fail(ex.ToString()); throw new InvalidOperationException(String.Empty, ex);
      }
      try {
        CBORObject.FromObject(255.0d).AsInt16();
      } catch (Exception ex) {
        Assert.Fail(ex.ToString()); throw new InvalidOperationException(String.Empty, ex);
      }
      try {
        CBORObject.FromObject(255.0d).AsByte();
      } catch (Exception ex) {
        Assert.Fail(ex.ToString()); throw new InvalidOperationException(String.Empty, ex);
      }
      try {
        CBORObject.FromObject(255.00000000000003d).AsInt32();
      } catch (Exception ex) {
        Assert.Fail(ex.ToString()); throw new InvalidOperationException(String.Empty, ex);
      }
      try {
        CBORObject.FromObject(255.00000000000003d).AsInt64();
      } catch (Exception ex) {
        Assert.Fail(ex.ToString()); throw new InvalidOperationException(String.Empty, ex);
      }
      try {
        CBORObject.FromObject(255.00000000000003d).AsInt16();
      } catch (Exception ex) {
        Assert.Fail(ex.ToString()); throw new InvalidOperationException(String.Empty, ex);
      }
      try {
        CBORObject.FromObject(255.00000000000003d).AsByte();
      } catch (Exception ex) {
        Assert.Fail(ex.ToString()); throw new InvalidOperationException(String.Empty, ex);
      }
      try {
        CBORObject.FromObject(254.99999999999997d).AsInt32();
      } catch (Exception ex) {
        Assert.Fail(ex.ToString()); throw new InvalidOperationException(String.Empty, ex);
      }
      try {
        CBORObject.FromObject(254.99999999999997d).AsInt64();
      } catch (Exception ex) {
        Assert.Fail(ex.ToString()); throw new InvalidOperationException(String.Empty, ex);
      }
      try {
        CBORObject.FromObject(254.99999999999997d).AsInt16();
      } catch (Exception ex) {
        Assert.Fail(ex.ToString()); throw new InvalidOperationException(String.Empty, ex);
      }
      try {
        CBORObject.FromObject(254.99999999999997d).AsByte();
      } catch (Exception ex) {
        Assert.Fail(ex.ToString()); throw new InvalidOperationException(String.Empty, ex);
      }
      try {
        CBORObject.FromObject(256.0d).AsInt32();
      } catch (Exception ex) {
        Assert.Fail(ex.ToString()); throw new InvalidOperationException(String.Empty, ex);
      }
      try {
        CBORObject.FromObject(256.0d).AsInt64();
      } catch (Exception ex) {
        Assert.Fail(ex.ToString()); throw new InvalidOperationException(String.Empty, ex);
      }
      try {
        CBORObject.FromObject(256.0d).AsInt16();
      } catch (Exception ex) {
        Assert.Fail(ex.ToString()); throw new InvalidOperationException(String.Empty, ex);
      }
      try {
        CBORObject.FromObject(256.0d).AsByte();
      } catch (OverflowException) {
      } catch (Exception ex) {
        Assert.Fail(ex.ToString()); throw new InvalidOperationException(String.Empty, ex);
      }
      try {
        CBORObject.FromObject(256.00000000000006d).AsInt32();
      } catch (Exception ex) {
        Assert.Fail(ex.ToString()); throw new InvalidOperationException(String.Empty, ex);
      }
      try {
        CBORObject.FromObject(256.00000000000006d).AsInt64();
      } catch (Exception ex) {
        Assert.Fail(ex.ToString()); throw new InvalidOperationException(String.Empty, ex);
      }
      try {
        CBORObject.FromObject(256.00000000000006d).AsInt16();
      } catch (Exception ex) {
        Assert.Fail(ex.ToString()); throw new InvalidOperationException(String.Empty, ex);
      }
      try {
        CBORObject.FromObject(256.00000000000006d).AsByte();
      } catch (OverflowException) {
      } catch (Exception ex) {
        Assert.Fail(ex.ToString()); throw new InvalidOperationException(String.Empty, ex);
      }
      try {
        CBORObject.FromObject(255.99999999999997d).AsInt32();
      } catch (Exception ex) {
        Assert.Fail(ex.ToString()); throw new InvalidOperationException(String.Empty, ex);
      }
      try {
        CBORObject.FromObject(255.99999999999997d).AsInt64();
      } catch (Exception ex) {
        Assert.Fail(ex.ToString()); throw new InvalidOperationException(String.Empty, ex);
      }
      try {
        CBORObject.FromObject(255.99999999999997d).AsInt16();
      } catch (Exception ex) {
        Assert.Fail(ex.ToString()); throw new InvalidOperationException(String.Empty, ex);
      }
      try {
        CBORObject.FromObject(255.99999999999997d).AsByte();
      } catch (Exception ex) {
        Assert.Fail(ex.ToString()); throw new InvalidOperationException(String.Empty, ex);
      }
      try {
        CBORObject.FromObject(254.0d).AsInt32();
      } catch (Exception ex) {
        Assert.Fail(ex.ToString()); throw new InvalidOperationException(String.Empty, ex);
      }
      try {
        CBORObject.FromObject(254.0d).AsInt64();
      } catch (Exception ex) {
        Assert.Fail(ex.ToString()); throw new InvalidOperationException(String.Empty, ex);
      }
      try {
        CBORObject.FromObject(254.0d).AsInt16();
      } catch (Exception ex) {
        Assert.Fail(ex.ToString()); throw new InvalidOperationException(String.Empty, ex);
      }
      try {
        CBORObject.FromObject(254.0d).AsByte();
      } catch (Exception ex) {
        Assert.Fail(ex.ToString()); throw new InvalidOperationException(String.Empty, ex);
      }
      try {
        CBORObject.FromObject(254.00000000000003d).AsInt32();
      } catch (Exception ex) {
        Assert.Fail(ex.ToString()); throw new InvalidOperationException(String.Empty, ex);
      }
      try {
        CBORObject.FromObject(254.00000000000003d).AsInt64();
      } catch (Exception ex) {
        Assert.Fail(ex.ToString()); throw new InvalidOperationException(String.Empty, ex);
      }
      try {
        CBORObject.FromObject(254.00000000000003d).AsInt16();
      } catch (Exception ex) {
        Assert.Fail(ex.ToString()); throw new InvalidOperationException(String.Empty, ex);
      }
      try {
        CBORObject.FromObject(254.00000000000003d).AsByte();
      } catch (Exception ex) {
        Assert.Fail(ex.ToString()); throw new InvalidOperationException(String.Empty, ex);
      }
      try {
        CBORObject.FromObject(253.99999999999997d).AsInt32();
      } catch (Exception ex) {
        Assert.Fail(ex.ToString()); throw new InvalidOperationException(String.Empty, ex);
      }
      try {
        CBORObject.FromObject(253.99999999999997d).AsInt64();
      } catch (Exception ex) {
        Assert.Fail(ex.ToString()); throw new InvalidOperationException(String.Empty, ex);
      }
      try {
        CBORObject.FromObject(253.99999999999997d).AsInt16();
      } catch (Exception ex) {
        Assert.Fail(ex.ToString()); throw new InvalidOperationException(String.Empty, ex);
      }
      try {
        CBORObject.FromObject(253.99999999999997d).AsByte();
      } catch (Exception ex) {
        Assert.Fail(ex.ToString()); throw new InvalidOperationException(String.Empty, ex);
      }
      try {
        CBORObject.FromObject(2.14748365E9f).AsInt32();
      } catch (OverflowException) {
      } catch (Exception ex) {
        Assert.Fail(ex.ToString()); throw new InvalidOperationException(String.Empty, ex);
      }
      try {
        CBORObject.FromObject(2.14748365E9f).AsInt64();
      } catch (Exception ex) {
        Assert.Fail(ex.ToString()); throw new InvalidOperationException(String.Empty, ex);
      }
      try {
        CBORObject.FromObject(2.14748365E9f).AsInt16();
      } catch (OverflowException) {
      } catch (Exception ex) {
        Assert.Fail(ex.ToString()); throw new InvalidOperationException(String.Empty, ex);
      }
      try {
        CBORObject.FromObject(2.14748365E9f).AsByte();
      } catch (OverflowException) {
      } catch (Exception ex) {
        Assert.Fail(ex.ToString()); throw new InvalidOperationException(String.Empty, ex);
      }
      try {
        CBORObject.FromObject(2.1474839E9f).AsInt32();
      } catch (OverflowException) {
      } catch (Exception ex) {
        Assert.Fail(ex.ToString()); throw new InvalidOperationException(String.Empty, ex);
      }
      try {
        CBORObject.FromObject(2.1474839E9f).AsInt64();
      } catch (Exception ex) {
        Assert.Fail(ex.ToString()); throw new InvalidOperationException(String.Empty, ex);
      }
      try {
        CBORObject.FromObject(2.1474839E9f).AsInt16();
      } catch (OverflowException) {
      } catch (Exception ex) {
        Assert.Fail(ex.ToString()); throw new InvalidOperationException(String.Empty, ex);
      }
      try {
        CBORObject.FromObject(2.1474839E9f).AsByte();
      } catch (OverflowException) {
      } catch (Exception ex) {
        Assert.Fail(ex.ToString()); throw new InvalidOperationException(String.Empty, ex);
      }
      try {
        CBORObject.FromObject(2.14748352E9f).AsInt32();
      } catch (Exception ex) {
        Assert.Fail(ex.ToString()); throw new InvalidOperationException(String.Empty, ex);
      }
      try {
        CBORObject.FromObject(2.14748352E9f).AsInt64();
      } catch (Exception ex) {
        Assert.Fail(ex.ToString()); throw new InvalidOperationException(String.Empty, ex);
      }
      try {
        CBORObject.FromObject(2.14748352E9f).AsInt16();
      } catch (OverflowException) {
      } catch (Exception ex) {
        Assert.Fail(ex.ToString()); throw new InvalidOperationException(String.Empty, ex);
      }
      try {
        CBORObject.FromObject(2.14748352E9f).AsByte();
      } catch (OverflowException) {
      } catch (Exception ex) {
        Assert.Fail(ex.ToString()); throw new InvalidOperationException(String.Empty, ex);
      }
      try {
        CBORObject.FromObject(-2.14748365E9f).AsInt32();
      } catch (Exception ex) {
        Assert.Fail(ex.ToString()); throw new InvalidOperationException(String.Empty, ex);
      }
      try {
        CBORObject.FromObject(-2.14748365E9f).AsInt64();
      } catch (Exception ex) {
        Assert.Fail(ex.ToString()); throw new InvalidOperationException(String.Empty, ex);
      }
      try {
        CBORObject.FromObject(-2.14748365E9f).AsInt16();
      } catch (OverflowException) {
      } catch (Exception ex) {
        Assert.Fail(ex.ToString()); throw new InvalidOperationException(String.Empty, ex);
      }
      try {
        CBORObject.FromObject(-2.14748365E9f).AsByte();
      } catch (OverflowException) {
      } catch (Exception ex) {
        Assert.Fail(ex.ToString()); throw new InvalidOperationException(String.Empty, ex);
      }
      try {
        CBORObject.FromObject(-2.14748352E9f).AsInt32();
      } catch (Exception ex) {
        Assert.Fail(ex.ToString()); throw new InvalidOperationException(String.Empty, ex);
      }
      try {
        CBORObject.FromObject(-2.14748352E9f).AsInt64();
      } catch (Exception ex) {
        Assert.Fail(ex.ToString()); throw new InvalidOperationException(String.Empty, ex);
      }
      try {
        CBORObject.FromObject(-2.14748352E9f).AsInt16();
      } catch (OverflowException) {
      } catch (Exception ex) {
        Assert.Fail(ex.ToString()); throw new InvalidOperationException(String.Empty, ex);
      }
      try {
        CBORObject.FromObject(-2.14748352E9f).AsByte();
      } catch (OverflowException) {
      } catch (Exception ex) {
        Assert.Fail(ex.ToString()); throw new InvalidOperationException(String.Empty, ex);
      }
      try {
        CBORObject.FromObject(-2.1474839E9f).AsInt32();
      } catch (OverflowException) {
      } catch (Exception ex) {
        Assert.Fail(ex.ToString()); throw new InvalidOperationException(String.Empty, ex);
      }
      try {
        CBORObject.FromObject(-2.1474839E9f).AsInt64();
      } catch (Exception ex) {
        Assert.Fail(ex.ToString()); throw new InvalidOperationException(String.Empty, ex);
      }
      try {
        CBORObject.FromObject(-2.1474839E9f).AsInt16();
      } catch (OverflowException) {
      } catch (Exception ex) {
        Assert.Fail(ex.ToString()); throw new InvalidOperationException(String.Empty, ex);
      }
      try {
        CBORObject.FromObject(-2.1474839E9f).AsByte();
      } catch (OverflowException) {
      } catch (Exception ex) {
        Assert.Fail(ex.ToString()); throw new InvalidOperationException(String.Empty, ex);
      }
      try {
        CBORObject.FromObject(9.223372E18f).AsInt32();
      } catch (OverflowException) {
      } catch (Exception ex) {
        Assert.Fail(ex.ToString()); throw new InvalidOperationException(String.Empty, ex);
      }
      try {
        CBORObject.FromObject(9.223372E18f).AsInt64();
      } catch (OverflowException) {
      } catch (Exception ex) {
        Assert.Fail(ex.ToString()); throw new InvalidOperationException(String.Empty, ex);
      }
      try {
        CBORObject.FromObject(9.223372E18f).AsInt16();
      } catch (OverflowException) {
      } catch (Exception ex) {
        Assert.Fail(ex.ToString()); throw new InvalidOperationException(String.Empty, ex);
      }
      try {
        CBORObject.FromObject(9.223372E18f).AsByte();
      } catch (OverflowException) {
      } catch (Exception ex) {
        Assert.Fail(ex.ToString()); throw new InvalidOperationException(String.Empty, ex);
      }
      try {
        CBORObject.FromObject(9.223373E18f).AsInt32();
      } catch (OverflowException) {
      } catch (Exception ex) {
        Assert.Fail(ex.ToString()); throw new InvalidOperationException(String.Empty, ex);
      }
      try {
        CBORObject.FromObject(9.223373E18f).AsInt64();
      } catch (OverflowException) {
      } catch (Exception ex) {
        Assert.Fail(ex.ToString()); throw new InvalidOperationException(String.Empty, ex);
      }
      try {
        CBORObject.FromObject(9.223373E18f).AsInt16();
      } catch (OverflowException) {
      } catch (Exception ex) {
        Assert.Fail(ex.ToString()); throw new InvalidOperationException(String.Empty, ex);
      }
      try {
        CBORObject.FromObject(9.223373E18f).AsByte();
      } catch (OverflowException) {
      } catch (Exception ex) {
        Assert.Fail(ex.ToString()); throw new InvalidOperationException(String.Empty, ex);
      }
      try {
        CBORObject.FromObject(9.2233715E18f).AsInt32();
      } catch (OverflowException) {
      } catch (Exception ex) {
        Assert.Fail(ex.ToString()); throw new InvalidOperationException(String.Empty, ex);
      }
      try {
        CBORObject.FromObject(9.2233715E18f).AsInt64();
      } catch (Exception ex) {
        Assert.Fail(ex.ToString()); throw new InvalidOperationException(String.Empty, ex);
      }
      try {
        CBORObject.FromObject(9.2233715E18f).AsInt16();
      } catch (OverflowException) {
      } catch (Exception ex) {
        Assert.Fail(ex.ToString()); throw new InvalidOperationException(String.Empty, ex);
      }
      try {
        CBORObject.FromObject(9.2233715E18f).AsByte();
      } catch (OverflowException) {
      } catch (Exception ex) {
        Assert.Fail(ex.ToString()); throw new InvalidOperationException(String.Empty, ex);
      }
      try {
        CBORObject.FromObject(-9.223372E18f).AsInt32();
      } catch (OverflowException) {
      } catch (Exception ex) {
        Assert.Fail(ex.ToString()); throw new InvalidOperationException(String.Empty, ex);
      }
      try {
        CBORObject.FromObject(-9.223372E18f).AsInt64();
      } catch (Exception ex) {
        Assert.Fail(ex.ToString()); throw new InvalidOperationException(String.Empty, ex);
      }
      try {
        CBORObject.FromObject(-9.223372E18f).AsInt16();
      } catch (OverflowException) {
      } catch (Exception ex) {
        Assert.Fail(ex.ToString()); throw new InvalidOperationException(String.Empty, ex);
      }
      try {
        CBORObject.FromObject(-9.223372E18f).AsByte();
      } catch (OverflowException) {
      } catch (Exception ex) {
        Assert.Fail(ex.ToString()); throw new InvalidOperationException(String.Empty, ex);
      }
      try {
        CBORObject.FromObject(-9.2233715E18f).AsInt32();
      } catch (OverflowException) {
      } catch (Exception ex) {
        Assert.Fail(ex.ToString()); throw new InvalidOperationException(String.Empty, ex);
      }
      try {
        CBORObject.FromObject(-9.2233715E18f).AsInt64();
      } catch (Exception ex) {
        Assert.Fail(ex.ToString()); throw new InvalidOperationException(String.Empty, ex);
      }
      try {
        CBORObject.FromObject(-9.2233715E18f).AsInt16();
      } catch (OverflowException) {
      } catch (Exception ex) {
        Assert.Fail(ex.ToString()); throw new InvalidOperationException(String.Empty, ex);
      }
      try {
        CBORObject.FromObject(-9.2233715E18f).AsByte();
      } catch (OverflowException) {
      } catch (Exception ex) {
        Assert.Fail(ex.ToString()); throw new InvalidOperationException(String.Empty, ex);
      }
      try {
        CBORObject.FromObject(-9.223373E18f).AsInt32();
      } catch (OverflowException) {
      } catch (Exception ex) {
        Assert.Fail(ex.ToString()); throw new InvalidOperationException(String.Empty, ex);
      }
      try {
        CBORObject.FromObject(-9.223373E18f).AsInt64();
      } catch (OverflowException) {
      } catch (Exception ex) {
        Assert.Fail(ex.ToString()); throw new InvalidOperationException(String.Empty, ex);
      }
      try {
        CBORObject.FromObject(-9.223373E18f).AsInt16();
      } catch (OverflowException) {
      } catch (Exception ex) {
        Assert.Fail(ex.ToString()); throw new InvalidOperationException(String.Empty, ex);
      }
      try {
        CBORObject.FromObject(-9.223373E18f).AsByte();
      } catch (OverflowException) {
      } catch (Exception ex) {
        Assert.Fail(ex.ToString()); throw new InvalidOperationException(String.Empty, ex);
      }
      try {
        CBORObject.FromObject(32767.0f).AsInt32();
      } catch (Exception ex) {
        Assert.Fail(ex.ToString()); throw new InvalidOperationException(String.Empty, ex);
      }
      try {
        CBORObject.FromObject(32767.0f).AsInt64();
      } catch (Exception ex) {
        Assert.Fail(ex.ToString()); throw new InvalidOperationException(String.Empty, ex);
      }
      try {
        CBORObject.FromObject(32767.0f).AsInt16();
      } catch (Exception ex) {
        Assert.Fail(ex.ToString()); throw new InvalidOperationException(String.Empty, ex);
      }
      try {
        CBORObject.FromObject(32767.0f).AsByte();
      } catch (OverflowException) {
      } catch (Exception ex) {
        Assert.Fail(ex.ToString()); throw new InvalidOperationException(String.Empty, ex);
      }
      try {
        CBORObject.FromObject(32767.002f).AsInt32();
      } catch (Exception ex) {
        Assert.Fail(ex.ToString()); throw new InvalidOperationException(String.Empty, ex);
      }
      try {
        CBORObject.FromObject(32767.002f).AsInt64();
      } catch (Exception ex) {
        Assert.Fail(ex.ToString()); throw new InvalidOperationException(String.Empty, ex);
      }
      try {
        CBORObject.FromObject(32767.002f).AsInt16();
      } catch (Exception ex) {
        Assert.Fail(ex.ToString()); throw new InvalidOperationException(String.Empty, ex);
      }
      try {
        CBORObject.FromObject(32767.002f).AsByte();
      } catch (OverflowException) {
      } catch (Exception ex) {
        Assert.Fail(ex.ToString()); throw new InvalidOperationException(String.Empty, ex);
      }
      try {
        CBORObject.FromObject(32766.998f).AsInt32();
      } catch (Exception ex) {
        Assert.Fail(ex.ToString()); throw new InvalidOperationException(String.Empty, ex);
      }
      try {
        CBORObject.FromObject(32766.998f).AsInt64();
      } catch (Exception ex) {
        Assert.Fail(ex.ToString()); throw new InvalidOperationException(String.Empty, ex);
      }
      try {
        CBORObject.FromObject(32766.998f).AsInt16();
      } catch (Exception ex) {
        Assert.Fail(ex.ToString()); throw new InvalidOperationException(String.Empty, ex);
      }
      try {
        CBORObject.FromObject(32766.998f).AsByte();
      } catch (OverflowException) {
      } catch (Exception ex) {
        Assert.Fail(ex.ToString()); throw new InvalidOperationException(String.Empty, ex);
      }
      try {
        CBORObject.FromObject(32768.0f).AsInt32();
      } catch (Exception ex) {
        Assert.Fail(ex.ToString()); throw new InvalidOperationException(String.Empty, ex);
      }
      try {
        CBORObject.FromObject(32768.0f).AsInt64();
      } catch (Exception ex) {
        Assert.Fail(ex.ToString()); throw new InvalidOperationException(String.Empty, ex);
      }
      try {
        CBORObject.FromObject(32768.0f).AsInt16();
      } catch (OverflowException) {
      } catch (Exception ex) {
        Assert.Fail(ex.ToString()); throw new InvalidOperationException(String.Empty, ex);
      }
      try {
        CBORObject.FromObject(32768.0f).AsByte();
      } catch (OverflowException) {
      } catch (Exception ex) {
        Assert.Fail(ex.ToString()); throw new InvalidOperationException(String.Empty, ex);
      }
      try {
        CBORObject.FromObject(32768.004f).AsInt32();
      } catch (Exception ex) {
        Assert.Fail(ex.ToString()); throw new InvalidOperationException(String.Empty, ex);
      }
      try {
        CBORObject.FromObject(32768.004f).AsInt64();
      } catch (Exception ex) {
        Assert.Fail(ex.ToString()); throw new InvalidOperationException(String.Empty, ex);
      }
      try {
        CBORObject.FromObject(32768.004f).AsInt16();
      } catch (OverflowException) {
      } catch (Exception ex) {
        Assert.Fail(ex.ToString()); throw new InvalidOperationException(String.Empty, ex);
      }
      try {
        CBORObject.FromObject(32768.004f).AsByte();
      } catch (OverflowException) {
      } catch (Exception ex) {
        Assert.Fail(ex.ToString()); throw new InvalidOperationException(String.Empty, ex);
      }
      try {
        CBORObject.FromObject(32767.998f).AsInt32();
      } catch (Exception ex) {
        Assert.Fail(ex.ToString()); throw new InvalidOperationException(String.Empty, ex);
      }
      try {
        CBORObject.FromObject(32767.998f).AsInt64();
      } catch (Exception ex) {
        Assert.Fail(ex.ToString()); throw new InvalidOperationException(String.Empty, ex);
      }
      try {
        CBORObject.FromObject(32767.998f).AsInt16();
      } catch (Exception ex) {
        Assert.Fail(ex.ToString()); throw new InvalidOperationException(String.Empty, ex);
      }
      try {
        CBORObject.FromObject(32767.998f).AsByte();
      } catch (OverflowException) {
      } catch (Exception ex) {
        Assert.Fail(ex.ToString()); throw new InvalidOperationException(String.Empty, ex);
      }
      try {
        CBORObject.FromObject(32766.0f).AsInt32();
      } catch (Exception ex) {
        Assert.Fail(ex.ToString()); throw new InvalidOperationException(String.Empty, ex);
      }
      try {
        CBORObject.FromObject(32766.0f).AsInt64();
      } catch (Exception ex) {
        Assert.Fail(ex.ToString()); throw new InvalidOperationException(String.Empty, ex);
      }
      try {
        CBORObject.FromObject(32766.0f).AsInt16();
      } catch (Exception ex) {
        Assert.Fail(ex.ToString()); throw new InvalidOperationException(String.Empty, ex);
      }
      try {
        CBORObject.FromObject(32766.0f).AsByte();
      } catch (OverflowException) {
      } catch (Exception ex) {
        Assert.Fail(ex.ToString()); throw new InvalidOperationException(String.Empty, ex);
      }
      try {
        CBORObject.FromObject(32766.002f).AsInt32();
      } catch (Exception ex) {
        Assert.Fail(ex.ToString()); throw new InvalidOperationException(String.Empty, ex);
      }
      try {
        CBORObject.FromObject(32766.002f).AsInt64();
      } catch (Exception ex) {
        Assert.Fail(ex.ToString()); throw new InvalidOperationException(String.Empty, ex);
      }
      try {
        CBORObject.FromObject(32766.002f).AsInt16();
      } catch (Exception ex) {
        Assert.Fail(ex.ToString()); throw new InvalidOperationException(String.Empty, ex);
      }
      try {
        CBORObject.FromObject(32766.002f).AsByte();
      } catch (OverflowException) {
      } catch (Exception ex) {
        Assert.Fail(ex.ToString()); throw new InvalidOperationException(String.Empty, ex);
      }
      try {
        CBORObject.FromObject(32765.998f).AsInt32();
      } catch (Exception ex) {
        Assert.Fail(ex.ToString()); throw new InvalidOperationException(String.Empty, ex);
      }
      try {
        CBORObject.FromObject(32765.998f).AsInt64();
      } catch (Exception ex) {
        Assert.Fail(ex.ToString()); throw new InvalidOperationException(String.Empty, ex);
      }
      try {
        CBORObject.FromObject(32765.998f).AsInt16();
      } catch (Exception ex) {
        Assert.Fail(ex.ToString()); throw new InvalidOperationException(String.Empty, ex);
      }
      try {
        CBORObject.FromObject(32765.998f).AsByte();
      } catch (OverflowException) {
      } catch (Exception ex) {
        Assert.Fail(ex.ToString()); throw new InvalidOperationException(String.Empty, ex);
      }
      try {
        CBORObject.FromObject(-32768.0f).AsInt32();
      } catch (Exception ex) {
        Assert.Fail(ex.ToString()); throw new InvalidOperationException(String.Empty, ex);
      }
      try {
        CBORObject.FromObject(-32768.0f).AsInt64();
      } catch (Exception ex) {
        Assert.Fail(ex.ToString()); throw new InvalidOperationException(String.Empty, ex);
      }
      try {
        CBORObject.FromObject(-32768.0f).AsInt16();
      } catch (Exception ex) {
        Assert.Fail(ex.ToString()); throw new InvalidOperationException(String.Empty, ex);
      }
      try {
        CBORObject.FromObject(-32768.0f).AsByte();
      } catch (OverflowException) {
      } catch (Exception ex) {
        Assert.Fail(ex.ToString()); throw new InvalidOperationException(String.Empty, ex);
      }
      try {
        CBORObject.FromObject(-32767.998f).AsInt32();
      } catch (Exception ex) {
        Assert.Fail(ex.ToString()); throw new InvalidOperationException(String.Empty, ex);
      }
      try {
        CBORObject.FromObject(-32767.998f).AsInt64();
      } catch (Exception ex) {
        Assert.Fail(ex.ToString()); throw new InvalidOperationException(String.Empty, ex);
      }
      try {
        CBORObject.FromObject(-32767.998f).AsInt16();
      } catch (Exception ex) {
        Assert.Fail(ex.ToString()); throw new InvalidOperationException(String.Empty, ex);
      }
      try {
        CBORObject.FromObject(-32767.998f).AsByte();
      } catch (OverflowException) {
      } catch (Exception ex) {
        Assert.Fail(ex.ToString()); throw new InvalidOperationException(String.Empty, ex);
      }
      try {
        CBORObject.FromObject(-32768.004f).AsInt32();
      } catch (Exception ex) {
        Assert.Fail(ex.ToString()); throw new InvalidOperationException(String.Empty, ex);
      }
      try {
        CBORObject.FromObject(-32768.004f).AsInt64();
      } catch (Exception ex) {
        Assert.Fail(ex.ToString()); throw new InvalidOperationException(String.Empty, ex);
      }
      try {
        CBORObject.FromObject(-32768.004f).AsInt16();
      } catch (Exception ex) {
        Assert.Fail(ex.ToString()); throw new InvalidOperationException(String.Empty, ex);
      }
      try {
        CBORObject.FromObject(-32768.004f).AsByte();
      } catch (OverflowException) {
      } catch (Exception ex) {
        Assert.Fail(ex.ToString()); throw new InvalidOperationException(String.Empty, ex);
      }
      try {
        CBORObject.FromObject(-32767.0f).AsInt32();
      } catch (Exception ex) {
        Assert.Fail(ex.ToString()); throw new InvalidOperationException(String.Empty, ex);
      }
      try {
        CBORObject.FromObject(-32767.0f).AsInt64();
      } catch (Exception ex) {
        Assert.Fail(ex.ToString()); throw new InvalidOperationException(String.Empty, ex);
      }
      try {
        CBORObject.FromObject(-32767.0f).AsInt16();
      } catch (Exception ex) {
        Assert.Fail(ex.ToString()); throw new InvalidOperationException(String.Empty, ex);
      }
      try {
        CBORObject.FromObject(-32767.0f).AsByte();
      } catch (OverflowException) {
      } catch (Exception ex) {
        Assert.Fail(ex.ToString()); throw new InvalidOperationException(String.Empty, ex);
      }
      try {
        CBORObject.FromObject(-32766.998f).AsInt32();
      } catch (Exception ex) {
        Assert.Fail(ex.ToString()); throw new InvalidOperationException(String.Empty, ex);
      }
      try {
        CBORObject.FromObject(-32766.998f).AsInt64();
      } catch (Exception ex) {
        Assert.Fail(ex.ToString()); throw new InvalidOperationException(String.Empty, ex);
      }
      try {
        CBORObject.FromObject(-32766.998f).AsInt16();
      } catch (Exception ex) {
        Assert.Fail(ex.ToString()); throw new InvalidOperationException(String.Empty, ex);
      }
      try {
        CBORObject.FromObject(-32766.998f).AsByte();
      } catch (OverflowException) {
      } catch (Exception ex) {
        Assert.Fail(ex.ToString()); throw new InvalidOperationException(String.Empty, ex);
      }
      try {
        CBORObject.FromObject(-32767.002f).AsInt32();
      } catch (Exception ex) {
        Assert.Fail(ex.ToString()); throw new InvalidOperationException(String.Empty, ex);
      }
      try {
        CBORObject.FromObject(-32767.002f).AsInt64();
      } catch (Exception ex) {
        Assert.Fail(ex.ToString()); throw new InvalidOperationException(String.Empty, ex);
      }
      try {
        CBORObject.FromObject(-32767.002f).AsInt16();
      } catch (Exception ex) {
        Assert.Fail(ex.ToString()); throw new InvalidOperationException(String.Empty, ex);
      }
      try {
        CBORObject.FromObject(-32767.002f).AsByte();
      } catch (OverflowException) {
      } catch (Exception ex) {
        Assert.Fail(ex.ToString()); throw new InvalidOperationException(String.Empty, ex);
      }
      try {
        CBORObject.FromObject(-32769.0f).AsInt32();
      } catch (Exception ex) {
        Assert.Fail(ex.ToString()); throw new InvalidOperationException(String.Empty, ex);
      }
      try {
        CBORObject.FromObject(-32769.0f).AsInt64();
      } catch (Exception ex) {
        Assert.Fail(ex.ToString()); throw new InvalidOperationException(String.Empty, ex);
      }
      try {
        CBORObject.FromObject(-32769.0f).AsInt16();
      } catch (OverflowException) {
      } catch (Exception ex) {
        Assert.Fail(ex.ToString()); throw new InvalidOperationException(String.Empty, ex);
      }
      try {
        CBORObject.FromObject(-32769.0f).AsByte();
      } catch (OverflowException) {
      } catch (Exception ex) {
        Assert.Fail(ex.ToString()); throw new InvalidOperationException(String.Empty, ex);
      }
      try {
        CBORObject.FromObject(-32768.996f).AsInt32();
      } catch (Exception ex) {
        Assert.Fail(ex.ToString()); throw new InvalidOperationException(String.Empty, ex);
      }
      try {
        CBORObject.FromObject(-32768.996f).AsInt64();
      } catch (Exception ex) {
        Assert.Fail(ex.ToString()); throw new InvalidOperationException(String.Empty, ex);
      }
      try {
        CBORObject.FromObject(-32768.996f).AsInt16();
      } catch (Exception ex) {
        Assert.Fail(ex.ToString()); throw new InvalidOperationException(String.Empty, ex);
      }
      try {
        CBORObject.FromObject(-32768.996f).AsByte();
      } catch (OverflowException) {
      } catch (Exception ex) {
        Assert.Fail(ex.ToString()); throw new InvalidOperationException(String.Empty, ex);
      }
      try {
        CBORObject.FromObject(-32769.004f).AsInt32();
      } catch (Exception ex) {
        Assert.Fail(ex.ToString()); throw new InvalidOperationException(String.Empty, ex);
      }
      try {
        CBORObject.FromObject(-32769.004f).AsInt64();
      } catch (Exception ex) {
        Assert.Fail(ex.ToString()); throw new InvalidOperationException(String.Empty, ex);
      }
      try {
        CBORObject.FromObject(-32769.004f).AsInt16();
      } catch (OverflowException) {
      } catch (Exception ex) {
        Assert.Fail(ex.ToString()); throw new InvalidOperationException(String.Empty, ex);
      }
      try {
        CBORObject.FromObject(-32769.004f).AsByte();
      } catch (OverflowException) {
      } catch (Exception ex) {
        Assert.Fail(ex.ToString()); throw new InvalidOperationException(String.Empty, ex);
      }
      try {
        CBORObject.FromObject(0.0f).AsInt32();
      } catch (Exception ex) {
        Assert.Fail(ex.ToString()); throw new InvalidOperationException(String.Empty, ex);
      }
      try {
        CBORObject.FromObject(0.0f).AsInt64();
      } catch (Exception ex) {
        Assert.Fail(ex.ToString()); throw new InvalidOperationException(String.Empty, ex);
      }
      try {
        CBORObject.FromObject(0.0f).AsInt16();
      } catch (Exception ex) {
        Assert.Fail(ex.ToString()); throw new InvalidOperationException(String.Empty, ex);
      }
      try {
        CBORObject.FromObject(0.0f).AsByte();
      } catch (Exception ex) {
        Assert.Fail(ex.ToString()); throw new InvalidOperationException(String.Empty, ex);
      }
      try {
        CBORObject.FromObject(1.4E-45f).AsInt32();
      } catch (Exception ex) {
        Assert.Fail(ex.ToString()); throw new InvalidOperationException(String.Empty, ex);
      }
      try {
        CBORObject.FromObject(1.4E-45f).AsInt64();
      } catch (Exception ex) {
        Assert.Fail(ex.ToString()); throw new InvalidOperationException(String.Empty, ex);
      }
      try {
        CBORObject.FromObject(1.4E-45f).AsInt16();
      } catch (Exception ex) {
        Assert.Fail(ex.ToString()); throw new InvalidOperationException(String.Empty, ex);
      }
      try {
        CBORObject.FromObject(1.4E-45f).AsByte();
      } catch (Exception ex) {
        Assert.Fail(ex.ToString()); throw new InvalidOperationException(String.Empty, ex);
      }
      try {
        CBORObject.FromObject(-1.4E-45f).AsInt32();
      } catch (Exception ex) {
        Assert.Fail(ex.ToString()); throw new InvalidOperationException(String.Empty, ex);
      }
      try {
        CBORObject.FromObject(-1.4E-45f).AsInt64();
      } catch (Exception ex) {
        Assert.Fail(ex.ToString()); throw new InvalidOperationException(String.Empty, ex);
      }
      try {
        CBORObject.FromObject(-1.4E-45f).AsInt16();
      } catch (Exception ex) {
        Assert.Fail(ex.ToString()); throw new InvalidOperationException(String.Empty, ex);
      }
      try {
        CBORObject.FromObject(-1.4E-45f).AsByte();
      } catch (Exception ex) {
        Assert.Fail(ex.ToString()); throw new InvalidOperationException(String.Empty, ex);
      }
      try {
        CBORObject.FromObject(1.0f).AsInt32();
      } catch (Exception ex) {
        Assert.Fail(ex.ToString()); throw new InvalidOperationException(String.Empty, ex);
      }
      try {
        CBORObject.FromObject(1.0f).AsInt64();
      } catch (Exception ex) {
        Assert.Fail(ex.ToString()); throw new InvalidOperationException(String.Empty, ex);
      }
      try {
        CBORObject.FromObject(1.0f).AsInt16();
      } catch (Exception ex) {
        Assert.Fail(ex.ToString()); throw new InvalidOperationException(String.Empty, ex);
      }
      try {
        CBORObject.FromObject(1.0f).AsByte();
      } catch (Exception ex) {
        Assert.Fail(ex.ToString()); throw new InvalidOperationException(String.Empty, ex);
      }
      try {
        CBORObject.FromObject(1.0000001f).AsInt32();
      } catch (Exception ex) {
        Assert.Fail(ex.ToString()); throw new InvalidOperationException(String.Empty, ex);
      }
      try {
        CBORObject.FromObject(1.0000001f).AsInt64();
      } catch (Exception ex) {
        Assert.Fail(ex.ToString()); throw new InvalidOperationException(String.Empty, ex);
      }
      try {
        CBORObject.FromObject(1.0000001f).AsInt16();
      } catch (Exception ex) {
        Assert.Fail(ex.ToString()); throw new InvalidOperationException(String.Empty, ex);
      }
      try {
        CBORObject.FromObject(1.0000001f).AsByte();
      } catch (Exception ex) {
        Assert.Fail(ex.ToString()); throw new InvalidOperationException(String.Empty, ex);
      }
      try {
        CBORObject.FromObject(0.99999994f).AsInt32();
      } catch (Exception ex) {
        Assert.Fail(ex.ToString()); throw new InvalidOperationException(String.Empty, ex);
      }
      try {
        CBORObject.FromObject(0.99999994f).AsInt64();
      } catch (Exception ex) {
        Assert.Fail(ex.ToString()); throw new InvalidOperationException(String.Empty, ex);
      }
      try {
        CBORObject.FromObject(0.99999994f).AsInt16();
      } catch (Exception ex) {
        Assert.Fail(ex.ToString()); throw new InvalidOperationException(String.Empty, ex);
      }
      try {
        CBORObject.FromObject(0.99999994f).AsByte();
      } catch (Exception ex) {
        Assert.Fail(ex.ToString()); throw new InvalidOperationException(String.Empty, ex);
      }
      try {
        CBORObject.FromObject(-1.0f).AsInt32();
      } catch (Exception ex) {
        Assert.Fail(ex.ToString()); throw new InvalidOperationException(String.Empty, ex);
      }
      try {
        CBORObject.FromObject(-1.0f).AsInt64();
      } catch (Exception ex) {
        Assert.Fail(ex.ToString()); throw new InvalidOperationException(String.Empty, ex);
      }
      try {
        CBORObject.FromObject(-1.0f).AsInt16();
      } catch (Exception ex) {
        Assert.Fail(ex.ToString()); throw new InvalidOperationException(String.Empty, ex);
      }
      try {
        CBORObject.FromObject(-1.0f).AsByte();
      } catch (OverflowException) {
      } catch (Exception ex) {
        Assert.Fail(ex.ToString()); throw new InvalidOperationException(String.Empty, ex);
      }
      try {
        CBORObject.FromObject(-0.99999994f).AsInt32();
      } catch (Exception ex) {
        Assert.Fail(ex.ToString()); throw new InvalidOperationException(String.Empty, ex);
      }
      try {
        CBORObject.FromObject(-0.99999994f).AsInt64();
      } catch (Exception ex) {
        Assert.Fail(ex.ToString()); throw new InvalidOperationException(String.Empty, ex);
      }
      try {
        CBORObject.FromObject(-0.99999994f).AsInt16();
      } catch (Exception ex) {
        Assert.Fail(ex.ToString()); throw new InvalidOperationException(String.Empty, ex);
      }
      try {
        CBORObject.FromObject(-0.99999994f).AsByte();
      } catch (Exception ex) {
        Assert.Fail(ex.ToString()); throw new InvalidOperationException(String.Empty, ex);
      }
      try {
        CBORObject.FromObject(-1.0000001f).AsInt32();
      } catch (Exception ex) {
        Assert.Fail(ex.ToString()); throw new InvalidOperationException(String.Empty, ex);
      }
      try {
        CBORObject.FromObject(-1.0000001f).AsInt64();
      } catch (Exception ex) {
        Assert.Fail(ex.ToString()); throw new InvalidOperationException(String.Empty, ex);
      }
      try {
        CBORObject.FromObject(-1.0000001f).AsInt16();
      } catch (Exception ex) {
        Assert.Fail(ex.ToString()); throw new InvalidOperationException(String.Empty, ex);
      }
      try {
        CBORObject.FromObject(-1.0000001f).AsByte();
      } catch (OverflowException) {
      } catch (Exception ex) {
        Assert.Fail(ex.ToString()); throw new InvalidOperationException(String.Empty, ex);
      }
      try {
        CBORObject.FromObject(255.0f).AsInt32();
      } catch (Exception ex) {
        Assert.Fail(ex.ToString()); throw new InvalidOperationException(String.Empty, ex);
      }
      try {
        CBORObject.FromObject(255.0f).AsInt64();
      } catch (Exception ex) {
        Assert.Fail(ex.ToString()); throw new InvalidOperationException(String.Empty, ex);
      }
      try {
        CBORObject.FromObject(255.0f).AsInt16();
      } catch (Exception ex) {
        Assert.Fail(ex.ToString()); throw new InvalidOperationException(String.Empty, ex);
      }
      try {
        CBORObject.FromObject(255.0f).AsByte();
      } catch (Exception ex) {
        Assert.Fail(ex.ToString()); throw new InvalidOperationException(String.Empty, ex);
      }
      try {
        CBORObject.FromObject(255.00002f).AsInt32();
      } catch (Exception ex) {
        Assert.Fail(ex.ToString()); throw new InvalidOperationException(String.Empty, ex);
      }
      try {
        CBORObject.FromObject(255.00002f).AsInt64();
      } catch (Exception ex) {
        Assert.Fail(ex.ToString()); throw new InvalidOperationException(String.Empty, ex);
      }
      try {
        CBORObject.FromObject(255.00002f).AsInt16();
      } catch (Exception ex) {
        Assert.Fail(ex.ToString()); throw new InvalidOperationException(String.Empty, ex);
      }
      try {
        CBORObject.FromObject(255.00002f).AsByte();
      } catch (Exception ex) {
        Assert.Fail(ex.ToString()); throw new InvalidOperationException(String.Empty, ex);
      }
      try {
        CBORObject.FromObject(254.99998f).AsInt32();
      } catch (Exception ex) {
        Assert.Fail(ex.ToString()); throw new InvalidOperationException(String.Empty, ex);
      }
      try {
        CBORObject.FromObject(254.99998f).AsInt64();
      } catch (Exception ex) {
        Assert.Fail(ex.ToString()); throw new InvalidOperationException(String.Empty, ex);
      }
      try {
        CBORObject.FromObject(254.99998f).AsInt16();
      } catch (Exception ex) {
        Assert.Fail(ex.ToString()); throw new InvalidOperationException(String.Empty, ex);
      }
      try {
        CBORObject.FromObject(254.99998f).AsByte();
      } catch (Exception ex) {
        Assert.Fail(ex.ToString()); throw new InvalidOperationException(String.Empty, ex);
      }
      try {
        CBORObject.FromObject(256.0f).AsInt32();
      } catch (Exception ex) {
        Assert.Fail(ex.ToString()); throw new InvalidOperationException(String.Empty, ex);
      }
      try {
        CBORObject.FromObject(256.0f).AsInt64();
      } catch (Exception ex) {
        Assert.Fail(ex.ToString()); throw new InvalidOperationException(String.Empty, ex);
      }
      try {
        CBORObject.FromObject(256.0f).AsInt16();
      } catch (Exception ex) {
        Assert.Fail(ex.ToString()); throw new InvalidOperationException(String.Empty, ex);
      }
      try {
        CBORObject.FromObject(256.0f).AsByte();
      } catch (OverflowException) {
      } catch (Exception ex) {
        Assert.Fail(ex.ToString()); throw new InvalidOperationException(String.Empty, ex);
      }
      try {
        CBORObject.FromObject(256.00003f).AsInt32();
      } catch (Exception ex) {
        Assert.Fail(ex.ToString()); throw new InvalidOperationException(String.Empty, ex);
      }
      try {
        CBORObject.FromObject(256.00003f).AsInt64();
      } catch (Exception ex) {
        Assert.Fail(ex.ToString()); throw new InvalidOperationException(String.Empty, ex);
      }
      try {
        CBORObject.FromObject(256.00003f).AsInt16();
      } catch (Exception ex) {
        Assert.Fail(ex.ToString()); throw new InvalidOperationException(String.Empty, ex);
      }
      try {
        CBORObject.FromObject(256.00003f).AsByte();
      } catch (OverflowException) {
      } catch (Exception ex) {
        Assert.Fail(ex.ToString()); throw new InvalidOperationException(String.Empty, ex);
      }
      try {
        CBORObject.FromObject(255.99998f).AsInt32();
      } catch (Exception ex) {
        Assert.Fail(ex.ToString()); throw new InvalidOperationException(String.Empty, ex);
      }
      try {
        CBORObject.FromObject(255.99998f).AsInt64();
      } catch (Exception ex) {
        Assert.Fail(ex.ToString()); throw new InvalidOperationException(String.Empty, ex);
      }
      try {
        CBORObject.FromObject(255.99998f).AsInt16();
      } catch (Exception ex) {
        Assert.Fail(ex.ToString()); throw new InvalidOperationException(String.Empty, ex);
      }
      try {
        CBORObject.FromObject(255.99998f).AsByte();
      } catch (Exception ex) {
        Assert.Fail(ex.ToString()); throw new InvalidOperationException(String.Empty, ex);
      }
      try {
        CBORObject.FromObject(254.0f).AsInt32();
      } catch (Exception ex) {
        Assert.Fail(ex.ToString()); throw new InvalidOperationException(String.Empty, ex);
      }
      try {
        CBORObject.FromObject(254.0f).AsInt64();
      } catch (Exception ex) {
        Assert.Fail(ex.ToString()); throw new InvalidOperationException(String.Empty, ex);
      }
      try {
        CBORObject.FromObject(254.0f).AsInt16();
      } catch (Exception ex) {
        Assert.Fail(ex.ToString()); throw new InvalidOperationException(String.Empty, ex);
      }
      try {
        CBORObject.FromObject(254.0f).AsByte();
      } catch (Exception ex) {
        Assert.Fail(ex.ToString()); throw new InvalidOperationException(String.Empty, ex);
      }
      try {
        CBORObject.FromObject(254.00002f).AsInt32();
      } catch (Exception ex) {
        Assert.Fail(ex.ToString()); throw new InvalidOperationException(String.Empty, ex);
      }
      try {
        CBORObject.FromObject(254.00002f).AsInt64();
      } catch (Exception ex) {
        Assert.Fail(ex.ToString()); throw new InvalidOperationException(String.Empty, ex);
      }
      try {
        CBORObject.FromObject(254.00002f).AsInt16();
      } catch (Exception ex) {
        Assert.Fail(ex.ToString()); throw new InvalidOperationException(String.Empty, ex);
      }
      try {
        CBORObject.FromObject(254.00002f).AsByte();
      } catch (Exception ex) {
        Assert.Fail(ex.ToString()); throw new InvalidOperationException(String.Empty, ex);
      }
      try {
        CBORObject.FromObject(253.99998f).AsInt32();
      } catch (Exception ex) {
        Assert.Fail(ex.ToString()); throw new InvalidOperationException(String.Empty, ex);
      }
      try {
        CBORObject.FromObject(253.99998f).AsInt64();
      } catch (Exception ex) {
        Assert.Fail(ex.ToString()); throw new InvalidOperationException(String.Empty, ex);
      }
      try {
        CBORObject.FromObject(253.99998f).AsInt16();
      } catch (Exception ex) {
        Assert.Fail(ex.ToString()); throw new InvalidOperationException(String.Empty, ex);
      }
      try {
        CBORObject.FromObject(253.99998f).AsByte();
      } catch (Exception ex) {
        Assert.Fail(ex.ToString()); throw new InvalidOperationException(String.Empty, ex);
      }
    }

    /// <summary>Not documented yet.</summary>
    [Test]
    public void FromDoubleTest() {
      Assert.AreEqual("0.213299999999999989608312489508534781634807586669921875", ExtendedDecimal.FromDouble(0.2133).ToString());
      Assert.AreEqual("2.29360000000000010330982488752915582352898127282969653606414794921875E-7", ExtendedDecimal.FromDouble(2.2936E-7).ToString());
      Assert.AreEqual("3893200000", ExtendedDecimal.FromDouble(3.8932E9).ToString());
      Assert.AreEqual("128230", ExtendedDecimal.FromDouble(128230.0).ToString());
      Assert.AreEqual("127210", ExtendedDecimal.FromDouble(127210.0).ToString());
      Assert.AreEqual("0.267230000000000023074875343809253536164760589599609375", ExtendedDecimal.FromDouble(0.26723).ToString());
      Assert.AreEqual("0.302329999999999987636556397774256765842437744140625", ExtendedDecimal.FromDouble(0.30233).ToString());
      Assert.AreEqual("0.0000019512000000000000548530838806460252499164198525249958038330078125", ExtendedDecimal.FromDouble(1.9512E-6).ToString());
      Assert.AreEqual("199500", ExtendedDecimal.FromDouble(199500.0).ToString());
      Assert.AreEqual("36214000", ExtendedDecimal.FromDouble(3.6214E7).ToString());
      Assert.AreEqual("1913300000000", ExtendedDecimal.FromDouble(1.9133E12).ToString());
      Assert.AreEqual("0.0002173499999999999976289799530349000633577816188335418701171875", ExtendedDecimal.FromDouble(2.1735E-4).ToString());
      Assert.AreEqual("0.0000310349999999999967797807698399736864303122274577617645263671875", ExtendedDecimal.FromDouble(3.1035E-5).ToString());
      Assert.AreEqual("1.274999999999999911182158029987476766109466552734375", ExtendedDecimal.FromDouble(1.275).ToString());
      Assert.AreEqual("214190", ExtendedDecimal.FromDouble(214190.0).ToString());
      Assert.AreEqual("3981300000", ExtendedDecimal.FromDouble(3.9813E9).ToString());
      Assert.AreEqual("1092700", ExtendedDecimal.FromDouble(1092700.0).ToString());
      Assert.AreEqual("0.023609999999999999042987752773115062154829502105712890625", ExtendedDecimal.FromDouble(0.02361).ToString());
      Assert.AreEqual("12.321999999999999175770426518283784389495849609375", ExtendedDecimal.FromDouble(12.322).ToString());
      Assert.AreEqual("0.002586999999999999889921387108415729016996920108795166015625", ExtendedDecimal.FromDouble(0.002587).ToString());
      Assert.AreEqual("1322000000", ExtendedDecimal.FromDouble(1.322E9).ToString());
      Assert.AreEqual("95310000000", ExtendedDecimal.FromDouble(9.531E10).ToString());
      Assert.AreEqual("142.3799999999999954525264911353588104248046875", ExtendedDecimal.FromDouble(142.38).ToString());
      Assert.AreEqual("2252.5", ExtendedDecimal.FromDouble(2252.5).ToString());
      Assert.AreEqual("363600000000", ExtendedDecimal.FromDouble(3.636E11).ToString());
      Assert.AreEqual("0.00000323700000000000009386523676380154057596882921643555164337158203125", ExtendedDecimal.FromDouble(3.237E-6).ToString());
      Assert.AreEqual("728000", ExtendedDecimal.FromDouble(728000.0).ToString());
      Assert.AreEqual("25818000", ExtendedDecimal.FromDouble(2.5818E7).ToString());
      Assert.AreEqual("1090000", ExtendedDecimal.FromDouble(1090000.0).ToString());
      Assert.AreEqual("1.5509999999999999342747969421907328069210052490234375", ExtendedDecimal.FromDouble(1.551).ToString());
      Assert.AreEqual("26.035000000000000142108547152020037174224853515625", ExtendedDecimal.FromDouble(26.035).ToString());
      Assert.AreEqual("833000000", ExtendedDecimal.FromDouble(8.33E8).ToString());
      Assert.AreEqual("812300000000", ExtendedDecimal.FromDouble(8.123E11).ToString());
      Assert.AreEqual("2622.90000000000009094947017729282379150390625", ExtendedDecimal.FromDouble(2622.9).ToString());
      Assert.AreEqual("1.290999999999999925393012745189480483531951904296875", ExtendedDecimal.FromDouble(1.291).ToString());
      Assert.AreEqual("286140", ExtendedDecimal.FromDouble(286140.0).ToString());
      Assert.AreEqual("0.06733000000000000095923269327613525092601776123046875", ExtendedDecimal.FromDouble(0.06733).ToString());
      Assert.AreEqual("0.000325160000000000010654532811571471029310487210750579833984375", ExtendedDecimal.FromDouble(3.2516E-4).ToString());
      Assert.AreEqual("383230000", ExtendedDecimal.FromDouble(3.8323E8).ToString());
      Assert.AreEqual("0.02843299999999999994049204588009160943329334259033203125", ExtendedDecimal.FromDouble(0.028433).ToString());
      Assert.AreEqual("837000000", ExtendedDecimal.FromDouble(8.37E8).ToString());
      Assert.AreEqual("0.0160800000000000005428990590417015482671558856964111328125", ExtendedDecimal.FromDouble(0.01608).ToString());
      Assert.AreEqual("3621000000000", ExtendedDecimal.FromDouble(3.621E12).ToString());
      Assert.AreEqual("78.1200000000000045474735088646411895751953125", ExtendedDecimal.FromDouble(78.12).ToString());
      Assert.AreEqual("1308000000", ExtendedDecimal.FromDouble(1.308E9).ToString());
      Assert.AreEqual("0.031937000000000000110578213252665591426193714141845703125", ExtendedDecimal.FromDouble(0.031937).ToString());
      Assert.AreEqual("1581500", ExtendedDecimal.FromDouble(1581500.0).ToString());
      Assert.AreEqual("244200", ExtendedDecimal.FromDouble(244200.0).ToString());
      Assert.AreEqual("2.28179999999999995794237200343046456652018605382181704044342041015625E-7", ExtendedDecimal.FromDouble(2.2818E-7).ToString());
      Assert.AreEqual("39.73400000000000176214598468504846096038818359375", ExtendedDecimal.FromDouble(39.734).ToString());
      Assert.AreEqual("1614", ExtendedDecimal.FromDouble(1614.0).ToString());
      Assert.AreEqual("0.0003831899999999999954607143859419693399104289710521697998046875", ExtendedDecimal.FromDouble(3.8319E-4).ToString());
      Assert.AreEqual("543.3999999999999772626324556767940521240234375", ExtendedDecimal.FromDouble(543.4).ToString());
      Assert.AreEqual("319310000", ExtendedDecimal.FromDouble(3.1931E8).ToString());
      Assert.AreEqual("1429000", ExtendedDecimal.FromDouble(1429000.0).ToString());
      Assert.AreEqual("2653700000000", ExtendedDecimal.FromDouble(2.6537E12).ToString());
      Assert.AreEqual("722000000", ExtendedDecimal.FromDouble(7.22E8).ToString());
      Assert.AreEqual("27.199999999999999289457264239899814128875732421875", ExtendedDecimal.FromDouble(27.2).ToString());
      Assert.AreEqual("0.00000380250000000000001586513038998038638283105683512985706329345703125", ExtendedDecimal.FromDouble(3.8025E-6).ToString());
      Assert.AreEqual("0.0000364159999999999982843446044711299691698513925075531005859375", ExtendedDecimal.FromDouble(3.6416E-5).ToString());
      Assert.AreEqual("2006000", ExtendedDecimal.FromDouble(2006000.0).ToString());
      Assert.AreEqual("2681200000", ExtendedDecimal.FromDouble(2.6812E9).ToString());
      Assert.AreEqual("27534000000", ExtendedDecimal.FromDouble(2.7534E10).ToString());
      Assert.AreEqual("3.911600000000000165617541382501176627783934236504137516021728515625E-7", ExtendedDecimal.FromDouble(3.9116E-7).ToString());
      Assert.AreEqual("0.0028135000000000000286437540353290387429296970367431640625", ExtendedDecimal.FromDouble(0.0028135).ToString());
      Assert.AreEqual("0.91190000000000004387601393318618647754192352294921875", ExtendedDecimal.FromDouble(0.9119).ToString());
      Assert.AreEqual("2241200", ExtendedDecimal.FromDouble(2241200.0).ToString());
      Assert.AreEqual("32.4500000000000028421709430404007434844970703125", ExtendedDecimal.FromDouble(32.45).ToString());
      Assert.AreEqual("13800000000", ExtendedDecimal.FromDouble(1.38E10).ToString());
      Assert.AreEqual("0.047300000000000001765254609153998899273574352264404296875", ExtendedDecimal.FromDouble(0.0473).ToString());
      Assert.AreEqual("205.340000000000003410605131648480892181396484375", ExtendedDecimal.FromDouble(205.34).ToString());
      Assert.AreEqual("3.981899999999999995026200849679298698902130126953125", ExtendedDecimal.FromDouble(3.9819).ToString());
      Assert.AreEqual("1152.799999999999954525264911353588104248046875", ExtendedDecimal.FromDouble(1152.8).ToString());
      Assert.AreEqual("1322000", ExtendedDecimal.FromDouble(1322000.0).ToString());
      Assert.AreEqual("0.00013414000000000001334814203612921801322954706847667694091796875", ExtendedDecimal.FromDouble(1.3414E-4).ToString());
      Assert.AreEqual("3.4449999999999999446924077266263264363033158588223159313201904296875E-7", ExtendedDecimal.FromDouble(3.445E-7).ToString());
      Assert.AreEqual("1.3610000000000000771138253079228785935583800892345607280731201171875E-7", ExtendedDecimal.FromDouble(1.361E-7).ToString());
      Assert.AreEqual("26090000", ExtendedDecimal.FromDouble(2.609E7).ToString());
      Assert.AreEqual("9.93599999999999994315658113919198513031005859375", ExtendedDecimal.FromDouble(9.936).ToString());
      Assert.AreEqual("0.00000600000000000000015200514458246772164784488268196582794189453125", ExtendedDecimal.FromDouble(6.0E-6).ToString());
      Assert.AreEqual("260.31000000000000227373675443232059478759765625", ExtendedDecimal.FromDouble(260.31).ToString());
      Assert.AreEqual("344.6000000000000227373675443232059478759765625", ExtendedDecimal.FromDouble(344.6).ToString());
      Assert.AreEqual("3.423700000000000187583282240666449069976806640625", ExtendedDecimal.FromDouble(3.4237).ToString());
      Assert.AreEqual("2342100000", ExtendedDecimal.FromDouble(2.3421E9).ToString());
      Assert.AreEqual("0.00023310000000000000099260877295392901942250318825244903564453125", ExtendedDecimal.FromDouble(2.331E-4).ToString());
      Assert.AreEqual("0.7339999999999999857891452847979962825775146484375", ExtendedDecimal.FromDouble(0.734).ToString());
      Assert.AreEqual("0.01541499999999999988287147090204598498530685901641845703125", ExtendedDecimal.FromDouble(0.015415).ToString());
      Assert.AreEqual("0.0035311000000000001240729741169843691750429570674896240234375", ExtendedDecimal.FromDouble(0.0035311).ToString());
      Assert.AreEqual("1221700000000", ExtendedDecimal.FromDouble(1.2217E12).ToString());
      Assert.AreEqual("0.48299999999999998490096686509787105023860931396484375", ExtendedDecimal.FromDouble(0.483).ToString());
      Assert.AreEqual("0.0002871999999999999878506906636488338335766457021236419677734375", ExtendedDecimal.FromDouble(2.872E-4).ToString());
      Assert.AreEqual("96.1099999999999994315658113919198513031005859375", ExtendedDecimal.FromDouble(96.11).ToString());
      Assert.AreEqual("36570", ExtendedDecimal.FromDouble(36570.0).ToString());
      Assert.AreEqual("0.00001830000000000000097183545932910675446692039258778095245361328125", ExtendedDecimal.FromDouble(1.83E-5).ToString());
      Assert.AreEqual("301310000", ExtendedDecimal.FromDouble(3.0131E8).ToString());
      Assert.AreEqual("382200", ExtendedDecimal.FromDouble(382200.0).ToString());
      Assert.AreEqual("248350000", ExtendedDecimal.FromDouble(2.4835E8).ToString());
      Assert.AreEqual("0.0015839999999999999046040866090834242640994489192962646484375", ExtendedDecimal.FromDouble(0.001584).ToString());
      Assert.AreEqual("0.000761999999999999982035203682784185730270110070705413818359375", ExtendedDecimal.FromDouble(7.62E-4).ToString());
      Assert.AreEqual("313300000000", ExtendedDecimal.FromDouble(3.133E11).ToString());
    }

    /// <summary>Not documented yet.</summary>
    [Test]
    public void ToPlainStringTest() {
      Assert.AreEqual("277220000000", ExtendedDecimal.FromString("277.22E9").ToPlainString());
      Assert.AreEqual("3911900", ExtendedDecimal.FromString("391.19E4").ToPlainString());
      Assert.AreEqual("0.00000038327", ExtendedDecimal.FromString("383.27E-9").ToPlainString());
      Assert.AreEqual("47330000000", ExtendedDecimal.FromString("47.33E9").ToPlainString());
      Assert.AreEqual("322210", ExtendedDecimal.FromString("322.21E3").ToPlainString());
      Assert.AreEqual("1.913", ExtendedDecimal.FromString("191.3E-2").ToPlainString());
      Assert.AreEqual("11917", ExtendedDecimal.FromString("119.17E2").ToPlainString());
      Assert.AreEqual("0.0001596", ExtendedDecimal.FromString("159.6E-6").ToPlainString());
      Assert.AreEqual("70160000000", ExtendedDecimal.FromString("70.16E9").ToPlainString());
      Assert.AreEqual("166240000000", ExtendedDecimal.FromString("166.24E9").ToPlainString());
      Assert.AreEqual("235250", ExtendedDecimal.FromString("235.25E3").ToPlainString());
      Assert.AreEqual("372200000", ExtendedDecimal.FromString("37.22E7").ToPlainString());
      Assert.AreEqual("32026000000", ExtendedDecimal.FromString("320.26E8").ToPlainString());
      Assert.AreEqual("0.00000012711", ExtendedDecimal.FromString("127.11E-9").ToPlainString());
      Assert.AreEqual("0.000009729", ExtendedDecimal.FromString("97.29E-7").ToPlainString());
      Assert.AreEqual("175130000000", ExtendedDecimal.FromString("175.13E9").ToPlainString());
      Assert.AreEqual("0.000003821", ExtendedDecimal.FromString("38.21E-7").ToPlainString());
      Assert.AreEqual("62.8", ExtendedDecimal.FromString("6.28E1").ToPlainString());
      Assert.AreEqual("138290000", ExtendedDecimal.FromString("138.29E6").ToPlainString());
      Assert.AreEqual("1601.9", ExtendedDecimal.FromString("160.19E1").ToPlainString());
      Assert.AreEqual("35812", ExtendedDecimal.FromString("358.12E2").ToPlainString());
      Assert.AreEqual("2492800000000", ExtendedDecimal.FromString("249.28E10").ToPlainString());
      Assert.AreEqual("0.00031123", ExtendedDecimal.FromString("311.23E-6").ToPlainString());
      Assert.AreEqual("0.16433", ExtendedDecimal.FromString("164.33E-3").ToPlainString());
      Assert.AreEqual("29.920", ExtendedDecimal.FromString("299.20E-1").ToPlainString());
      Assert.AreEqual("105390", ExtendedDecimal.FromString("105.39E3").ToPlainString());
      Assert.AreEqual("3825000", ExtendedDecimal.FromString("382.5E4").ToPlainString());
      Assert.AreEqual("909", ExtendedDecimal.FromString("90.9E1").ToPlainString());
      Assert.AreEqual("32915000000", ExtendedDecimal.FromString("329.15E8").ToPlainString());
      Assert.AreEqual("24523000000", ExtendedDecimal.FromString("245.23E8").ToPlainString());
      Assert.AreEqual("0.0000009719", ExtendedDecimal.FromString("97.19E-8").ToPlainString());
      Assert.AreEqual("551200000", ExtendedDecimal.FromString("55.12E7").ToPlainString());
      Assert.AreEqual("1238", ExtendedDecimal.FromString("12.38E2").ToPlainString());
      Assert.AreEqual("0.0025020", ExtendedDecimal.FromString("250.20E-5").ToPlainString());
      Assert.AreEqual("5320", ExtendedDecimal.FromString("53.20E2").ToPlainString());
      Assert.AreEqual("14150000000", ExtendedDecimal.FromString("141.5E8").ToPlainString());
      Assert.AreEqual("0.0033834", ExtendedDecimal.FromString("338.34E-5").ToPlainString());
      Assert.AreEqual("160390000000", ExtendedDecimal.FromString("160.39E9").ToPlainString());
      Assert.AreEqual("152170000", ExtendedDecimal.FromString("152.17E6").ToPlainString());
      Assert.AreEqual("13300000000", ExtendedDecimal.FromString("13.3E9").ToPlainString());
      Assert.AreEqual("13.8", ExtendedDecimal.FromString("1.38E1").ToPlainString());
      Assert.AreEqual("0.00000034821", ExtendedDecimal.FromString("348.21E-9").ToPlainString());
      Assert.AreEqual("525000000", ExtendedDecimal.FromString("52.5E7").ToPlainString());
      Assert.AreEqual("2152100000000", ExtendedDecimal.FromString("215.21E10").ToPlainString());
      Assert.AreEqual("234280000000", ExtendedDecimal.FromString("234.28E9").ToPlainString());
      Assert.AreEqual("310240000000", ExtendedDecimal.FromString("310.24E9").ToPlainString());
      Assert.AreEqual("345390000000", ExtendedDecimal.FromString("345.39E9").ToPlainString());
      Assert.AreEqual("0.00000011638", ExtendedDecimal.FromString("116.38E-9").ToPlainString());
      Assert.AreEqual("2762500000000", ExtendedDecimal.FromString("276.25E10").ToPlainString());
      Assert.AreEqual("0.0000015832", ExtendedDecimal.FromString("158.32E-8").ToPlainString());
      Assert.AreEqual("27250", ExtendedDecimal.FromString("272.5E2").ToPlainString());
      Assert.AreEqual("0.00000038933", ExtendedDecimal.FromString("389.33E-9").ToPlainString());
      Assert.AreEqual("3811500000", ExtendedDecimal.FromString("381.15E7").ToPlainString());
      Assert.AreEqual("280000", ExtendedDecimal.FromString("280.0E3").ToPlainString());
      Assert.AreEqual("0.0002742", ExtendedDecimal.FromString("274.2E-6").ToPlainString());
      Assert.AreEqual("0.000038714", ExtendedDecimal.FromString("387.14E-7").ToPlainString());
      Assert.AreEqual("0.00002277", ExtendedDecimal.FromString("227.7E-7").ToPlainString());
      Assert.AreEqual("20121", ExtendedDecimal.FromString("201.21E2").ToPlainString());
      Assert.AreEqual("255400", ExtendedDecimal.FromString("255.4E3").ToPlainString());
      Assert.AreEqual("0.000018727", ExtendedDecimal.FromString("187.27E-7").ToPlainString());
      Assert.AreEqual("0.01697", ExtendedDecimal.FromString("169.7E-4").ToPlainString());
      Assert.AreEqual("69900000000", ExtendedDecimal.FromString("69.9E9").ToPlainString());
      Assert.AreEqual("0.0320", ExtendedDecimal.FromString("3.20E-2").ToPlainString());
      Assert.AreEqual("23630", ExtendedDecimal.FromString("236.30E2").ToPlainString());
      Assert.AreEqual("0.00000022022", ExtendedDecimal.FromString("220.22E-9").ToPlainString());
      Assert.AreEqual("28.730", ExtendedDecimal.FromString("287.30E-1").ToPlainString());
      Assert.AreEqual("0.0000001563", ExtendedDecimal.FromString("156.3E-9").ToPlainString());
      Assert.AreEqual("13.623", ExtendedDecimal.FromString("136.23E-1").ToPlainString());
      Assert.AreEqual("12527000000", ExtendedDecimal.FromString("125.27E8").ToPlainString());
      Assert.AreEqual("0.000018030", ExtendedDecimal.FromString("180.30E-7").ToPlainString());
      Assert.AreEqual("3515000000", ExtendedDecimal.FromString("351.5E7").ToPlainString());
      Assert.AreEqual("28280000000", ExtendedDecimal.FromString("28.28E9").ToPlainString());
      Assert.AreEqual("0.2884", ExtendedDecimal.FromString("288.4E-3").ToPlainString());
      Assert.AreEqual("122200", ExtendedDecimal.FromString("12.22E4").ToPlainString());
      Assert.AreEqual("0.002575", ExtendedDecimal.FromString("257.5E-5").ToPlainString());
      Assert.AreEqual("389200", ExtendedDecimal.FromString("389.20E3").ToPlainString());
      Assert.AreEqual("0.03949", ExtendedDecimal.FromString("394.9E-4").ToPlainString());
      Assert.AreEqual("0.000013426", ExtendedDecimal.FromString("134.26E-7").ToPlainString());
      Assert.AreEqual("5829000", ExtendedDecimal.FromString("58.29E5").ToPlainString());
      Assert.AreEqual("0.000885", ExtendedDecimal.FromString("88.5E-5").ToPlainString());
      Assert.AreEqual("0.019329", ExtendedDecimal.FromString("193.29E-4").ToPlainString());
      Assert.AreEqual("713500000000", ExtendedDecimal.FromString("71.35E10").ToPlainString());
      Assert.AreEqual("2520", ExtendedDecimal.FromString("252.0E1").ToPlainString());
      Assert.AreEqual("0.000000532", ExtendedDecimal.FromString("53.2E-8").ToPlainString());
      Assert.AreEqual("18.120", ExtendedDecimal.FromString("181.20E-1").ToPlainString());
      Assert.AreEqual("0.00000005521", ExtendedDecimal.FromString("55.21E-9").ToPlainString());
      Assert.AreEqual("57.31", ExtendedDecimal.FromString("57.31E0").ToPlainString());
      Assert.AreEqual("0.00000011313", ExtendedDecimal.FromString("113.13E-9").ToPlainString());
      Assert.AreEqual("532.3", ExtendedDecimal.FromString("53.23E1").ToPlainString());
      Assert.AreEqual("0.000036837", ExtendedDecimal.FromString("368.37E-7").ToPlainString());
      Assert.AreEqual("0.01874", ExtendedDecimal.FromString("187.4E-4").ToPlainString());
      Assert.AreEqual("526000000", ExtendedDecimal.FromString("5.26E8").ToPlainString());
      Assert.AreEqual("3083200", ExtendedDecimal.FromString("308.32E4").ToPlainString());
      Assert.AreEqual("0.7615", ExtendedDecimal.FromString("76.15E-2").ToPlainString());
      Assert.AreEqual("1173800000", ExtendedDecimal.FromString("117.38E7").ToPlainString());
      Assert.AreEqual("0.001537", ExtendedDecimal.FromString("15.37E-4").ToPlainString());
      Assert.AreEqual("145.3", ExtendedDecimal.FromString("145.3E0").ToPlainString());
      Assert.AreEqual("22629000000", ExtendedDecimal.FromString("226.29E8").ToPlainString());
      Assert.AreEqual("2242600000000", ExtendedDecimal.FromString("224.26E10").ToPlainString());
      Assert.AreEqual("0.00000026818", ExtendedDecimal.FromString("268.18E-9").ToPlainString());
    }

    /// <summary>Not documented yet.</summary>
    [Test]
    public void ToEngineeringStringTest() {
      Assert.AreEqual("8.912", ExtendedDecimal.FromString("89.12E-1").ToEngineeringString());
      Assert.AreEqual("0.024231", ExtendedDecimal.FromString("242.31E-4").ToEngineeringString());
      Assert.AreEqual("22.918E+6", ExtendedDecimal.FromString("229.18E5").ToEngineeringString());
      Assert.AreEqual("0.000032618", ExtendedDecimal.FromString("326.18E-7").ToEngineeringString());
      Assert.AreEqual("55.0E+6", ExtendedDecimal.FromString("55.0E6").ToEngineeringString());
      Assert.AreEqual("224.36E+3", ExtendedDecimal.FromString("224.36E3").ToEngineeringString());
      Assert.AreEqual("230.12E+9", ExtendedDecimal.FromString("230.12E9").ToEngineeringString());
      Assert.AreEqual("0.000011320", ExtendedDecimal.FromString("113.20E-7").ToEngineeringString());
      Assert.AreEqual("317.7E-9", ExtendedDecimal.FromString("317.7E-9").ToEngineeringString());
      Assert.AreEqual("3.393", ExtendedDecimal.FromString("339.3E-2").ToEngineeringString());
      Assert.AreEqual("27.135E+9", ExtendedDecimal.FromString("271.35E8").ToEngineeringString());
      Assert.AreEqual("377.19E-9", ExtendedDecimal.FromString("377.19E-9").ToEngineeringString());
      Assert.AreEqual("3.2127E+9", ExtendedDecimal.FromString("321.27E7").ToEngineeringString());
      Assert.AreEqual("2.9422", ExtendedDecimal.FromString("294.22E-2").ToEngineeringString());
      Assert.AreEqual("0.0000011031", ExtendedDecimal.FromString("110.31E-8").ToEngineeringString());
      Assert.AreEqual("2.4324", ExtendedDecimal.FromString("243.24E-2").ToEngineeringString());
      Assert.AreEqual("0.0006412", ExtendedDecimal.FromString("64.12E-5").ToEngineeringString());
      Assert.AreEqual("1422.3", ExtendedDecimal.FromString("142.23E1").ToEngineeringString());
      Assert.AreEqual("293.0", ExtendedDecimal.FromString("293.0E0").ToEngineeringString());
      Assert.AreEqual("0.0000025320", ExtendedDecimal.FromString("253.20E-8").ToEngineeringString());
      Assert.AreEqual("36.66E+9", ExtendedDecimal.FromString("366.6E8").ToEngineeringString());
      Assert.AreEqual("3.4526E+12", ExtendedDecimal.FromString("345.26E10").ToEngineeringString());
      Assert.AreEqual("2.704", ExtendedDecimal.FromString("270.4E-2").ToEngineeringString());
      Assert.AreEqual("432E+6", ExtendedDecimal.FromString("4.32E8").ToEngineeringString());
      Assert.AreEqual("224.22", ExtendedDecimal.FromString("224.22E0").ToEngineeringString());
      Assert.AreEqual("0.000031530", ExtendedDecimal.FromString("315.30E-7").ToEngineeringString());
      Assert.AreEqual("11.532E+6", ExtendedDecimal.FromString("115.32E5").ToEngineeringString());
      Assert.AreEqual("39420", ExtendedDecimal.FromString("394.20E2").ToEngineeringString());
      Assert.AreEqual("67.24E-9", ExtendedDecimal.FromString("67.24E-9").ToEngineeringString());
      Assert.AreEqual("34933", ExtendedDecimal.FromString("349.33E2").ToEngineeringString());
      Assert.AreEqual("67.8E-9", ExtendedDecimal.FromString("67.8E-9").ToEngineeringString());
      Assert.AreEqual("19.231E+6", ExtendedDecimal.FromString("192.31E5").ToEngineeringString());
      Assert.AreEqual("1.7317E+9", ExtendedDecimal.FromString("173.17E7").ToEngineeringString());
      Assert.AreEqual("43.9", ExtendedDecimal.FromString("43.9E0").ToEngineeringString());
      Assert.AreEqual("0.0000016812", ExtendedDecimal.FromString("168.12E-8").ToEngineeringString());
      Assert.AreEqual("3.715E+12", ExtendedDecimal.FromString("371.5E10").ToEngineeringString());
      Assert.AreEqual("424E-9", ExtendedDecimal.FromString("42.4E-8").ToEngineeringString());
      Assert.AreEqual("1.6123E+12", ExtendedDecimal.FromString("161.23E10").ToEngineeringString());
      Assert.AreEqual("302.8E+6", ExtendedDecimal.FromString("302.8E6").ToEngineeringString());
      Assert.AreEqual("175.13", ExtendedDecimal.FromString("175.13E0").ToEngineeringString());
      Assert.AreEqual("298.20E-9", ExtendedDecimal.FromString("298.20E-9").ToEngineeringString());
      Assert.AreEqual("36.223E+9", ExtendedDecimal.FromString("362.23E8").ToEngineeringString());
      Assert.AreEqual("27739", ExtendedDecimal.FromString("277.39E2").ToEngineeringString());
      Assert.AreEqual("0.011734", ExtendedDecimal.FromString("117.34E-4").ToEngineeringString());
      Assert.AreEqual("190.13E-9", ExtendedDecimal.FromString("190.13E-9").ToEngineeringString());
      Assert.AreEqual("3.5019", ExtendedDecimal.FromString("350.19E-2").ToEngineeringString());
      Assert.AreEqual("383.27E-9", ExtendedDecimal.FromString("383.27E-9").ToEngineeringString());
      Assert.AreEqual("24.217E+6", ExtendedDecimal.FromString("242.17E5").ToEngineeringString());
      Assert.AreEqual("2.9923E+9", ExtendedDecimal.FromString("299.23E7").ToEngineeringString());
      Assert.AreEqual("3.0222", ExtendedDecimal.FromString("302.22E-2").ToEngineeringString());
      Assert.AreEqual("0.04521", ExtendedDecimal.FromString("45.21E-3").ToEngineeringString());
      Assert.AreEqual("15.00", ExtendedDecimal.FromString("150.0E-1").ToEngineeringString());
      Assert.AreEqual("290E+3", ExtendedDecimal.FromString("29.0E4").ToEngineeringString());
      Assert.AreEqual("263.37E+3", ExtendedDecimal.FromString("263.37E3").ToEngineeringString());
      Assert.AreEqual("28.321", ExtendedDecimal.FromString("283.21E-1").ToEngineeringString());
      Assert.AreEqual("21.32", ExtendedDecimal.FromString("21.32E0").ToEngineeringString());
      Assert.AreEqual("0.00006920", ExtendedDecimal.FromString("69.20E-6").ToEngineeringString());
      Assert.AreEqual("0.0728", ExtendedDecimal.FromString("72.8E-3").ToEngineeringString());
      Assert.AreEqual("1.646E+9", ExtendedDecimal.FromString("164.6E7").ToEngineeringString());
      Assert.AreEqual("1.1817", ExtendedDecimal.FromString("118.17E-2").ToEngineeringString());
      Assert.AreEqual("0.000026235", ExtendedDecimal.FromString("262.35E-7").ToEngineeringString());
      Assert.AreEqual("23.37E+6", ExtendedDecimal.FromString("233.7E5").ToEngineeringString());
      Assert.AreEqual("391.24", ExtendedDecimal.FromString("391.24E0").ToEngineeringString());
      Assert.AreEqual("2213.6", ExtendedDecimal.FromString("221.36E1").ToEngineeringString());
      Assert.AreEqual("353.32", ExtendedDecimal.FromString("353.32E0").ToEngineeringString());
      Assert.AreEqual("0.012931", ExtendedDecimal.FromString("129.31E-4").ToEngineeringString());
      Assert.AreEqual("0.0017626", ExtendedDecimal.FromString("176.26E-5").ToEngineeringString());
      Assert.AreEqual("207.5E+3", ExtendedDecimal.FromString("207.5E3").ToEngineeringString());
      Assert.AreEqual("314.10", ExtendedDecimal.FromString("314.10E0").ToEngineeringString());
      Assert.AreEqual("379.20E+9", ExtendedDecimal.FromString("379.20E9").ToEngineeringString());
      Assert.AreEqual("0.00037912", ExtendedDecimal.FromString("379.12E-6").ToEngineeringString());
      Assert.AreEqual("743.8E-9", ExtendedDecimal.FromString("74.38E-8").ToEngineeringString());
      Assert.AreEqual("234.17E-9", ExtendedDecimal.FromString("234.17E-9").ToEngineeringString());
      Assert.AreEqual("132.6E+6", ExtendedDecimal.FromString("13.26E7").ToEngineeringString());
      Assert.AreEqual("25.15E+6", ExtendedDecimal.FromString("251.5E5").ToEngineeringString());
      Assert.AreEqual("87.32", ExtendedDecimal.FromString("87.32E0").ToEngineeringString());
      Assert.AreEqual("3.3116E+9", ExtendedDecimal.FromString("331.16E7").ToEngineeringString());
      Assert.AreEqual("6.14E+9", ExtendedDecimal.FromString("61.4E8").ToEngineeringString());
      Assert.AreEqual("0.0002097", ExtendedDecimal.FromString("209.7E-6").ToEngineeringString());
      Assert.AreEqual("5.4E+6", ExtendedDecimal.FromString("5.4E6").ToEngineeringString());
      Assert.AreEqual("219.9", ExtendedDecimal.FromString("219.9E0").ToEngineeringString());
      Assert.AreEqual("0.00002631", ExtendedDecimal.FromString("26.31E-6").ToEngineeringString());
      Assert.AreEqual("482.8E+6", ExtendedDecimal.FromString("48.28E7").ToEngineeringString());
      Assert.AreEqual("267.8", ExtendedDecimal.FromString("267.8E0").ToEngineeringString());
      Assert.AreEqual("0.3209", ExtendedDecimal.FromString("320.9E-3").ToEngineeringString());
      Assert.AreEqual("0.30015", ExtendedDecimal.FromString("300.15E-3").ToEngineeringString());
      Assert.AreEqual("2.6011E+6", ExtendedDecimal.FromString("260.11E4").ToEngineeringString());
      Assert.AreEqual("1.1429", ExtendedDecimal.FromString("114.29E-2").ToEngineeringString());
      Assert.AreEqual("0.0003060", ExtendedDecimal.FromString("306.0E-6").ToEngineeringString());
      Assert.AreEqual("97.7E+3", ExtendedDecimal.FromString("97.7E3").ToEngineeringString());
      Assert.AreEqual("12.229E+9", ExtendedDecimal.FromString("122.29E8").ToEngineeringString());
      Assert.AreEqual("6.94E+3", ExtendedDecimal.FromString("69.4E2").ToEngineeringString());
      Assert.AreEqual("383.5", ExtendedDecimal.FromString("383.5E0").ToEngineeringString());
      Assert.AreEqual("315.30E+3", ExtendedDecimal.FromString("315.30E3").ToEngineeringString());
      Assert.AreEqual("130.38E+9", ExtendedDecimal.FromString("130.38E9").ToEngineeringString());
      Assert.AreEqual("206.16E+9", ExtendedDecimal.FromString("206.16E9").ToEngineeringString());
      Assert.AreEqual("304.28E-9", ExtendedDecimal.FromString("304.28E-9").ToEngineeringString());
      Assert.AreEqual("661.3E+3", ExtendedDecimal.FromString("66.13E4").ToEngineeringString());
      Assert.AreEqual("1.8533", ExtendedDecimal.FromString("185.33E-2").ToEngineeringString());
      Assert.AreEqual("70.7E+6", ExtendedDecimal.FromString("70.7E6").ToEngineeringString());
    }

    /// <summary>Not documented yet.</summary>
    [Test]
    public void TestDecimalsEquivalent() {
      AssertDecimalsEquivalent("1.310E-7", "131.0E-9");
      AssertDecimalsEquivalent("0.001231", "123.1E-5");
      AssertDecimalsEquivalent("3.0324E+6", "303.24E4");
      AssertDecimalsEquivalent("3.726E+8", "372.6E6");
      AssertDecimalsEquivalent("2663.6", "266.36E1");
      AssertDecimalsEquivalent("34.24", "342.4E-1");
      AssertDecimalsEquivalent("3492.5", "349.25E1");
      AssertDecimalsEquivalent("0.31919", "319.19E-3");
      AssertDecimalsEquivalent("2.936E-7", "293.6E-9");
      AssertDecimalsEquivalent("6.735E+10", "67.35E9");
      AssertDecimalsEquivalent("7.39E+10", "7.39E10");
      AssertDecimalsEquivalent("0.0020239", "202.39E-5");
      AssertDecimalsEquivalent("1.6717E+6", "167.17E4");
      AssertDecimalsEquivalent("1.7632E+9", "176.32E7");
      AssertDecimalsEquivalent("39.526", "395.26E-1");
      AssertDecimalsEquivalent("0.002939", "29.39E-4");
      AssertDecimalsEquivalent("0.3165", "316.5E-3");
      AssertDecimalsEquivalent("3.7910E-7", "379.10E-9");
      AssertDecimalsEquivalent("0.000016035", "160.35E-7");
      AssertDecimalsEquivalent("0.001417", "141.7E-5");
      AssertDecimalsEquivalent("7.337E+5", "73.37E4");
      AssertDecimalsEquivalent("3.4232E+12", "342.32E10");
      AssertDecimalsEquivalent("2.828E+8", "282.8E6");
      AssertDecimalsEquivalent("4.822E-7", "48.22E-8");
      AssertDecimalsEquivalent("2.6328E+9", "263.28E7");
      AssertDecimalsEquivalent("2.9911E+8", "299.11E6");
      AssertDecimalsEquivalent("3.636E+9", "36.36E8");
      AssertDecimalsEquivalent("0.20031", "200.31E-3");
      AssertDecimalsEquivalent("1.922E+7", "19.22E6");
      AssertDecimalsEquivalent("3.0924E+8", "309.24E6");
      AssertDecimalsEquivalent("2.7236E+7", "272.36E5");
      AssertDecimalsEquivalent("0.01645", "164.5E-4");
      AssertDecimalsEquivalent("0.000292", "29.2E-5");
      AssertDecimalsEquivalent("1.9939", "199.39E-2");
      AssertDecimalsEquivalent("2.7929E+9", "279.29E7");
      AssertDecimalsEquivalent("1.213E+7", "121.3E5");
      AssertDecimalsEquivalent("2.765E+6", "276.5E4");
      AssertDecimalsEquivalent("270.11", "270.11E0");
      AssertDecimalsEquivalent("0.017718", "177.18E-4");
      AssertDecimalsEquivalent("0.003607", "360.7E-5");
      AssertDecimalsEquivalent("0.00038618", "386.18E-6");
      AssertDecimalsEquivalent("0.0004230", "42.30E-5");
      AssertDecimalsEquivalent("1.8410E+5", "184.10E3");
      AssertDecimalsEquivalent("0.00030427", "304.27E-6");
      AssertDecimalsEquivalent("6.513E+6", "65.13E5");
      AssertDecimalsEquivalent("0.06717", "67.17E-3");
      AssertDecimalsEquivalent("0.00031123", "311.23E-6");
      AssertDecimalsEquivalent("0.0031639", "316.39E-5");
      AssertDecimalsEquivalent("1.146E+5", "114.6E3");
      AssertDecimalsEquivalent("0.00039937", "399.37E-6");
      AssertDecimalsEquivalent("3.3817", "338.17E-2");
      AssertDecimalsEquivalent("0.00011128", "111.28E-6");
      AssertDecimalsEquivalent("7.818E+7", "78.18E6");
      AssertDecimalsEquivalent("2.6417E-7", "264.17E-9");
      AssertDecimalsEquivalent("1.852E+9", "185.2E7");
      AssertDecimalsEquivalent("0.0016216", "162.16E-5");
      AssertDecimalsEquivalent("2.2813E+6", "228.13E4");
      AssertDecimalsEquivalent("3.078E+12", "307.8E10");
      AssertDecimalsEquivalent("0.00002235", "22.35E-6");
      AssertDecimalsEquivalent("0.0032827", "328.27E-5");
      AssertDecimalsEquivalent("1.334E+9", "133.4E7");
      AssertDecimalsEquivalent("34.022", "340.22E-1");
      AssertDecimalsEquivalent("7.19E+6", "7.19E6");
      AssertDecimalsEquivalent("35.311", "353.11E-1");
      AssertDecimalsEquivalent("3.4330E+6", "343.30E4");
      AssertDecimalsEquivalent("0.000022923", "229.23E-7");
      AssertDecimalsEquivalent("2.899E+4", "289.9E2");
      AssertDecimalsEquivalent("0.00031", "3.1E-4");
      AssertDecimalsEquivalent("2.0418E+5", "204.18E3");
      AssertDecimalsEquivalent("3.3412E+11", "334.12E9");
      AssertDecimalsEquivalent("1.717E+10", "171.7E8");
      AssertDecimalsEquivalent("2.7024E+10", "270.24E8");
      AssertDecimalsEquivalent("1.0219E+9", "102.19E7");
      AssertDecimalsEquivalent("15.13", "151.3E-1");
      AssertDecimalsEquivalent("91.23", "91.23E0");
      AssertDecimalsEquivalent("3.4114E+6", "341.14E4");
      AssertDecimalsEquivalent("33.832", "338.32E-1");
      AssertDecimalsEquivalent("0.19234", "192.34E-3");
      AssertDecimalsEquivalent("16835", "168.35E2");
      AssertDecimalsEquivalent("0.00038610", "386.10E-6");
      AssertDecimalsEquivalent("1.6624E+9", "166.24E7");
      AssertDecimalsEquivalent("2.351E+9", "235.1E7");
      AssertDecimalsEquivalent("0.03084", "308.4E-4");
      AssertDecimalsEquivalent("0.00429", "42.9E-4");
      AssertDecimalsEquivalent("9.718E-8", "97.18E-9");
      AssertDecimalsEquivalent("0.00003121", "312.1E-7");
      AssertDecimalsEquivalent("3.175E+4", "317.5E2");
      AssertDecimalsEquivalent("376.6", "376.6E0");
      AssertDecimalsEquivalent("0.0000026110", "261.10E-8");
      AssertDecimalsEquivalent("7.020E+11", "70.20E10");
      AssertDecimalsEquivalent("2.1533E+9", "215.33E7");
      AssertDecimalsEquivalent("3.8113E+7", "381.13E5");
      AssertDecimalsEquivalent("7.531", "75.31E-1");
      AssertDecimalsEquivalent("991.0", "99.10E1");
      AssertDecimalsEquivalent("2.897E+8", "289.7E6");
      AssertDecimalsEquivalent("0.0000033211", "332.11E-8");
      AssertDecimalsEquivalent("0.03169", "316.9E-4");
      AssertDecimalsEquivalent("2.7321E+12", "273.21E10");
      AssertDecimalsEquivalent("394.38", "394.38E0");
      AssertDecimalsEquivalent("5.912E+7", "59.12E6");
    }

    /// <summary>Not documented yet.</summary>
    [Test]
    public void TestAsByte() {
      for (int i = 0; i < 255; ++i) {
        Assert.AreEqual((byte)i, CBORObject.FromObject(i).AsByte());
      }
      for (int i = -200; i < 0; ++i) {
        try {
          CBORObject.FromObject(i).AsByte();
        } catch (OverflowException) {
        } catch (Exception ex) {
          Assert.Fail(ex.ToString()); throw new InvalidOperationException(String.Empty, ex);
        }
      }
      for (int i = 256; i < 512; ++i) {
        try {
          CBORObject.FromObject(i).AsByte();
        } catch (OverflowException) {
        } catch (Exception ex) {
          Assert.Fail(ex.ToString()); throw new InvalidOperationException(String.Empty, ex);
        }
      }
    }
    [Test]
    [ExpectedException(typeof(CBORException))]
    public void TestByteStringStreamNoIndefiniteWithinDefinite() {
      TestCommon.FromBytesTestAB(
        new byte[] { 0x5F,
        0x41,
        0x20,
        0x5F,
        0x41,
        0x20,
        0xFF,
        0xFF });
    }

    [Test]
    public void TestExceptions() {
      try {
        PrecisionContext.Unlimited.WithBigPrecision(null);
        Assert.Fail("Should have failed");
      } catch (ArgumentNullException) {
      } catch (Exception ex) {
        Assert.Fail(ex.ToString());
        throw new InvalidOperationException(String.Empty, ex);
      }
      try {
        DataUtilities.GetUtf8String(null, false);
        Assert.Fail("Should have failed");
      } catch (ArgumentNullException) {
      } catch (Exception ex) {
        Assert.Fail(ex.ToString());
        throw new InvalidOperationException(String.Empty, ex);
      }
      try {
        DataUtilities.GetUtf8Bytes(null, false);
        Assert.Fail("Should have failed");
      } catch (ArgumentNullException) {
      } catch (Exception ex) {
        Assert.Fail(ex.ToString());
        throw new InvalidOperationException(String.Empty, ex);
      }
      try {
        DataUtilities.WriteUtf8(null, 0, 1, null, false);
        Assert.Fail("Should have failed");
      } catch (ArgumentNullException) {
      } catch (Exception ex) {
        Assert.Fail(ex.ToString());
        throw new InvalidOperationException(String.Empty, ex);
      }
      try {
        DataUtilities.WriteUtf8("xyz", 0, 1, null, false);
        Assert.Fail("Should have failed");
      } catch (ArgumentNullException) {
      } catch (Exception ex) {
        Assert.Fail(ex.ToString());
        throw new InvalidOperationException(String.Empty, ex);
      }
      try {
        DataUtilities.WriteUtf8(null, null, false);
        Assert.Fail("Should have failed");
      } catch (ArgumentNullException) {
      } catch (Exception ex) {
        Assert.Fail(ex.ToString());
        throw new InvalidOperationException(String.Empty, ex);
      }
      try {
        DataUtilities.WriteUtf8("xyz", null, false);
        Assert.Fail("Should have failed");
      } catch (ArgumentNullException) {
      } catch (Exception ex) {
        Assert.Fail(ex.ToString());
        throw new InvalidOperationException(String.Empty, ex);
      }
      try {
        DataUtilities.GetUtf8Bytes("\ud800", false);
        Assert.Fail("Should have failed");
      } catch (ArgumentException) {
      } catch (Exception ex) {
        Assert.Fail(ex.ToString());
        throw new InvalidOperationException(String.Empty, ex);
      }
      try {
        DataUtilities.GetUtf8Bytes("\udc00", false);
        Assert.Fail("Should have failed");
      } catch (ArgumentException) {
      } catch (Exception ex) {
        Assert.Fail(ex.ToString());
        throw new InvalidOperationException(String.Empty, ex);
      }
      try {
        DataUtilities.GetUtf8Bytes("\ud800\ud800", false);
        Assert.Fail("Should have failed");
      } catch (ArgumentException) {
      } catch (Exception ex) {
        Assert.Fail(ex.ToString());
        throw new InvalidOperationException(String.Empty, ex);
      }
      try {
        DataUtilities.GetUtf8Bytes("\udc00\udc00", false);
        Assert.Fail("Should have failed");
      } catch (ArgumentException) {
      } catch (Exception ex) {
        Assert.Fail(ex.ToString());
        throw new InvalidOperationException(String.Empty, ex);
      }
      try {
        DataUtilities.GetUtf8Bytes("\udc00\ud800", false);
        Assert.Fail("Should have failed");
      } catch (ArgumentException) {
      } catch (Exception ex) {
        Assert.Fail(ex.ToString());
        throw new InvalidOperationException(String.Empty, ex);
      }
      try {
        DataUtilities.GetUtf8String(null, 0, 1, false);
        Assert.Fail("Should have failed");
      } catch (ArgumentNullException) {
      } catch (Exception ex) {
        Assert.Fail(ex.ToString());
        throw new InvalidOperationException(String.Empty, ex);
      }
    }

    [Test]
    public void TestExtendedDecimalExceptions() {
      try {
        ExtendedDecimal.Min(null, ExtendedDecimal.One);
        Assert.Fail("Should have failed");
      } catch (ArgumentNullException) {
      } catch (Exception ex) {
        Assert.Fail(ex.ToString());
        throw new InvalidOperationException(String.Empty, ex);
      }
      try {
        ExtendedDecimal.Min(ExtendedDecimal.One, null);
        Assert.Fail("Should have failed");
      } catch (ArgumentNullException) {
      } catch (Exception ex) {
        Assert.Fail(ex.ToString());
        throw new InvalidOperationException(String.Empty, ex);
      }

      try {
        ExtendedDecimal.Max(null, ExtendedDecimal.One);
        Assert.Fail("Should have failed");
      } catch (ArgumentNullException) {
      } catch (Exception ex) {
        Assert.Fail(ex.ToString());
        throw new InvalidOperationException(String.Empty, ex);
      }
      try {
        ExtendedDecimal.Max(ExtendedDecimal.One, null);
        Assert.Fail("Should have failed");
      } catch (ArgumentNullException) {
      } catch (Exception ex) {
        Assert.Fail(ex.ToString());
        throw new InvalidOperationException(String.Empty, ex);
      }

      try {
        ExtendedDecimal.MinMagnitude(null, ExtendedDecimal.One);
        Assert.Fail("Should have failed");
      } catch (ArgumentNullException) {
      } catch (Exception ex) {
        Assert.Fail(ex.ToString());
        throw new InvalidOperationException(String.Empty, ex);
      }
      try {
        ExtendedDecimal.MinMagnitude(ExtendedDecimal.One, null);
        Assert.Fail("Should have failed");
      } catch (ArgumentNullException) {
      } catch (Exception ex) {
        Assert.Fail(ex.ToString());
        throw new InvalidOperationException(String.Empty, ex);
      }

      try {
        ExtendedDecimal.MaxMagnitude(null, ExtendedDecimal.One);
        Assert.Fail("Should have failed");
      } catch (ArgumentNullException) {
      } catch (Exception ex) {
        Assert.Fail(ex.ToString());
        throw new InvalidOperationException(String.Empty, ex);
      }
      try {
        ExtendedDecimal.MaxMagnitude(ExtendedDecimal.One, null);
        Assert.Fail("Should have failed");
      } catch (ArgumentNullException) {
      } catch (Exception ex) {
        Assert.Fail(ex.ToString());
        throw new InvalidOperationException(String.Empty, ex);
      }

      try {
        ExtendedFloat.Min(null, ExtendedFloat.One);
        Assert.Fail("Should have failed");
      } catch (ArgumentNullException) {
      } catch (Exception ex) {
        Assert.Fail(ex.ToString());
        throw new InvalidOperationException(String.Empty, ex);
      }
      try {
        ExtendedFloat.Min(ExtendedFloat.One, null);
        Assert.Fail("Should have failed");
      } catch (ArgumentNullException) {
      } catch (Exception ex) {
        Assert.Fail(ex.ToString());
        throw new InvalidOperationException(String.Empty, ex);
      }

      try {
        ExtendedFloat.Max(null, ExtendedFloat.One);
        Assert.Fail("Should have failed");
      } catch (ArgumentNullException) {
      } catch (Exception ex) {
        Assert.Fail(ex.ToString());
        throw new InvalidOperationException(String.Empty, ex);
      }
      try {
        ExtendedFloat.Max(ExtendedFloat.One, null);
        Assert.Fail("Should have failed");
      } catch (ArgumentNullException) {
      } catch (Exception ex) {
        Assert.Fail(ex.ToString());
        throw new InvalidOperationException(String.Empty, ex);
      }

      try {
        ExtendedFloat.MinMagnitude(null, ExtendedFloat.One);
        Assert.Fail("Should have failed");
      } catch (ArgumentNullException) {
      } catch (Exception ex) {
        Assert.Fail(ex.ToString());
        throw new InvalidOperationException(String.Empty, ex);
      }
      try {
        ExtendedFloat.MinMagnitude(ExtendedFloat.One, null);
        Assert.Fail("Should have failed");
      } catch (ArgumentNullException) {
      } catch (Exception ex) {
        Assert.Fail(ex.ToString());
        throw new InvalidOperationException(String.Empty, ex);
      }

      try {
        ExtendedFloat.MaxMagnitude(null, ExtendedFloat.One);
        Assert.Fail("Should have failed");
      } catch (ArgumentNullException) {
      } catch (Exception ex) {
        Assert.Fail(ex.ToString());
        throw new InvalidOperationException(String.Empty, ex);
      }
      try {
        ExtendedFloat.MaxMagnitude(ExtendedFloat.One, null);
        Assert.Fail("Should have failed");
      } catch (ArgumentNullException) {
      } catch (Exception ex) {
        Assert.Fail(ex.ToString());
        throw new InvalidOperationException(String.Empty, ex);
      }
    }

    /// <summary>Not documented yet.</summary>
    [Test]
    public void TestExtendedFloatDecFrac() {
      ExtendedFloat bf;
      bf = ExtendedFloat.FromInt64(20);
      Assert.AreEqual("20", ExtendedDecimal.FromExtendedFloat(bf).ToString());
      bf = ExtendedFloat.Create((BigInteger)3, (BigInteger)(-1));
      Assert.AreEqual("1.5", ExtendedDecimal.FromExtendedFloat(bf).ToString());
      bf = ExtendedFloat.Create((BigInteger)(-3), (BigInteger)(-1));
      Assert.AreEqual("-1.5", ExtendedDecimal.FromExtendedFloat(bf).ToString());
      ExtendedDecimal df;
      df = ExtendedDecimal.FromInt64(20);
      Assert.AreEqual("20", df.ToExtendedFloat().ToString());
      df = ExtendedDecimal.FromInt64(-20);
      Assert.AreEqual("-20", df.ToExtendedFloat().ToString());
      df = ExtendedDecimal.Create((BigInteger)15, (BigInteger)(-1));
      Assert.AreEqual("1.5", df.ToExtendedFloat().ToString());
      df = ExtendedDecimal.Create((BigInteger)(-15), (BigInteger)(-1));
      Assert.AreEqual("-1.5", df.ToExtendedFloat().ToString());
    }
    [Test]
    public void TestDecFracToSingleDoubleHighExponents() {
      if (-5.731800748367376E125d != ExtendedDecimal.FromString("-57318007483673759194E+106").ToDouble()) {
        Assert.Fail("otherValue double -57318007483673759194E+106\nExpected: -5.731800748367376E125d\nWas: " + ExtendedDecimal.FromString("-57318007483673759194E+106").ToDouble());
      }
      if (914323.0f != ExtendedDecimal.FromString("914323").ToSingle()) {
        Assert.Fail("otherValue single 914323\nExpected: 914323.0f\nWas: " + ExtendedDecimal.FromString("914323").ToSingle());
      }
      if (914323.0d != ExtendedDecimal.FromString("914323").ToDouble()) {
        Assert.Fail("otherValue double 914323\nExpected: 914323.0d\nWas: " + ExtendedDecimal.FromString("914323").ToDouble());
      }
      if (Single.NegativeInfinity != ExtendedDecimal.FromString("-57318007483673759194E+106").ToSingle()) {
        Assert.Fail("otherValue single -57318007483673759194E+106\nExpected: Single.NegativeInfinity\nWas: " + ExtendedDecimal.FromString("-57318007483673759194E+106").ToSingle());
      }
      if (0.0f != ExtendedDecimal.FromString("420685230629E-264").ToSingle()) {
        Assert.Fail("otherValue single 420685230629E-264\nExpected: 0.0f\nWas: " + ExtendedDecimal.FromString("420685230629E-264").ToSingle());
      }
      if (4.20685230629E-253d != ExtendedDecimal.FromString("420685230629E-264").ToDouble()) {
        Assert.Fail("otherValue double 420685230629E-264\nExpected: 4.20685230629E-253d\nWas: " + ExtendedDecimal.FromString("420685230629E-264").ToDouble());
      }
      if (Single.PositiveInfinity != ExtendedDecimal.FromString("1089152800893419E+168").ToSingle()) {
        Assert.Fail("otherValue single 1089152800893419E+168\nExpected: Single.PositiveInfinity\nWas: " + ExtendedDecimal.FromString("1089152800893419E+168").ToSingle());
      }
      if (1.089152800893419E183d != ExtendedDecimal.FromString("1089152800893419E+168").ToDouble()) {
        Assert.Fail("otherValue double 1089152800893419E+168\nExpected: 1.089152800893419E183d\nWas: " + ExtendedDecimal.FromString("1089152800893419E+168").ToDouble());
      }
      if (1.5936804E7f != ExtendedDecimal.FromString("15936804").ToSingle()) {
        Assert.Fail("otherValue single 15936804\nExpected: 1.5936804E7f\nWas: " + ExtendedDecimal.FromString("15936804").ToSingle());
      }
      if (1.5936804E7d != ExtendedDecimal.FromString("15936804").ToDouble()) {
        Assert.Fail("otherValue double 15936804\nExpected: 1.5936804E7d\nWas: " + ExtendedDecimal.FromString("15936804").ToDouble());
      }
      if (Single.NegativeInfinity != ExtendedDecimal.FromString("-24681.2332E+61").ToSingle()) {
        Assert.Fail("otherValue single -24681.2332E+61\nExpected: Single.NegativeInfinity\nWas: " + ExtendedDecimal.FromString("-24681.2332E+61").ToSingle());
      }
      if (-2.46812332E65d != ExtendedDecimal.FromString("-24681.2332E+61").ToDouble()) {
        Assert.Fail("otherValue double -24681.2332E+61\nExpected: -2.46812332E65d\nWas: " + ExtendedDecimal.FromString("-24681.2332E+61").ToDouble());
      }
      if (-0.0f != ExtendedDecimal.FromString("-417509591569.6827833177512321E-93").ToSingle()) {
        Assert.Fail("otherValue single -417509591569.6827833177512321E-93\nExpected: -0.0f\nWas: " + ExtendedDecimal.FromString("-417509591569.6827833177512321E-93").ToSingle());
      }
      if (-4.175095915696828E-82d != ExtendedDecimal.FromString("-417509591569.6827833177512321E-93").ToDouble()) {
        Assert.Fail("otherValue double -417509591569.6827833177512321E-93\nExpected: -4.175095915696828E-82d\nWas: " + ExtendedDecimal.FromString("-417509591569.6827833177512321E-93").ToDouble());
      }
      if (5.38988331E17f != ExtendedDecimal.FromString("538988338119784732").ToSingle()) {
        Assert.Fail("otherValue single 538988338119784732\nExpected: 5.38988331E17f\nWas: " + ExtendedDecimal.FromString("538988338119784732").ToSingle());
      }
      if (5.389883381197847E17d != ExtendedDecimal.FromString("538988338119784732").ToDouble()) {
        Assert.Fail("otherValue double 538988338119784732\nExpected: 5.389883381197847E17d\nWas: " + ExtendedDecimal.FromString("538988338119784732").ToDouble());
      }
      if (260.14423f != ExtendedDecimal.FromString("260.1442248").ToSingle()) {
        Assert.Fail("otherValue single 260.1442248\nExpected: 260.14423f\nWas: " + ExtendedDecimal.FromString("260.1442248").ToSingle());
      }
      if (260.1442248d != ExtendedDecimal.FromString("260.1442248").ToDouble()) {
        Assert.Fail("otherValue double 260.1442248\nExpected: 260.1442248d\nWas: " + ExtendedDecimal.FromString("260.1442248").ToDouble());
      }
      if (-0.0f != ExtendedDecimal.FromString("-8457715957008143770.130850853640402959E-181").ToSingle()) {
        Assert.Fail("otherValue single -8457715957008143770.130850853640402959E-181\nExpected: -0.0f\nWas: " + ExtendedDecimal.FromString("-8457715957008143770.130850853640402959E-181").ToSingle());
      }
      if (-8.457715957008144E-163d != ExtendedDecimal.FromString("-8457715957008143770.130850853640402959E-181").ToDouble()) {
        Assert.Fail("otherValue double -8457715957008143770.130850853640402959E-181\nExpected: -8.457715957008144E-163d\nWas: " + ExtendedDecimal.FromString("-8457715957008143770.130850853640402959E-181").ToDouble());
      }
      if (0.0f != ExtendedDecimal.FromString("22.7178448747E-225").ToSingle()) {
        Assert.Fail("otherValue single 22.7178448747E-225\nExpected: 0.0f\nWas: " + ExtendedDecimal.FromString("22.7178448747E-225").ToSingle());
      }
      if (2.27178448747E-224d != ExtendedDecimal.FromString("22.7178448747E-225").ToDouble()) {
        Assert.Fail("otherValue double 22.7178448747E-225\nExpected: 2.27178448747E-224d\nWas: " + ExtendedDecimal.FromString("22.7178448747E-225").ToDouble());
      }
      if (-790581.44f != ExtendedDecimal.FromString("-790581.4576317018014").ToSingle()) {
        Assert.Fail("otherValue single -790581.4576317018014\nExpected: -790581.44f\nWas: " + ExtendedDecimal.FromString("-790581.4576317018014").ToSingle());
      }
      if (-790581.4576317018d != ExtendedDecimal.FromString("-790581.4576317018014").ToDouble()) {
        Assert.Fail("otherValue double -790581.4576317018014\nExpected: -790581.4576317018d\nWas: " + ExtendedDecimal.FromString("-790581.4576317018014").ToDouble());
      }
      if (-1.80151695E16f != ExtendedDecimal.FromString("-18015168704168440").ToSingle()) {
        Assert.Fail("otherValue single -18015168704168440\nExpected: -1.80151695E16f\nWas: " + ExtendedDecimal.FromString("-18015168704168440").ToSingle());
      }
      if (-1.801516870416844E16d != ExtendedDecimal.FromString("-18015168704168440").ToDouble()) {
        Assert.Fail("otherValue double -18015168704168440\nExpected: -1.801516870416844E16d\nWas: " + ExtendedDecimal.FromString("-18015168704168440").ToDouble());
      }
      if (-36.0f != ExtendedDecimal.FromString("-36").ToSingle()) {
        Assert.Fail("otherValue single -36\nExpected: -36.0f\nWas: " + ExtendedDecimal.FromString("-36").ToSingle());
      }
      if (-36.0d != ExtendedDecimal.FromString("-36").ToDouble()) {
        Assert.Fail("otherValue double -36\nExpected: -36.0d\nWas: " + ExtendedDecimal.FromString("-36").ToDouble());
      }
      if (0.0f != ExtendedDecimal.FromString("653060307988076E-230").ToSingle()) {
        Assert.Fail("otherValue single 653060307988076E-230\nExpected: 0.0f\nWas: " + ExtendedDecimal.FromString("653060307988076E-230").ToSingle());
      }
      if (6.53060307988076E-216d != ExtendedDecimal.FromString("653060307988076E-230").ToDouble()) {
        Assert.Fail("otherValue double 653060307988076E-230\nExpected: 6.53060307988076E-216d\nWas: " + ExtendedDecimal.FromString("653060307988076E-230").ToDouble());
      }
      if (Single.NegativeInfinity != ExtendedDecimal.FromString("-4446345.5911E+316").ToSingle()) {
        Assert.Fail("otherValue single -4446345.5911E+316\nExpected: Single.NegativeInfinity\nWas: " + ExtendedDecimal.FromString("-4446345.5911E+316").ToSingle());
      }
      if (Double.NegativeInfinity != ExtendedDecimal.FromString("-4446345.5911E+316").ToDouble()) {
        Assert.Fail("otherValue double -4446345.5911E+316\nExpected: Double.NegativeInfinity\nWas: " + ExtendedDecimal.FromString("-4446345.5911E+316").ToDouble());
      }
      if (-5.3940226E15f != ExtendedDecimal.FromString("-5394022706804125.84338479899885").ToSingle()) {
        Assert.Fail("otherValue single -5394022706804125.84338479899885\nExpected: -5.3940226E15f\nWas: " + ExtendedDecimal.FromString("-5394022706804125.84338479899885").ToSingle());
      }
      if (-5.394022706804126E15d != ExtendedDecimal.FromString("-5394022706804125.84338479899885").ToDouble()) {
        Assert.Fail("otherValue double -5394022706804125.84338479899885\nExpected: -5.394022706804126E15d\nWas: " + ExtendedDecimal.FromString("-5394022706804125.84338479899885").ToDouble());
      }
      if (Single.PositiveInfinity != ExtendedDecimal.FromString("310504020304E+181").ToSingle()) {
        Assert.Fail("otherValue single 310504020304E+181\nExpected: Single.PositiveInfinity\nWas: " + ExtendedDecimal.FromString("310504020304E+181").ToSingle());
      }
      if (3.10504020304E192d != ExtendedDecimal.FromString("310504020304E+181").ToDouble()) {
        Assert.Fail("otherValue double 310504020304E+181\nExpected: 3.10504020304E192d\nWas: " + ExtendedDecimal.FromString("310504020304E+181").ToDouble());
      }
      if (Single.NegativeInfinity != ExtendedDecimal.FromString("-164609450222646.21988340572652533E+317").ToSingle()) {
        Assert.Fail("otherValue single -164609450222646.21988340572652533E+317\nExpected: Single.NegativeInfinity\nWas: " + ExtendedDecimal.FromString("-164609450222646.21988340572652533E+317").ToSingle());
      }
      if (Double.NegativeInfinity != ExtendedDecimal.FromString("-164609450222646.21988340572652533E+317").ToDouble()) {
        Assert.Fail("otherValue double -164609450222646.21988340572652533E+317\nExpected: Double.NegativeInfinity\nWas: " + ExtendedDecimal.FromString("-164609450222646.21988340572652533E+317").ToDouble());
      }
      if (7.1524661E18f != ExtendedDecimal.FromString("7152466127871812565.075310").ToSingle()) {
        Assert.Fail("otherValue single 7152466127871812565.075310\nExpected: 7.1524661E18f\nWas: " + ExtendedDecimal.FromString("7152466127871812565.075310").ToSingle());
      }
      if (7.1524661278718126E18d != ExtendedDecimal.FromString("7152466127871812565.075310").ToDouble()) {
        Assert.Fail("otherValue double 7152466127871812565.075310\nExpected: 7.1524661278718126E18d\nWas: " + ExtendedDecimal.FromString("7152466127871812565.075310").ToDouble());
      }
      if (925.0f != ExtendedDecimal.FromString("925").ToSingle()) {
        Assert.Fail("otherValue single 925\nExpected: 925.0f\nWas: " + ExtendedDecimal.FromString("925").ToSingle());
      }
      if (925.0d != ExtendedDecimal.FromString("925").ToDouble()) {
        Assert.Fail("otherValue double 925\nExpected: 925.0d\nWas: " + ExtendedDecimal.FromString("925").ToDouble());
      }
      if (34794.0f != ExtendedDecimal.FromString("34794").ToSingle()) {
        Assert.Fail("otherValue single 34794\nExpected: 34794.0f\nWas: " + ExtendedDecimal.FromString("34794").ToSingle());
      }
      if (34794.0d != ExtendedDecimal.FromString("34794").ToDouble()) {
        Assert.Fail("otherValue double 34794\nExpected: 34794.0d\nWas: " + ExtendedDecimal.FromString("34794").ToDouble());
      }
      if (-0.0f != ExtendedDecimal.FromString("-337655705333269E-276").ToSingle()) {
        Assert.Fail("otherValue single -337655705333269E-276\nExpected: -0.0f\nWas: " + ExtendedDecimal.FromString("-337655705333269E-276").ToSingle());
      }
      if (-3.37655705333269E-262d != ExtendedDecimal.FromString("-337655705333269E-276").ToDouble()) {
        Assert.Fail("otherValue double -337655705333269E-276\nExpected: -3.37655705333269E-262d\nWas: " + ExtendedDecimal.FromString("-337655705333269E-276").ToDouble());
      }
      if (-0.0f != ExtendedDecimal.FromString("-564484627E-81").ToSingle()) {
        Assert.Fail("otherValue single -564484627E-81\nExpected: -0.0f\nWas: " + ExtendedDecimal.FromString("-564484627E-81").ToSingle());
      }
      if (-5.64484627E-73d != ExtendedDecimal.FromString("-564484627E-81").ToDouble()) {
        Assert.Fail("otherValue double -564484627E-81\nExpected: -5.64484627E-73d\nWas: " + ExtendedDecimal.FromString("-564484627E-81").ToDouble());
      }
      if (Single.NegativeInfinity != ExtendedDecimal.FromString("-249095219081.80985049618E+175").ToSingle()) {
        Assert.Fail("otherValue single -249095219081.80985049618E+175\nExpected: Single.NegativeInfinity\nWas: " + ExtendedDecimal.FromString("-249095219081.80985049618E+175").ToSingle());
      }
      if (-2.4909521908180986E186d != ExtendedDecimal.FromString("-249095219081.80985049618E+175").ToDouble()) {
        Assert.Fail("otherValue double -249095219081.80985049618E+175\nExpected: -2.4909521908180986E186d\nWas: " + ExtendedDecimal.FromString("-249095219081.80985049618E+175").ToDouble());
      }
      if (Single.NegativeInfinity != ExtendedDecimal.FromString("-1696361380616078392E+221").ToSingle()) {
        Assert.Fail("otherValue single -1696361380616078392E+221\nExpected: Single.NegativeInfinity\nWas: " + ExtendedDecimal.FromString("-1696361380616078392E+221").ToSingle());
      }
      if (-1.6963613806160784E239d != ExtendedDecimal.FromString("-1696361380616078392E+221").ToDouble()) {
        Assert.Fail("otherValue double -1696361380616078392E+221\nExpected: -1.6963613806160784E239d\nWas: " + ExtendedDecimal.FromString("-1696361380616078392E+221").ToDouble());
      }
      if (Single.PositiveInfinity != ExtendedDecimal.FromString("61520501993928105481.8536829047214988E+205").ToSingle()) {
        Assert.Fail("otherValue single 61520501993928105481.8536829047214988E+205\nExpected: Single.PositiveInfinity\nWas: " + ExtendedDecimal.FromString("61520501993928105481.8536829047214988E+205").ToSingle());
      }
      if (6.15205019939281E224d != ExtendedDecimal.FromString("61520501993928105481.8536829047214988E+205").ToDouble()) {
        Assert.Fail("otherValue double 61520501993928105481.8536829047214988E+205\nExpected: 6.15205019939281E224d\nWas: " + ExtendedDecimal.FromString("61520501993928105481.8536829047214988E+205").ToDouble());
      }
      if (2.08756651E14f != ExtendedDecimal.FromString("208756654290770").ToSingle()) {
        Assert.Fail("otherValue single 208756654290770\nExpected: 2.08756651E14f\nWas: " + ExtendedDecimal.FromString("208756654290770").ToSingle());
      }
      if (2.0875665429077E14d != ExtendedDecimal.FromString("208756654290770").ToDouble()) {
        Assert.Fail("otherValue double 208756654290770\nExpected: 2.0875665429077E14d\nWas: " + ExtendedDecimal.FromString("208756654290770").ToDouble());
      }
      if (-1.31098592E13f != ExtendedDecimal.FromString("-13109858687380").ToSingle()) {
        Assert.Fail("otherValue single -13109858687380\nExpected: -1.31098592E13f\nWas: " + ExtendedDecimal.FromString("-13109858687380").ToSingle());
      }
      if (-1.310985868738E13d != ExtendedDecimal.FromString("-13109858687380").ToDouble()) {
        Assert.Fail("otherValue double -13109858687380\nExpected: -1.310985868738E13d\nWas: " + ExtendedDecimal.FromString("-13109858687380").ToDouble());
      }
      if (Single.PositiveInfinity != ExtendedDecimal.FromString("6650596004E+280").ToSingle()) {
        Assert.Fail("otherValue single 6650596004E+280\nExpected: Single.PositiveInfinity\nWas: " + ExtendedDecimal.FromString("6650596004E+280").ToSingle());
      }
      if (6.650596004E289d != ExtendedDecimal.FromString("6650596004E+280").ToDouble()) {
        Assert.Fail("otherValue double 6650596004E+280\nExpected: 6.650596004E289d\nWas: " + ExtendedDecimal.FromString("6650596004E+280").ToDouble());
      }
      if (-9.2917935E13f != ExtendedDecimal.FromString("-92917937534357E0").ToSingle()) {
        Assert.Fail("otherValue single -92917937534357E0\nExpected: -9.2917935E13f\nWas: " + ExtendedDecimal.FromString("-92917937534357E0").ToSingle());
      }
      if (-9.2917937534357E13d != ExtendedDecimal.FromString("-92917937534357E0").ToDouble()) {
        Assert.Fail("otherValue double -92917937534357E0\nExpected: -9.2917937534357E13d\nWas: " + ExtendedDecimal.FromString("-92917937534357E0").ToDouble());
      }
      if (-0.0f != ExtendedDecimal.FromString("-46E-153").ToSingle()) {
        Assert.Fail("otherValue single -46E-153\nExpected: -0.0f\nWas: " + ExtendedDecimal.FromString("-46E-153").ToSingle());
      }
      if (-4.6E-152d != ExtendedDecimal.FromString("-46E-153").ToDouble()) {
        Assert.Fail("otherValue double -46E-153\nExpected: -4.6E-152d\nWas: " + ExtendedDecimal.FromString("-46E-153").ToDouble());
      }
      if (1.05161414E13f != ExtendedDecimal.FromString("10516141645281.77872161523035480").ToSingle()) {
        Assert.Fail("otherValue single 10516141645281.77872161523035480\nExpected: 1.05161414E13f\nWas: " + ExtendedDecimal.FromString("10516141645281.77872161523035480").ToSingle());
      }
      if (1.051614164528178E13d != ExtendedDecimal.FromString("10516141645281.77872161523035480").ToDouble()) {
        Assert.Fail("otherValue double 10516141645281.77872161523035480\nExpected: 1.051614164528178E13d\nWas: " + ExtendedDecimal.FromString("10516141645281.77872161523035480").ToDouble());
      }
      if (Single.NegativeInfinity != ExtendedDecimal.FromString("-8312147094254E+299").ToSingle()) {
        Assert.Fail("otherValue single -8312147094254E+299\nExpected: Single.NegativeInfinity\nWas: " + ExtendedDecimal.FromString("-8312147094254E+299").ToSingle());
      }
      if (Double.NegativeInfinity != ExtendedDecimal.FromString("-8312147094254E+299").ToDouble()) {
        Assert.Fail("otherValue double -8312147094254E+299\nExpected: Double.NegativeInfinity\nWas: " + ExtendedDecimal.FromString("-8312147094254E+299").ToDouble());
      }
      if (5.10270368E8f != ExtendedDecimal.FromString("510270376.1879").ToSingle()) {
        Assert.Fail("otherValue single 510270376.1879\nExpected: 5.10270368E8f\nWas: " + ExtendedDecimal.FromString("510270376.1879").ToSingle());
      }
      if (5.102703761879E8d != ExtendedDecimal.FromString("510270376.1879").ToDouble()) {
        Assert.Fail("otherValue double 510270376.1879\nExpected: 5.102703761879E8d\nWas: " + ExtendedDecimal.FromString("510270376.1879").ToDouble());
      }
      if (-0.0f != ExtendedDecimal.FromString("-693696E-143").ToSingle()) {
        Assert.Fail("otherValue single -693696E-143\nExpected: -0.0f\nWas: " + ExtendedDecimal.FromString("-693696E-143").ToSingle());
      }
      if (-6.93696E-138d != ExtendedDecimal.FromString("-693696E-143").ToDouble()) {
        Assert.Fail("otherValue double -693696E-143\nExpected: -6.93696E-138d\nWas: " + ExtendedDecimal.FromString("-693696E-143").ToDouble());
      }
      if (Single.NegativeInfinity != ExtendedDecimal.FromString("-91.43E+139").ToSingle()) {
        Assert.Fail("otherValue single -91.43E+139\nExpected: Single.NegativeInfinity\nWas: " + ExtendedDecimal.FromString("-91.43E+139").ToSingle());
      }
      if (-9.143E140d != ExtendedDecimal.FromString("-91.43E+139").ToDouble()) {
        Assert.Fail("otherValue double -91.43E+139\nExpected: -9.143E140d\nWas: " + ExtendedDecimal.FromString("-91.43E+139").ToDouble());
      }
      if (Single.NegativeInfinity != ExtendedDecimal.FromString("-4103819741762400.45807953367286162E+235").ToSingle()) {
        Assert.Fail("otherValue single -4103819741762400.45807953367286162E+235\nExpected: Single.NegativeInfinity\nWas: " + ExtendedDecimal.FromString("-4103819741762400.45807953367286162E+235").ToSingle());
      }
      if (-4.1038197417624E250d != ExtendedDecimal.FromString("-4103819741762400.45807953367286162E+235").ToDouble()) {
        Assert.Fail("otherValue double -4103819741762400.45807953367286162E+235\nExpected: -4.1038197417624E250d\nWas: " + ExtendedDecimal.FromString("-4103819741762400.45807953367286162E+235").ToDouble());
      }
      if (-1.44700998E11f != ExtendedDecimal.FromString("-144701002301.18954542331279957").ToSingle()) {
        Assert.Fail("otherValue single -144701002301.18954542331279957\nExpected: -1.44700998E11f\nWas: " + ExtendedDecimal.FromString("-144701002301.18954542331279957").ToSingle());
      }
      if (-1.4470100230118954E11d != ExtendedDecimal.FromString("-144701002301.18954542331279957").ToDouble()) {
        Assert.Fail("otherValue double -144701002301.18954542331279957\nExpected: -1.4470100230118954E11d\nWas: " + ExtendedDecimal.FromString("-144701002301.18954542331279957").ToDouble());
      }
      if (Single.PositiveInfinity != ExtendedDecimal.FromString("73.01E+211").ToSingle()) {
        Assert.Fail("otherValue single 73.01E+211\nExpected: Single.PositiveInfinity\nWas: " + ExtendedDecimal.FromString("73.01E+211").ToSingle());
      }
      if (7.301E212d != ExtendedDecimal.FromString("73.01E+211").ToDouble()) {
        Assert.Fail("otherValue double 73.01E+211\nExpected: 7.301E212d\nWas: " + ExtendedDecimal.FromString("73.01E+211").ToDouble());
      }
      if (-4.4030403E9f != ExtendedDecimal.FromString("-4403040441").ToSingle()) {
        Assert.Fail("otherValue single -4403040441\nExpected: -4.4030403E9f\nWas: " + ExtendedDecimal.FromString("-4403040441").ToSingle());
      }
      if (-4.403040441E9d != ExtendedDecimal.FromString("-4403040441").ToDouble()) {
        Assert.Fail("otherValue double -4403040441\nExpected: -4.403040441E9d\nWas: " + ExtendedDecimal.FromString("-4403040441").ToDouble());
      }
      if (Single.NegativeInfinity != ExtendedDecimal.FromString("-19E+64").ToSingle()) {
        Assert.Fail("otherValue single -19E+64\nExpected: Single.NegativeInfinity\nWas: " + ExtendedDecimal.FromString("-19E+64").ToSingle());
      }
      if (-1.9E65d != ExtendedDecimal.FromString("-19E+64").ToDouble()) {
        Assert.Fail("otherValue double -19E+64\nExpected: -1.9E65d\nWas: " + ExtendedDecimal.FromString("-19E+64").ToDouble());
      }
      if (0.0f != ExtendedDecimal.FromString("6454087684516815.5353496080253E-144").ToSingle()) {
        Assert.Fail("otherValue single 6454087684516815.5353496080253E-144\nExpected: 0.0f\nWas: " + ExtendedDecimal.FromString("6454087684516815.5353496080253E-144").ToSingle());
      }
      if (6.454087684516816E-129d != ExtendedDecimal.FromString("6454087684516815.5353496080253E-144").ToDouble()) {
        Assert.Fail("otherValue double 6454087684516815.5353496080253E-144\nExpected: 6.454087684516816E-129d\nWas: " + ExtendedDecimal.FromString("6454087684516815.5353496080253E-144").ToDouble());
      }
      if (Single.PositiveInfinity != ExtendedDecimal.FromString("1051852710343668.522107559786846776E+278").ToSingle()) {
        Assert.Fail("otherValue single 1051852710343668.522107559786846776E+278\nExpected: Single.PositiveInfinity\nWas: " + ExtendedDecimal.FromString("1051852710343668.522107559786846776E+278").ToSingle());
      }
      if (1.0518527103436685E293d != ExtendedDecimal.FromString("1051852710343668.522107559786846776E+278").ToDouble()) {
        Assert.Fail("otherValue double 1051852710343668.522107559786846776E+278\nExpected: 1.0518527103436685E293d\nWas: " + ExtendedDecimal.FromString("1051852710343668.522107559786846776E+278").ToDouble());
      }
      if (Single.PositiveInfinity != ExtendedDecimal.FromString("86077128802.374518623891E+218").ToSingle()) {
        Assert.Fail("otherValue single 86077128802.374518623891E+218\nExpected: Single.PositiveInfinity\nWas: " + ExtendedDecimal.FromString("86077128802.374518623891E+218").ToSingle());
      }
      if (8.607712880237452E228d != ExtendedDecimal.FromString("86077128802.374518623891E+218").ToDouble()) {
        Assert.Fail("otherValue double 86077128802.374518623891E+218\nExpected: 8.607712880237452E228d\nWas: " + ExtendedDecimal.FromString("86077128802.374518623891E+218").ToDouble());
      }
      if (0.0f != ExtendedDecimal.FromString("367820230207102E-199").ToSingle()) {
        Assert.Fail("otherValue single 367820230207102E-199\nExpected: 0.0f\nWas: " + ExtendedDecimal.FromString("367820230207102E-199").ToSingle());
      }
      if (3.67820230207102E-185d != ExtendedDecimal.FromString("367820230207102E-199").ToDouble()) {
        Assert.Fail("otherValue double 367820230207102E-199\nExpected: 3.67820230207102E-185d\nWas: " + ExtendedDecimal.FromString("367820230207102E-199").ToDouble());
      }
      if (9.105086E-27f != ExtendedDecimal.FromString("91050857573912688994E-46").ToSingle()) {
        Assert.Fail("otherValue single 91050857573912688994E-46\nExpected: 9.105086E-27f\nWas: " + ExtendedDecimal.FromString("91050857573912688994E-46").ToSingle());
      }
      if (9.105085757391269E-27d != ExtendedDecimal.FromString("91050857573912688994E-46").ToDouble()) {
        Assert.Fail("otherValue double 91050857573912688994E-46\nExpected: 9.105085757391269E-27d\nWas: " + ExtendedDecimal.FromString("91050857573912688994E-46").ToDouble());
      }
      if (Single.PositiveInfinity != ExtendedDecimal.FromString("73.895899E+102").ToSingle()) {
        Assert.Fail("otherValue single 73.895899E+102\nExpected: Single.PositiveInfinity\nWas: " + ExtendedDecimal.FromString("73.895899E+102").ToSingle());
      }
      if (7.3895899E103d != ExtendedDecimal.FromString("73.895899E+102").ToDouble()) {
        Assert.Fail("otherValue double 73.895899E+102\nExpected: 7.3895899E103d\nWas: " + ExtendedDecimal.FromString("73.895899E+102").ToDouble());
      }
      if (Single.NegativeInfinity != ExtendedDecimal.FromString("-796808893178.891470585829021E+330").ToSingle()) {
        Assert.Fail("otherValue single -796808893178.891470585829021E+330\nExpected: Single.NegativeInfinity\nWas: " + ExtendedDecimal.FromString("-796808893178.891470585829021E+330").ToSingle());
      }
      if (Double.NegativeInfinity != ExtendedDecimal.FromString("-796808893178.891470585829021E+330").ToDouble()) {
        Assert.Fail("otherValue double -796808893178.891470585829021E+330\nExpected: Double.NegativeInfinity\nWas: " + ExtendedDecimal.FromString("-796808893178.891470585829021E+330").ToDouble());
      }
      if (0.0f != ExtendedDecimal.FromString("275081E-206").ToSingle()) {
        Assert.Fail("otherValue single 275081E-206\nExpected: 0.0f\nWas: " + ExtendedDecimal.FromString("275081E-206").ToSingle());
      }
      if (2.75081E-201d != ExtendedDecimal.FromString("275081E-206").ToDouble()) {
        Assert.Fail("otherValue double 275081E-206\nExpected: 2.75081E-201d\nWas: " + ExtendedDecimal.FromString("275081E-206").ToDouble());
      }
      if (-0.0f != ExtendedDecimal.FromString("-4322898910615499.82096E-95").ToSingle()) {
        Assert.Fail("otherValue single -4322898910615499.82096E-95\nExpected: -0.0f\nWas: " + ExtendedDecimal.FromString("-4322898910615499.82096E-95").ToSingle());
      }
      if (-4.3228989106155E-80d != ExtendedDecimal.FromString("-4322898910615499.82096E-95").ToDouble()) {
        Assert.Fail("otherValue double -4322898910615499.82096E-95\nExpected: -4.3228989106155E-80d\nWas: " + ExtendedDecimal.FromString("-4322898910615499.82096E-95").ToDouble());
      }
      if (Single.PositiveInfinity != ExtendedDecimal.FromString("143343913109764E+63").ToSingle()) {
        Assert.Fail("otherValue single 143343913109764E+63\nExpected: Single.PositiveInfinity\nWas: " + ExtendedDecimal.FromString("143343913109764E+63").ToSingle());
      }
      if (1.43343913109764E77d != ExtendedDecimal.FromString("143343913109764E+63").ToDouble()) {
        Assert.Fail("otherValue double 143343913109764E+63\nExpected: 1.43343913109764E77d\nWas: " + ExtendedDecimal.FromString("143343913109764E+63").ToDouble());
      }
      if (-7.9102981E16f != ExtendedDecimal.FromString("-79102983237104015").ToSingle()) {
        Assert.Fail("otherValue single -79102983237104015\nExpected: -7.9102981E16f\nWas: " + ExtendedDecimal.FromString("-79102983237104015").ToSingle());
      }
      if (-7.9102983237104016E16d != ExtendedDecimal.FromString("-79102983237104015").ToDouble()) {
        Assert.Fail("otherValue double -79102983237104015\nExpected: -7.9102983237104016E16d\nWas: " + ExtendedDecimal.FromString("-79102983237104015").ToDouble());
      }
      if (-9.07E-10f != ExtendedDecimal.FromString("-907E-12").ToSingle()) {
        Assert.Fail("otherValue single -907E-12\nExpected: -9.07E-10f\nWas: " + ExtendedDecimal.FromString("-907E-12").ToSingle());
      }
      if (-9.07E-10d != ExtendedDecimal.FromString("-907E-12").ToDouble()) {
        Assert.Fail("otherValue double -907E-12\nExpected: -9.07E-10d\nWas: " + ExtendedDecimal.FromString("-907E-12").ToDouble());
      }
      if (0.0f != ExtendedDecimal.FromString("191682103431.217475E-84").ToSingle()) {
        Assert.Fail("otherValue single 191682103431.217475E-84\nExpected: 0.0f\nWas: " + ExtendedDecimal.FromString("191682103431.217475E-84").ToSingle());
      }
      if (1.9168210343121748E-73d != ExtendedDecimal.FromString("191682103431.217475E-84").ToDouble()) {
        Assert.Fail("otherValue double 191682103431.217475E-84\nExpected: 1.9168210343121748E-73d\nWas: " + ExtendedDecimal.FromString("191682103431.217475E-84").ToDouble());
      }
      if (-5.6E-45f != ExtendedDecimal.FromString("-492913.1840948615992120438E-50").ToSingle()) {
        Assert.Fail("otherValue single -492913.1840948615992120438E-50\nExpected: -5.6E-45f\nWas: " + ExtendedDecimal.FromString("-492913.1840948615992120438E-50").ToSingle());
      }
      if (-4.929131840948616E-45d != ExtendedDecimal.FromString("-492913.1840948615992120438E-50").ToDouble()) {
        Assert.Fail("otherValue double -492913.1840948615992120438E-50\nExpected: -4.929131840948616E-45d\nWas: " + ExtendedDecimal.FromString("-492913.1840948615992120438E-50").ToDouble());
      }
      if (Single.NegativeInfinity != ExtendedDecimal.FromString("-752873150058767E+272").ToSingle()) {
        Assert.Fail("otherValue single -752873150058767E+272\nExpected: Single.NegativeInfinity\nWas: " + ExtendedDecimal.FromString("-752873150058767E+272").ToSingle());
      }
      if (-7.52873150058767E286d != ExtendedDecimal.FromString("-752873150058767E+272").ToDouble()) {
        Assert.Fail("otherValue double -752873150058767E+272\nExpected: -7.52873150058767E286d\nWas: " + ExtendedDecimal.FromString("-752873150058767E+272").ToDouble());
      }
      if (27.311937f != ExtendedDecimal.FromString("27.311937404").ToSingle()) {
        Assert.Fail("otherValue single 27.311937404\nExpected: 27.311937f\nWas: " + ExtendedDecimal.FromString("27.311937404").ToSingle());
      }
      if (27.311937404d != ExtendedDecimal.FromString("27.311937404").ToDouble()) {
        Assert.Fail("otherValue double 27.311937404\nExpected: 27.311937404d\nWas: " + ExtendedDecimal.FromString("27.311937404").ToDouble());
      }
      if (0.0f != ExtendedDecimal.FromString("39147083343918E-143").ToSingle()) {
        Assert.Fail("otherValue single 39147083343918E-143\nExpected: 0.0f\nWas: " + ExtendedDecimal.FromString("39147083343918E-143").ToSingle());
      }
      if (3.9147083343918E-130d != ExtendedDecimal.FromString("39147083343918E-143").ToDouble()) {
        Assert.Fail("otherValue double 39147083343918E-143\nExpected: 3.9147083343918E-130d\nWas: " + ExtendedDecimal.FromString("39147083343918E-143").ToDouble());
      }
      if (-1.97684019E11f != ExtendedDecimal.FromString("-197684018253").ToSingle()) {
        Assert.Fail("otherValue single -197684018253\nExpected: -1.97684019E11f\nWas: " + ExtendedDecimal.FromString("-197684018253").ToSingle());
      }
      if (-1.97684018253E11d != ExtendedDecimal.FromString("-197684018253").ToDouble()) {
        Assert.Fail("otherValue double -197684018253\nExpected: -1.97684018253E11d\nWas: " + ExtendedDecimal.FromString("-197684018253").ToDouble());
      }
      if (6.400822E14f != ExtendedDecimal.FromString("640082188903507").ToSingle()) {
        Assert.Fail("otherValue single 640082188903507\nExpected: 6.400822E14f\nWas: " + ExtendedDecimal.FromString("640082188903507").ToSingle());
      }
      if (6.40082188903507E14d != ExtendedDecimal.FromString("640082188903507").ToDouble()) {
        Assert.Fail("otherValue double 640082188903507\nExpected: 6.40082188903507E14d\nWas: " + ExtendedDecimal.FromString("640082188903507").ToDouble());
      }
      if (-0.0f != ExtendedDecimal.FromString("-913144352720144E-312").ToSingle()) {
        Assert.Fail("otherValue single -913144352720144E-312\nExpected: -0.0f\nWas: " + ExtendedDecimal.FromString("-913144352720144E-312").ToSingle());
      }
      if (-9.13144352720144E-298d != ExtendedDecimal.FromString("-913144352720144E-312").ToDouble()) {
        Assert.Fail("otherValue double -913144352720144E-312\nExpected: -9.13144352720144E-298d\nWas: " + ExtendedDecimal.FromString("-913144352720144E-312").ToDouble());
      }
      if (-3.68781005E15f != ExtendedDecimal.FromString("-3687809947210631").ToSingle()) {
        Assert.Fail("otherValue single -3687809947210631\nExpected: -3.68781005E15f\nWas: " + ExtendedDecimal.FromString("-3687809947210631").ToSingle());
      }
      if (-3.687809947210631E15d != ExtendedDecimal.FromString("-3687809947210631").ToDouble()) {
        Assert.Fail("otherValue double -3687809947210631\nExpected: -3.687809947210631E15d\nWas: " + ExtendedDecimal.FromString("-3687809947210631").ToDouble());
      }
      if (Single.PositiveInfinity != ExtendedDecimal.FromString("53083788630724917310.06236692262351E+169").ToSingle()) {
        Assert.Fail("otherValue single 53083788630724917310.06236692262351E+169\nExpected: Single.PositiveInfinity\nWas: " + ExtendedDecimal.FromString("53083788630724917310.06236692262351E+169").ToSingle());
      }
      if (5.3083788630724916E188d != ExtendedDecimal.FromString("53083788630724917310.06236692262351E+169").ToDouble()) {
        Assert.Fail("otherValue double 53083788630724917310.06236692262351E+169\nExpected: 5.3083788630724916E188d\nWas: " + ExtendedDecimal.FromString("53083788630724917310.06236692262351E+169").ToDouble());
      }
      if (-7.0943446E19f != ExtendedDecimal.FromString("-70943446332471357958").ToSingle()) {
        Assert.Fail("otherValue single -70943446332471357958\nExpected: -7.0943446E19f\nWas: " + ExtendedDecimal.FromString("-70943446332471357958").ToSingle());
      }
      if (-7.094344633247136E19d != ExtendedDecimal.FromString("-70943446332471357958").ToDouble()) {
        Assert.Fail("otherValue double -70943446332471357958\nExpected: -7.094344633247136E19d\nWas: " + ExtendedDecimal.FromString("-70943446332471357958").ToDouble());
      }
      if (63367.23f != ExtendedDecimal.FromString("63367.23157744207").ToSingle()) {
        Assert.Fail("otherValue single 63367.23157744207\nExpected: 63367.23f\nWas: " + ExtendedDecimal.FromString("63367.23157744207").ToSingle());
      }
      if (63367.23157744207d != ExtendedDecimal.FromString("63367.23157744207").ToDouble()) {
        Assert.Fail("otherValue double 63367.23157744207\nExpected: 63367.23157744207d\nWas: " + ExtendedDecimal.FromString("63367.23157744207").ToDouble());
      }
      if (Single.PositiveInfinity != ExtendedDecimal.FromString("2100535E+120").ToSingle()) {
        Assert.Fail("otherValue single 2100535E+120\nExpected: Single.PositiveInfinity\nWas: " + ExtendedDecimal.FromString("2100535E+120").ToSingle());
      }
      if (2.100535E126d != ExtendedDecimal.FromString("2100535E+120").ToDouble()) {
        Assert.Fail("otherValue double 2100535E+120\nExpected: 2.100535E126d\nWas: " + ExtendedDecimal.FromString("2100535E+120").ToDouble());
      }
      if (0.0f != ExtendedDecimal.FromString("914534543212037911E-174").ToSingle()) {
        Assert.Fail("otherValue single 914534543212037911E-174\nExpected: 0.0f\nWas: " + ExtendedDecimal.FromString("914534543212037911E-174").ToSingle());
      }
      if (9.14534543212038E-157d != ExtendedDecimal.FromString("914534543212037911E-174").ToDouble()) {
        Assert.Fail("otherValue double 914534543212037911E-174\nExpected: 9.14534543212038E-157d\nWas: " + ExtendedDecimal.FromString("914534543212037911E-174").ToDouble());
      }
      if (-0.0f != ExtendedDecimal.FromString("-12437185743660570E-180").ToSingle()) {
        Assert.Fail("otherValue single -12437185743660570E-180\nExpected: -0.0f\nWas: " + ExtendedDecimal.FromString("-12437185743660570E-180").ToSingle());
      }
      if (-1.243718574366057E-164d != ExtendedDecimal.FromString("-12437185743660570E-180").ToDouble()) {
        Assert.Fail("otherValue double -12437185743660570E-180\nExpected: -1.243718574366057E-164d\nWas: " + ExtendedDecimal.FromString("-12437185743660570E-180").ToDouble());
      }
      if (-3.3723915E19f != ExtendedDecimal.FromString("-33723915695913879E+3").ToSingle()) {
        Assert.Fail("otherValue single -33723915695913879E+3\nExpected: -3.3723915E19f\nWas: " + ExtendedDecimal.FromString("-33723915695913879E+3").ToSingle());
      }
      if (-3.3723915695913878E19d != ExtendedDecimal.FromString("-33723915695913879E+3").ToDouble()) {
        Assert.Fail("otherValue double -33723915695913879E+3\nExpected: -3.3723915695913878E19d\nWas: " + ExtendedDecimal.FromString("-33723915695913879E+3").ToDouble());
      }
      if (6.3664833E10f != ExtendedDecimal.FromString("63664831787").ToSingle()) {
        Assert.Fail("otherValue single 63664831787\nExpected: 6.3664833E10f\nWas: " + ExtendedDecimal.FromString("63664831787").ToSingle());
      }
      if (6.3664831787E10d != ExtendedDecimal.FromString("63664831787").ToDouble()) {
        Assert.Fail("otherValue double 63664831787\nExpected: 6.3664831787E10d\nWas: " + ExtendedDecimal.FromString("63664831787").ToDouble());
      }
      if (Single.PositiveInfinity != ExtendedDecimal.FromString("432187105445201137.3321724908E+97").ToSingle()) {
        Assert.Fail("otherValue single 432187105445201137.3321724908E+97\nExpected: Single.PositiveInfinity\nWas: " + ExtendedDecimal.FromString("432187105445201137.3321724908E+97").ToSingle());
      }
      if (4.321871054452011E114d != ExtendedDecimal.FromString("432187105445201137.3321724908E+97").ToDouble()) {
        Assert.Fail("otherValue double 432187105445201137.3321724908E+97\nExpected: 4.321871054452011E114d\nWas: " + ExtendedDecimal.FromString("432187105445201137.3321724908E+97").ToDouble());
      }
      if (-5.1953271E13f != ExtendedDecimal.FromString("-51953270775979").ToSingle()) {
        Assert.Fail("otherValue single -51953270775979\nExpected: -5.1953271E13f\nWas: " + ExtendedDecimal.FromString("-51953270775979").ToSingle());
      }
      if (-5.1953270775979E13d != ExtendedDecimal.FromString("-51953270775979").ToDouble()) {
        Assert.Fail("otherValue double -51953270775979\nExpected: -5.1953270775979E13d\nWas: " + ExtendedDecimal.FromString("-51953270775979").ToDouble());
      }
      if (2.14953088E9f != ExtendedDecimal.FromString("2149530805").ToSingle()) {
        Assert.Fail("otherValue single 2149530805\nExpected: 2.14953088E9f\nWas: " + ExtendedDecimal.FromString("2149530805").ToSingle());
      }
      if (2.149530805E9d != ExtendedDecimal.FromString("2149530805").ToDouble()) {
        Assert.Fail("otherValue double 2149530805\nExpected: 2.149530805E9d\nWas: " + ExtendedDecimal.FromString("2149530805").ToDouble());
      }
      if (-0.0f != ExtendedDecimal.FromString("-4672759140.6362E-223").ToSingle()) {
        Assert.Fail("otherValue single -4672759140.6362E-223\nExpected: -0.0f\nWas: " + ExtendedDecimal.FromString("-4672759140.6362E-223").ToSingle());
      }
      if (-4.6727591406362E-214d != ExtendedDecimal.FromString("-4672759140.6362E-223").ToDouble()) {
        Assert.Fail("otherValue double -4672759140.6362E-223\nExpected: -4.6727591406362E-214d\nWas: " + ExtendedDecimal.FromString("-4672759140.6362E-223").ToDouble());
      }
      if (-9.0f != ExtendedDecimal.FromString("-9").ToSingle()) {
        Assert.Fail("otherValue single -9\nExpected: -9.0f\nWas: " + ExtendedDecimal.FromString("-9").ToSingle());
      }
      if (-9.0d != ExtendedDecimal.FromString("-9").ToDouble()) {
        Assert.Fail("otherValue double -9\nExpected: -9.0d\nWas: " + ExtendedDecimal.FromString("-9").ToDouble());
      }
      if (Single.NegativeInfinity != ExtendedDecimal.FromString("-1903960322936E+304").ToSingle()) {
        Assert.Fail("otherValue single -1903960322936E+304\nExpected: Single.NegativeInfinity\nWas: " + ExtendedDecimal.FromString("-1903960322936E+304").ToSingle());
      }
      if (Double.NegativeInfinity != ExtendedDecimal.FromString("-1903960322936E+304").ToDouble()) {
        Assert.Fail("otherValue double -1903960322936E+304\nExpected: Double.NegativeInfinity\nWas: " + ExtendedDecimal.FromString("-1903960322936E+304").ToDouble());
      }
      if (Single.PositiveInfinity != ExtendedDecimal.FromString("405766405417980707E+316").ToSingle()) {
        Assert.Fail("otherValue single 405766405417980707E+316\nExpected: Single.PositiveInfinity\nWas: " + ExtendedDecimal.FromString("405766405417980707E+316").ToSingle());
      }
      if (Double.PositiveInfinity != ExtendedDecimal.FromString("405766405417980707E+316").ToDouble()) {
        Assert.Fail("otherValue double 405766405417980707E+316\nExpected: Double.PositiveInfinity\nWas: " + ExtendedDecimal.FromString("405766405417980707E+316").ToDouble());
      }
      if (-166174.94f != ExtendedDecimal.FromString("-1661749343992047E-10").ToSingle()) {
        Assert.Fail("otherValue single -1661749343992047E-10\nExpected: -166174.94f\nWas: " + ExtendedDecimal.FromString("-1661749343992047E-10").ToSingle());
      }
      if (-166174.9343992047d != ExtendedDecimal.FromString("-1661749343992047E-10").ToDouble()) {
        Assert.Fail("otherValue double -1661749343992047E-10\nExpected: -166174.9343992047d\nWas: " + ExtendedDecimal.FromString("-1661749343992047E-10").ToDouble());
      }
      if (5893094.0f != ExtendedDecimal.FromString("5893094.099969899224047667").ToSingle()) {
        Assert.Fail("otherValue single 5893094.099969899224047667\nExpected: 5893094.0f\nWas: " + ExtendedDecimal.FromString("5893094.099969899224047667").ToSingle());
      }
      if (5893094.099969899d != ExtendedDecimal.FromString("5893094.099969899224047667").ToDouble()) {
        Assert.Fail("otherValue double 5893094.099969899224047667\nExpected: 5893094.099969899d\nWas: " + ExtendedDecimal.FromString("5893094.099969899224047667").ToDouble());
      }
      if (-3.4023195E17f != ExtendedDecimal.FromString("-340231946762317122").ToSingle()) {
        Assert.Fail("otherValue single -340231946762317122\nExpected: -3.4023195E17f\nWas: " + ExtendedDecimal.FromString("-340231946762317122").ToSingle());
      }
      if (-3.4023194676231712E17d != ExtendedDecimal.FromString("-340231946762317122").ToDouble()) {
        Assert.Fail("otherValue double -340231946762317122\nExpected: -3.4023194676231712E17d\nWas: " + ExtendedDecimal.FromString("-340231946762317122").ToDouble());
      }
      if (Single.PositiveInfinity != ExtendedDecimal.FromString("3.10041643978E+236").ToSingle()) {
        Assert.Fail("otherValue single 3.10041643978E+236\nExpected: Single.PositiveInfinity\nWas: " + ExtendedDecimal.FromString("3.10041643978E+236").ToSingle());
      }
      if (3.10041643978E236d != ExtendedDecimal.FromString("3.10041643978E+236").ToDouble()) {
        Assert.Fail("otherValue double 3.10041643978E+236\nExpected: 3.10041643978E236d\nWas: " + ExtendedDecimal.FromString("3.10041643978E+236").ToDouble());
      }
      if (1.43429217E13f != ExtendedDecimal.FromString("14342921940186").ToSingle()) {
        Assert.Fail("otherValue single 14342921940186\nExpected: 1.43429217E13f\nWas: " + ExtendedDecimal.FromString("14342921940186").ToSingle());
      }
      if (1.4342921940186E13d != ExtendedDecimal.FromString("14342921940186").ToDouble()) {
        Assert.Fail("otherValue double 14342921940186\nExpected: 1.4342921940186E13d\nWas: " + ExtendedDecimal.FromString("14342921940186").ToDouble());
      }
      if (1.97766234E9f != ExtendedDecimal.FromString("1977662368").ToSingle()) {
        Assert.Fail("otherValue single 1977662368\nExpected: 1.97766234E9f\nWas: " + ExtendedDecimal.FromString("1977662368").ToSingle());
      }
      if (1.977662368E9d != ExtendedDecimal.FromString("1977662368").ToDouble()) {
        Assert.Fail("otherValue double 1977662368\nExpected: 1.977662368E9d\nWas: " + ExtendedDecimal.FromString("1977662368").ToDouble());
      }
      if (0.0f != ExtendedDecimal.FromString("891.32009975058011674E-268").ToSingle()) {
        Assert.Fail("otherValue single 891.32009975058011674E-268\nExpected: 0.0f\nWas: " + ExtendedDecimal.FromString("891.32009975058011674E-268").ToSingle());
      }
      if (8.913200997505801E-266d != ExtendedDecimal.FromString("891.32009975058011674E-268").ToDouble()) {
        Assert.Fail("otherValue double 891.32009975058011674E-268\nExpected: 8.913200997505801E-266d\nWas: " + ExtendedDecimal.FromString("891.32009975058011674E-268").ToDouble());
      }
      if (Single.NegativeInfinity != ExtendedDecimal.FromString("-895468936291.471679344983419E+316").ToSingle()) {
        Assert.Fail("otherValue single -895468936291.471679344983419E+316\nExpected: Single.NegativeInfinity\nWas: " + ExtendedDecimal.FromString("-895468936291.471679344983419E+316").ToSingle());
      }
      if (Double.NegativeInfinity != ExtendedDecimal.FromString("-895468936291.471679344983419E+316").ToDouble()) {
        Assert.Fail("otherValue double -895468936291.471679344983419E+316\nExpected: Double.NegativeInfinity\nWas: " + ExtendedDecimal.FromString("-895468936291.471679344983419E+316").ToDouble());
      }
      if (0.0f != ExtendedDecimal.FromString("61308E-104").ToSingle()) {
        Assert.Fail("otherValue single 61308E-104\nExpected: 0.0f\nWas: " + ExtendedDecimal.FromString("61308E-104").ToSingle());
      }
      if (6.1308E-100d != ExtendedDecimal.FromString("61308E-104").ToDouble()) {
        Assert.Fail("otherValue double 61308E-104\nExpected: 6.1308E-100d\nWas: " + ExtendedDecimal.FromString("61308E-104").ToDouble());
      }
      if (-5362.791f != ExtendedDecimal.FromString("-5362.79122778669072").ToSingle()) {
        Assert.Fail("otherValue single -5362.79122778669072\nExpected: -5362.791f\nWas: " + ExtendedDecimal.FromString("-5362.79122778669072").ToSingle());
      }
      if (-5362.791227786691d != ExtendedDecimal.FromString("-5362.79122778669072").ToDouble()) {
        Assert.Fail("otherValue double -5362.79122778669072\nExpected: -5362.791227786691d\nWas: " + ExtendedDecimal.FromString("-5362.79122778669072").ToDouble());
      }
      if (0.0f != ExtendedDecimal.FromString("861664379590901308.23330613776542261919E-101").ToSingle()) {
        Assert.Fail("otherValue single 861664379590901308.23330613776542261919E-101\nExpected: 0.0f\nWas: " + ExtendedDecimal.FromString("861664379590901308.23330613776542261919E-101").ToSingle());
      }
      if (8.616643795909013E-84d != ExtendedDecimal.FromString("861664379590901308.23330613776542261919E-101").ToDouble()) {
        Assert.Fail("otherValue double 861664379590901308.23330613776542261919E-101\nExpected: 8.616643795909013E-84d\nWas: " + ExtendedDecimal.FromString("861664379590901308.23330613776542261919E-101").ToDouble());
      }
      if (Single.NegativeInfinity != ExtendedDecimal.FromString("-1884773180.50192918329237967651E+204").ToSingle()) {
        Assert.Fail("otherValue single -1884773180.50192918329237967651E+204\nExpected: Single.NegativeInfinity\nWas: " + ExtendedDecimal.FromString("-1884773180.50192918329237967651E+204").ToSingle());
      }
      if (-1.884773180501929E213d != ExtendedDecimal.FromString("-1884773180.50192918329237967651E+204").ToDouble()) {
        Assert.Fail("otherValue double -1884773180.50192918329237967651E+204\nExpected: -1.884773180501929E213d\nWas: " + ExtendedDecimal.FromString("-1884773180.50192918329237967651E+204").ToDouble());
      }
      if (1.89187207E13f != ExtendedDecimal.FromString("18918720095123.6152").ToSingle()) {
        Assert.Fail("otherValue single 18918720095123.6152\nExpected: 1.89187207E13f\nWas: " + ExtendedDecimal.FromString("18918720095123.6152").ToSingle());
      }
      if (1.8918720095123613E13d != ExtendedDecimal.FromString("18918720095123.6152").ToDouble()) {
        Assert.Fail("otherValue double 18918720095123.6152\nExpected: 1.8918720095123613E13d\nWas: " + ExtendedDecimal.FromString("18918720095123.6152").ToDouble());
      }
      if (94667.95f != ExtendedDecimal.FromString("94667.95264211741602").ToSingle()) {
        Assert.Fail("otherValue single 94667.95264211741602\nExpected: 94667.95f\nWas: " + ExtendedDecimal.FromString("94667.95264211741602").ToSingle());
      }
      if (94667.95264211742d != ExtendedDecimal.FromString("94667.95264211741602").ToDouble()) {
        Assert.Fail("otherValue double 94667.95264211741602\nExpected: 94667.95264211742d\nWas: " + ExtendedDecimal.FromString("94667.95264211741602").ToDouble());
      }
      if (Single.PositiveInfinity != ExtendedDecimal.FromString("1230618521424E+134").ToSingle()) {
        Assert.Fail("otherValue single 1230618521424E+134\nExpected: Single.PositiveInfinity\nWas: " + ExtendedDecimal.FromString("1230618521424E+134").ToSingle());
      }
      if (1.230618521424E146d != ExtendedDecimal.FromString("1230618521424E+134").ToDouble()) {
        Assert.Fail("otherValue double 1230618521424E+134\nExpected: 1.230618521424E146d\nWas: " + ExtendedDecimal.FromString("1230618521424E+134").ToDouble());
      }
      if (Single.PositiveInfinity != ExtendedDecimal.FromString("3022403935588782E+85").ToSingle()) {
        Assert.Fail("otherValue single 3022403935588782E+85\nExpected: Single.PositiveInfinity\nWas: " + ExtendedDecimal.FromString("3022403935588782E+85").ToSingle());
      }
      if (3.022403935588782E100d != ExtendedDecimal.FromString("3022403935588782E+85").ToDouble()) {
        Assert.Fail("otherValue double 3022403935588782E+85\nExpected: 3.022403935588782E100d\nWas: " + ExtendedDecimal.FromString("3022403935588782E+85").ToDouble());
      }
      if (Single.PositiveInfinity != ExtendedDecimal.FromString("64543E+274").ToSingle()) {
        Assert.Fail("otherValue single 64543E+274\nExpected: Single.PositiveInfinity\nWas: " + ExtendedDecimal.FromString("64543E+274").ToSingle());
      }
      if (6.4543E278d != ExtendedDecimal.FromString("64543E+274").ToDouble()) {
        Assert.Fail("otherValue double 64543E+274\nExpected: 6.4543E278d\nWas: " + ExtendedDecimal.FromString("64543E+274").ToDouble());
      }
      if (6.7181355E10f != ExtendedDecimal.FromString("67181356837.903551518080873954").ToSingle()) {
        Assert.Fail("otherValue single 67181356837.903551518080873954\nExpected: 6.7181355E10f\nWas: " + ExtendedDecimal.FromString("67181356837.903551518080873954").ToSingle());
      }
      if (6.718135683790355E10d != ExtendedDecimal.FromString("67181356837.903551518080873954").ToDouble()) {
        Assert.Fail("otherValue double 67181356837.903551518080873954\nExpected: 6.718135683790355E10d\nWas: " + ExtendedDecimal.FromString("67181356837.903551518080873954").ToDouble());
      }
      if (-0.0f != ExtendedDecimal.FromString("-4508016E-321").ToSingle()) {
        Assert.Fail("otherValue single -4508016E-321\nExpected: -0.0f\nWas: " + ExtendedDecimal.FromString("-4508016E-321").ToSingle());
      }
      if (-4.508016E-315d != ExtendedDecimal.FromString("-4508016E-321").ToDouble()) {
        Assert.Fail("otherValue double -4508016E-321\nExpected: -4.508016E-315d\nWas: " + ExtendedDecimal.FromString("-4508016E-321").ToDouble());
      }
      if (Single.NegativeInfinity != ExtendedDecimal.FromString("-62855032520.512452348497E+39").ToSingle()) {
        Assert.Fail("otherValue single -62855032520.512452348497E+39\nExpected: Single.NegativeInfinity\nWas: " + ExtendedDecimal.FromString("-62855032520.512452348497E+39").ToSingle());
      }
      if (-6.285503252051245E49d != ExtendedDecimal.FromString("-62855032520.512452348497E+39").ToDouble()) {
        Assert.Fail("otherValue double -62855032520.512452348497E+39\nExpected: -6.285503252051245E49d\nWas: " + ExtendedDecimal.FromString("-62855032520.512452348497E+39").ToDouble());
      }
      if (3177.2236f != ExtendedDecimal.FromString("3177.2237286").ToSingle()) {
        Assert.Fail("otherValue single 3177.2237286\nExpected: 3177.2236f\nWas: " + ExtendedDecimal.FromString("3177.2237286").ToSingle());
      }
      if (3177.2237286d != ExtendedDecimal.FromString("3177.2237286").ToDouble()) {
        Assert.Fail("otherValue double 3177.2237286\nExpected: 3177.2237286d\nWas: " + ExtendedDecimal.FromString("3177.2237286").ToDouble());
      }
      if (-7.950583E8f != ExtendedDecimal.FromString("-795058316.9186492185346968").ToSingle()) {
        Assert.Fail("otherValue single -795058316.9186492185346968\nExpected: -7.950583E8f\nWas: " + ExtendedDecimal.FromString("-795058316.9186492185346968").ToSingle());
      }
      if (-7.950583169186492E8d != ExtendedDecimal.FromString("-795058316.9186492185346968").ToDouble()) {
        Assert.Fail("otherValue double -795058316.9186492185346968\nExpected: -7.950583169186492E8d\nWas: " + ExtendedDecimal.FromString("-795058316.9186492185346968").ToDouble());
      }
    }

    [Test]
    public void TestCanFitIn() {
      FastRandom r = new FastRandom();
      for (int i = 0; i < 1000; ++i) {
        CBORObject ed = RandomNumber(r);
        ExtendedDecimal ed2;
        ed2 = ExtendedDecimal.FromDouble(ed.AsExtendedDecimal().ToDouble());
        if ((ed.AsExtendedDecimal().CompareTo(ed2) == 0) != ed.CanFitInDouble()) {
          Assert.Fail(ToByteArrayString(ed) + "/" + "/ " + ed);
        }
        ed2 = ExtendedDecimal.FromSingle(ed.AsExtendedDecimal().ToSingle());
        if ((ed.AsExtendedDecimal().CompareTo(ed2) == 0) != ed.CanFitInSingle()) {
          Assert.Fail(ToByteArrayString(ed) + "/" + "/ " + ed);
        }
        ed2 = ExtendedDecimal.FromBigInteger(ed.AsExtendedDecimal().ToBigInteger());
        if ((ed.AsExtendedDecimal().CompareTo(ed2) == 0) != ed.IsIntegral) {
          Assert.Fail(ToByteArrayString(ed) + "/" + "/ " + ed);
        }
        if (!ed.IsInfinity() && !ed.IsNaN()) {
          BigInteger bi = ed.AsBigInteger();
          if (ed.IsIntegral) {
            if (bi.canFitInInt() != ed.CanFitInInt32()) {
              Assert.Fail(ToByteArrayString(ed) + "/" + "/ " + ed);
            }
          }
          if (bi.canFitInInt() != ed.CanTruncatedIntFitInInt32()) {
            Assert.Fail(ToByteArrayString(ed) + "/" + "/ " + ed);
          }
          if (ed.IsIntegral) {
            if ((bi.bitLength() <= 63) != ed.CanFitInInt64()) {
              Assert.Fail(ToByteArrayString(ed) + "/" + "/ " + ed);
            }
          }
          if ((bi.bitLength() <= 63) != ed.CanTruncatedIntFitInInt64()) {
            Assert.Fail(ToByteArrayString(ed) + "/" + "/ " + ed);
          }
        }
      }
    }

    /// <summary>Not documented yet.</summary>
    [Test]
    public void TestDecimalFrac() {
      TestCommon.FromBytesTestAB(
        new byte[] { 0xc4,
        0x82,
        0x3,
        0x1a,
        1,
        2,
        3,
        4 });
    }
    [Test]
    [ExpectedException(typeof(CBORException))]
    public void TestDecimalFracExponentMustNotBeBignum() {
      TestCommon.FromBytesTestAB(
        new byte[] { 0xc4,
        0x82,
        0xc2,
        0x41,
        1,
        0x1a,
        1,
        2,
        3,
        4 });
    }

    /// <summary>Not documented yet.</summary>
    [Test]
    public void TestDoubleToOther() {
      CBORObject dbl1 = CBORObject.FromObject((double)Int32.MinValue);
      CBORObject dbl2 = CBORObject.FromObject((double)Int32.MaxValue);
      try {
        dbl1.AsInt16(); Assert.Fail("Should have failed");
      } catch (OverflowException) {
      } catch (Exception ex) {
        Assert.Fail(ex.ToString()); throw new InvalidOperationException(String.Empty, ex);
      }
      try {
        dbl1.AsByte(); Assert.Fail("Should have failed");
      } catch (OverflowException) {
      } catch (Exception ex) {
        Assert.Fail(ex.ToString()); throw new InvalidOperationException(String.Empty, ex);
      }
      try {
        Assert.IsTrue(dbl1.CanFitInInt32());
        dbl1.AsInt32();
      } catch (Exception ex) {
        Assert.Fail(ex.ToString()); throw new InvalidOperationException(String.Empty, ex);
      }
      try {
        Assert.IsTrue(dbl1.CanFitInInt64());
        dbl1.AsInt64();
      } catch (Exception ex) {
        Assert.Fail(ex.ToString()); throw new InvalidOperationException(String.Empty, ex);
      }
      try {
        dbl1.AsBigInteger();
      } catch (Exception ex) {
        Assert.Fail(ex.ToString()); throw new InvalidOperationException(String.Empty, ex);
      }
      try {
        dbl2.AsInt16(); Assert.Fail("Should have failed");
      } catch (OverflowException) {
      } catch (Exception ex) {
        Assert.Fail(ex.ToString()); throw new InvalidOperationException(String.Empty, ex);
      }
      try {
        dbl2.AsByte(); Assert.Fail("Should have failed");
      } catch (OverflowException) {
      } catch (Exception ex) {
        Assert.Fail(ex.ToString()); throw new InvalidOperationException(String.Empty, ex);
      }
      try {
        dbl2.AsInt32();
      } catch (Exception ex) {
        Assert.Fail(ex.ToString()); throw new InvalidOperationException(String.Empty, ex);
      }
      try {
        dbl2.AsInt64();
      } catch (Exception ex) {
        Assert.Fail(ex.ToString()); throw new InvalidOperationException(String.Empty, ex);
      }
      try {
        dbl2.AsBigInteger();
      } catch (Exception ex) {
        Assert.Fail(ex.ToString()); throw new InvalidOperationException(String.Empty, ex);
      }
    }

    /// <summary>Not documented yet.</summary>
    [Test]
    public void TestBigTag() {
      CBORObject.FromObjectAndTag(CBORObject.Null, (BigInteger.One << 64) - BigInteger.One);
    }
    [Test]
    [ExpectedException(typeof(CBORException))]
    public void TestDecimalFracExactlyTwoElements() {
      TestCommon.FromBytesTestAB(
        new byte[] { 0xc4,
        0x82,
        0xc2,
        0x41,
        1 });
    }

    /// <summary>Not documented yet.</summary>
    [Test]
    public void TestDecimalFracMantissaMayBeBignum() {
      CBORObject o = TestCommon.FromBytesTestAB(
        new byte[] { 0xc4,
        0x82,
        0x3,
        0xc2,
        0x41,
        1 });
      Assert.AreEqual(
        ExtendedDecimal.Create(BigInteger.One, (BigInteger)3),
        o.AsExtendedDecimal());
    }

    /// <summary>Not documented yet.</summary>
    [Test]
    public void TestShort() {
      for (int i = Int16.MinValue; i <= Int16.MaxValue; ++i) {
        TestCommon.AssertSer(
          CBORObject.FromObject((short)i),
          String.Format(CultureInfo.InvariantCulture, "{0}", i));
      }
    }

    /// <summary>Not documented yet.</summary>
    [Test]
    public void TestByteArray() {
      TestCommon.AssertSer(
        CBORObject.FromObject(new byte[] { 0x20, 0x78 }),
        "h'2078'");
    }

    /// <summary>Not documented yet.</summary>
    [Test]
    public void TestBigNumBytes() {
      CBORObject o = null;
      o = TestCommon.FromBytesTestAB(new byte[] { 0xc2, 0x41, 0x88 });
      Assert.AreEqual((BigInteger)0x88L, o.AsBigInteger());
      o = TestCommon.FromBytesTestAB(new byte[] { 0xc2, 0x42, 0x88, 0x77 });
      Assert.AreEqual((BigInteger)0x8877L, o.AsBigInteger());
      o = TestCommon.FromBytesTestAB(new byte[] { 0xc2, 0x44, 0x88, 0x77, 0x66, 0x55 });
      Assert.AreEqual((BigInteger)0x88776655L, o.AsBigInteger());
      o = TestCommon.FromBytesTestAB(new byte[] { 0xc2, 0x47, 0x88, 0x77, 0x66, 0x55, 0x44, 0x33, 0x22 });
      Assert.AreEqual((BigInteger)0x88776655443322L, o.AsBigInteger());
    }

    [Test]
    public void TestMapInMap() {
      CBORObject oo = CBORObject.NewArray();
      oo.Add(CBORObject.FromObject(0));
      CBORObject oo2 = CBORObject.NewMap();
      oo2.Add(CBORObject.FromObject(1), CBORObject.FromObject(1368));
      CBORObject oo3 = CBORObject.NewMap();
      oo3.Add(CBORObject.FromObject(2), CBORObject.FromObject(1625));
      CBORObject oo4 = CBORObject.NewMap();
      oo4.Add(oo2, CBORObject.True);
      oo4.Add(oo3, CBORObject.True);
      oo.Add(oo4);
      TestCommon.AssertRoundTrip(oo);
    }

    /// <summary>Not documented yet.</summary>
    [Test]
    public void TestTaggedUntagged() {
      for (int i = 200; i < 1000; ++i) {
        CBORObject o, o2;
        o = CBORObject.FromObject(0);
        o2 = CBORObject.FromObjectAndTag(o, i);
        TestCommon.AssertEqualsHashCode(o, o2);
        o = CBORObject.FromObjectAndTag(o, i + 1);
        TestCommon.AssertEqualsHashCode(o, o2);
        o = CBORObject.FromObject(BigInteger.One << 100);
        o2 = CBORObject.FromObjectAndTag(o, i);
        TestCommon.AssertEqualsHashCode(o, o2);
        o = CBORObject.FromObjectAndTag(o, i + 1);
        TestCommon.AssertEqualsHashCode(o, o2);
        o = CBORObject.FromObject(new byte[] { 1, 2, 3 });
        o2 = CBORObject.FromObjectAndTag(o, i);
        TestCommon.AssertEqualsHashCode(o, o2);
        o = CBORObject.FromObjectAndTag(o, i + 1);
        TestCommon.AssertEqualsHashCode(o, o2);
        o = CBORObject.NewArray();
        o.Add(CBORObject.FromObject(0));
        o.Add(CBORObject.FromObject(1));
        o.Add(CBORObject.FromObject(2));
        o2 = CBORObject.FromObjectAndTag(o, i);
        TestCommon.AssertEqualsHashCode(o, o2);
        o = CBORObject.FromObjectAndTag(o, i + 1);
        TestCommon.AssertEqualsHashCode(o, o2);
        o = CBORObject.NewMap();
        o.Add("a", CBORObject.FromObject(0));
        o.Add("b", CBORObject.FromObject(1));
        o.Add("c", CBORObject.FromObject(2));
        o2 = CBORObject.FromObjectAndTag(o, i);
        TestCommon.AssertEqualsHashCode(o, o2);
        o = CBORObject.FromObjectAndTag(o, i + 1);
        TestCommon.AssertEqualsHashCode(o, o2);
        o = CBORObject.FromObject("a");
        o2 = CBORObject.FromObjectAndTag(o, i);
        TestCommon.AssertEqualsHashCode(o, o2);
        o = CBORObject.FromObjectAndTag(o, i + 1);
        TestCommon.AssertEqualsHashCode(o, o2);
        o = CBORObject.False;
        o2 = CBORObject.FromObjectAndTag(o, i);
        TestCommon.AssertEqualsHashCode(o, o2);
        o = CBORObject.FromObjectAndTag(o, i + 1);
        TestCommon.AssertEqualsHashCode(o, o2);
        o = CBORObject.True;
        o2 = CBORObject.FromObjectAndTag(o, i);
        TestCommon.AssertEqualsHashCode(o, o2);
        o = CBORObject.FromObjectAndTag(o, i + 1);
        TestCommon.AssertEqualsHashCode(o, o2);
        o = CBORObject.Null;
        o2 = CBORObject.FromObjectAndTag(o, i);
        TestCommon.AssertEqualsHashCode(o, o2);
        o = CBORObject.FromObjectAndTag(o, i + 1);
        TestCommon.AssertEqualsHashCode(o, o2);
        o = CBORObject.Undefined;
        o2 = CBORObject.FromObjectAndTag(o, i);
        TestCommon.AssertEqualsHashCode(o, o2);
        o = CBORObject.FromObjectAndTag(o, i + 1);
        TestCommon.AssertEqualsHashCode(o, o2);
      }
    }

    public void AssertBigIntString(string s, BigInteger bi) {
      Assert.AreEqual(s, bi.ToString());
    }

    [Test]
    public void TestCBORBigInteger() {
      CBORObject o = CBORObject.DecodeFromBytes(new byte[] { 0x3B, (byte)0xCE, (byte)0xE2, 0x5A, 0x57, (byte)0xD8, 0x21, (byte)0xB9, (byte)0xA7 });
      Assert.AreEqual(BigInteger.fromString("-14907577049884506536"), o.AsBigInteger());
    }

    public void AssertAdd(BigInteger bi, BigInteger bi2, string s) {
      this.AssertBigIntString(s, bi + (BigInteger)bi2);
      this.AssertBigIntString(s, bi2 + (BigInteger)bi);
      BigInteger negbi = BigInteger.Zero - (BigInteger)bi;
      BigInteger negbi2 = BigInteger.Zero - (BigInteger)bi2;
      this.AssertBigIntString(s, bi - (BigInteger)negbi2);
      this.AssertBigIntString(s, bi2 - (BigInteger)negbi);
    }

    [Test]
    public void TestBigIntAddSub() {
      BigInteger posSmall = (BigInteger)5;
      BigInteger negSmall = -(BigInteger)5;
      BigInteger posLarge = (BigInteger)5555555;
      BigInteger negLarge = -(BigInteger)5555555;
      this.AssertAdd(posSmall, posSmall, "10");
      this.AssertAdd(posSmall, negSmall, "0");
      this.AssertAdd(posSmall, posLarge, "5555560");
      this.AssertAdd(posSmall, negLarge, "-5555550");
      this.AssertAdd(negSmall, negSmall, "-10");
      this.AssertAdd(negSmall, posLarge, "5555550");
      this.AssertAdd(negSmall, negLarge, "-5555560");
      this.AssertAdd(posLarge, posLarge, "11111110");
      this.AssertAdd(posLarge, negLarge, "0");
      this.AssertAdd(negLarge, negLarge, "-11111110");
    }

    /// <summary>Not documented yet.</summary>
    [Test]
    public void TestBigInteger() {
      BigInteger bi = (BigInteger)3;
      this.AssertBigIntString("3", bi);
      BigInteger negseven = (BigInteger)(-7);
      this.AssertBigIntString("-7", negseven);
      BigInteger other = (BigInteger)(-898989);
      this.AssertBigIntString("-898989", other);
      other = (BigInteger)898989;
      this.AssertBigIntString("898989", other);
      for (int i = 0; i < 500; ++i) {
        TestCommon.AssertSer(
          CBORObject.FromObject(bi),
          String.Format(CultureInfo.InvariantCulture, "{0}", bi));
        Assert.IsTrue(CBORObject.FromObject(bi).IsIntegral);
        TestCommon.AssertRoundTrip(CBORObject.FromObject(bi));
        TestCommon.AssertRoundTrip(CBORObject.FromObject(ExtendedDecimal.Create(bi, BigInteger.One)));
        bi *= (BigInteger)negseven;
      }
      BigInteger[] ranges = new BigInteger[] {
        (BigInteger)Int64.MinValue - (BigInteger)512,
        (BigInteger)Int64.MinValue + (BigInteger)512,
        BigInteger.Zero - (BigInteger)512,
        BigInteger.Zero + (BigInteger)512,
        (BigInteger)Int64.MaxValue - (BigInteger)512,
        (BigInteger)Int64.MaxValue + (BigInteger)512,
        ((BigInteger.One << 64) - BigInteger.One) - (BigInteger)512,
        ((BigInteger.One << 64) - BigInteger.One) + (BigInteger)512,
      };
      for (int i = 0; i < ranges.Length; i += 2) {
        BigInteger bigintTemp = ranges[i];
        while (true) {
          TestCommon.AssertSer(
            CBORObject.FromObject(bigintTemp),
            String.Format(CultureInfo.InvariantCulture, "{0}", bigintTemp));
          if (bigintTemp.Equals(ranges[i + 1])) {
            break;
          }
          bigintTemp += BigInteger.One;
        }
      }
    }

    /// <summary>Not documented yet.</summary>
    [Test]
    public void TestLong() {
      long[] ranges = new long[] {
        -65539, 65539,
        0xFFFFF000L, 0x100000400L,
        Int64.MaxValue - 1000, Int64.MaxValue,
        Int64.MinValue, Int64.MinValue + 1000
      };
      for (int i = 0; i < ranges.Length; i += 2) {
        long j = ranges[i];
        while (true) {
          Assert.IsTrue(CBORObject.FromObject(j).IsIntegral);
          Assert.IsTrue(CBORObject.FromObject(j).CanFitInInt64());
          Assert.IsTrue(CBORObject.FromObject(j).CanTruncatedIntFitInInt64());
          TestCommon.AssertSer(
            CBORObject.FromObject(j),
            String.Format(CultureInfo.InvariantCulture, "{0}", j));
          Assert.AreEqual(
            CBORObject.FromObject(j),
            CBORObject.FromObject((BigInteger)j));
          CBORObject obj = CBORObject.FromJSONString(
            String.Format(CultureInfo.InvariantCulture, "[{0}]", j));
          TestCommon.AssertSer(
            obj,
            String.Format(CultureInfo.InvariantCulture, "[{0}]", j));
          if (j == ranges[i + 1]) {
            break;
          }
          ++j;
        }
      }
    }

    /// <summary>Not documented yet.</summary>
    [Test]
    public void TestFloat() {
      TestCommon.AssertSer(
        CBORObject.FromObject(Single.PositiveInfinity),
        "Infinity");
      TestCommon.AssertSer(
        CBORObject.FromObject(Single.NegativeInfinity),
        "-Infinity");
      TestCommon.AssertSer(
        CBORObject.FromObject(Single.NaN),
        "NaN");
      for (int i = -65539; i <= 65539; ++i) {
        TestCommon.AssertSer(
          CBORObject.FromObject((float)i),
          String.Format(CultureInfo.InvariantCulture, "{0}", i));
      }
    }

    /// <summary>Not documented yet.</summary>
    [Test]
    public void TestCodePointCompare() {
      Assert.AreEqual(0, Math.Sign(DataUtilities.CodePointCompare("abc", "abc")));
      Assert.AreEqual(0, Math.Sign(DataUtilities.CodePointCompare("\ud800\udc00", "\ud800\udc00")));
      Assert.AreEqual(-1, Math.Sign(DataUtilities.CodePointCompare("abc", "\ud800\udc00")));
      Assert.AreEqual(-1, Math.Sign(DataUtilities.CodePointCompare("\uf000", "\ud800\udc00")));
      Assert.AreEqual(1, Math.Sign(DataUtilities.CodePointCompare("\uf000", "\ud800")));
    }

    /// <summary>Not documented yet.</summary>
    [Test]
    public void TestSimpleValues() {
      TestCommon.AssertSer(
        CBORObject.FromObject(true),
        "true");
      TestCommon.AssertSer(
        CBORObject.FromObject(false),
        "false");
      TestCommon.AssertSer(
        CBORObject.FromObject((object)null),
        "null");
    }

    /// <summary>Not documented yet.</summary>
    [Test]
    public void TestGetUtf8Length() {
      try {
        DataUtilities.GetUtf8Length(null, true);
      } catch (ArgumentNullException) {
      } catch (Exception ex) {
        Assert.Fail(ex.ToString()); throw new InvalidOperationException(String.Empty, ex);
      }
      try {
        DataUtilities.GetUtf8Length(null, false);
      } catch (ArgumentNullException) {
      } catch (Exception ex) {
        Assert.Fail(ex.ToString()); throw new InvalidOperationException(String.Empty, ex);
      }
      Assert.AreEqual(3, DataUtilities.GetUtf8Length("abc", true));
      Assert.AreEqual(4, DataUtilities.GetUtf8Length("\u0300\u0300", true));
      Assert.AreEqual(6, DataUtilities.GetUtf8Length("\u3000\u3000", true));
      Assert.AreEqual(6, DataUtilities.GetUtf8Length("\ud800\ud800", true));
      Assert.AreEqual(-1, DataUtilities.GetUtf8Length("\ud800\ud800", false));
    }

    /// <summary>Not documented yet.</summary>
    [Test]
    public void TestDouble() {
      if (!CBORObject.FromObject(Double.PositiveInfinity).IsPositiveInfinity()) {
        Assert.Fail("Not positive infinity");
      }
      TestCommon.AssertSer(
        CBORObject.FromObject(Double.PositiveInfinity),
        "Infinity");
      TestCommon.AssertSer(
        CBORObject.FromObject(Double.NegativeInfinity),
        "-Infinity");
      TestCommon.AssertSer(
        CBORObject.FromObject(Double.NaN),
        "NaN");
      CBORObject oldobj = null;
      for (int i = -65539; i <= 65539; ++i) {
        CBORObject o = CBORObject.FromObject((double)i);
        Assert.IsTrue(o.CanFitInDouble());
        Assert.IsTrue(o.CanFitInInt32());
        Assert.IsTrue(o.IsIntegral);
        TestCommon.AssertSer(
          o,
          String.Format(CultureInfo.InvariantCulture, "{0}", i));
        if (oldobj != null) {
          CompareTestLess(oldobj, o);
        }
        oldobj = o;
      }
    }

    /// <summary>Not documented yet.</summary>
    [Test]
    public void TestTags() {
      BigInteger maxuint = (BigInteger.One << 64) - BigInteger.One;
      BigInteger[] ranges = new BigInteger[] {
        (BigInteger)6,
        (BigInteger)65539,
        (BigInteger)Int32.MaxValue - (BigInteger)500,
        (BigInteger)Int32.MaxValue + (BigInteger)500,
        (BigInteger)Int64.MaxValue - (BigInteger)500,
        (BigInteger)Int64.MaxValue + (BigInteger)500,
        ((BigInteger.One << 64) - BigInteger.One) - (BigInteger)500,
        maxuint,
      };
      Assert.IsFalse(CBORObject.True.IsTagged);
      Assert.AreEqual(BigInteger.Zero, CBORObject.True.InnermostTag);
      BigInteger[] tagstmp = CBORObject.True.GetTags();
      Assert.AreEqual(0, tagstmp.Length);
      for (int i = 0; i < ranges.Length; i += 2) {
        BigInteger bigintTemp = ranges[i];
        while (true) {
          CBORObject obj = CBORObject.FromObjectAndTag(0, bigintTemp);
          Assert.IsTrue(obj.IsTagged, "obj not tagged");
          BigInteger[] tags = obj.GetTags();
          Assert.AreEqual(1, tags.Length);
          Assert.AreEqual(bigintTemp, tags[0]);
          if (!obj.InnermostTag.Equals(bigintTemp)) {
            Assert.AreEqual(
              bigintTemp,
              obj.InnermostTag,
              String.Format(CultureInfo.InvariantCulture, "obj tag doesn't match: {0}", obj));
          }
          TestCommon.AssertSer(
            obj,
            String.Format(CultureInfo.InvariantCulture, "{0}(0)", bigintTemp));
          if (!bigintTemp.Equals(maxuint)) {
            // Test multiple tags
            CBORObject obj2 = CBORObject.FromObjectAndTag(obj, bigintTemp + BigInteger.One);
            BigInteger[] bi = obj2.GetTags();
            if (bi.Length != 2) {
              Assert.AreEqual(
                2,
                bi.Length,
                String.Format(CultureInfo.InvariantCulture, "Expected 2 tags: {0}", obj2));
            }
            if (!bi[0].Equals((BigInteger)bigintTemp + BigInteger.One)) {
              Assert.AreEqual(
                bigintTemp + BigInteger.One,
                bi[0],
                String.Format(CultureInfo.InvariantCulture, "Outer tag doesn't match: {0}", obj2));
            }
            if (!bi[1].Equals((BigInteger)bigintTemp)) {
              Assert.AreEqual(
                bigintTemp,
                bi[1],
                String.Format(CultureInfo.InvariantCulture, "Inner tag doesn't match: {0}", obj2));
            }
            if (!obj2.InnermostTag.Equals((BigInteger)bigintTemp)) {
              Assert.AreEqual(
                bigintTemp,
                obj2.InnermostTag,
                String.Format(CultureInfo.InvariantCulture, "Innermost tag doesn't match: {0}", obj2));
            }
            String str = String.Format(
              CultureInfo.InvariantCulture,
              "{0}({1}(0))",
              bigintTemp + BigInteger.One,
              bigintTemp);
            TestCommon.AssertSer(
              obj2,
              str);
          }
          if (bigintTemp.Equals(ranges[i + 1])) {
            break;
          }
          bigintTemp += BigInteger.One;
        }
      }
    }
  }
}<|MERGE_RESOLUTION|>--- conflicted
+++ resolved
@@ -42,10 +42,7 @@
       TestCommon.AssertRoundTrip(CBORObject.FromObject(bf));
       TestCommon.AssertRoundTrip(CBORObject.FromObject(d));
     }
-<<<<<<< HEAD
-=======
-
->>>>>>> 45ddf997
+
     public static CBORObject RandomNumber(FastRandom rand) {
       switch (rand.NextValue(6)) {
         case 0:
@@ -443,60 +440,6 @@
       TestCommon.AssertRoundTrip(o1);
       TestCommon.AssertRoundTrip(o2);
     }
-<<<<<<< HEAD
-    
-    private void AddSubCompare(CBORObject o1, CBORObject o2){
-      DecimalFraction cmpDecFrac = o1.AsDecimalFraction().Add(o2.AsDecimalFraction());
-      DecimalFraction cmpCobj = CBORObject.Addition(o1,o2).AsDecimalFraction();
-      if (cmpDecFrac.CompareTo(cmpCobj)!=0) {
-        Assert.AreEqual(0,cmpDecFrac.CompareTo(cmpCobj),
-                        ObjectMessages(o1,o2,"Add: Results don't match:\n"+cmpDecFrac+" vs\n"+cmpCobj));
-      }
-      cmpDecFrac = o1.AsDecimalFraction().Subtract(o2.AsDecimalFraction());
-      cmpCobj = CBORObject.Subtract(o1,o2).AsDecimalFraction();
-      if (cmpDecFrac.CompareTo(cmpCobj)!=0) {
-        Assert.AreEqual(0,cmpDecFrac.CompareTo(cmpCobj),
-                        ObjectMessages(o1,o2,"Subtract: Results don't match:\n"+cmpDecFrac+" vs\n"+cmpCobj));
-      }
-      CompareDecimals(o1,o2);
-    }
-    
-    [Test]
-    public void TestCompareB(){
-      AddSubCompare(CBORObject.DecodeFromBytes(new byte[]{(byte)0xC5,(byte)0x82,0x38,(byte)0xC7,0x3B,0x00,0x00,0x08,(byte)0xBF,(byte)0xDA,(byte)0xAF,0x73,0x46}),
-                    CBORObject.DecodeFromBytes(new byte[]{0x3B,0x5A,(byte)0x9B,(byte)0x9A,(byte)0x9C,(byte)0xB4,(byte)0x95,(byte)0xBF,0x71}));
-      AddSubCompare(CBORObject.DecodeFromBytes(new byte[]{0x1A,(byte)0xBB,0x0C,(byte)0xF7,0x52}),
-                    CBORObject.DecodeFromBytes(new byte[]{0x1A,(byte)0x82,0x00,(byte)0xBF,(byte)0xF9}));
-      AddSubCompare(CBORObject.DecodeFromBytes(new byte[]{(byte)0xFA,0x1F,(byte)0x80,(byte)0xDB,(byte)0x9B}),
-                    CBORObject.DecodeFromBytes(new byte[]{(byte)0xFB,0x31,(byte)0x90,(byte)0xEA,0x16,(byte)0xBE,(byte)0x80,0x0B,0x37}));
-      AddSubCompare(CBORObject.DecodeFromBytes(new byte[]{(byte)0xFB,0x3C,0x00,(byte)0xCF,(byte)0xB6,(byte)0xBD,(byte)0xFF,0x37,0x38}),
-                    CBORObject.DecodeFromBytes(new byte[]{(byte)0xFA,0x30,(byte)0x80,0x75,0x63}));
-    }
-    
-    [Test]
-    public void ExtraDecimalTests(){
-      Assert.AreEqual(null,DecimalFraction.FromString("-79228162514264337593543950336").
-                      RoundToBinaryPrecision(PrecisionContext.CliDecimal));
-      Assert.AreEqual(null,DecimalFraction.FromString("8.782580686213340724E+28").
-                      RoundToBinaryPrecision(PrecisionContext.CliDecimal));
-      Assert.AreEqual(null,DecimalFraction.FromString("-9.3168444507547E+28").
-                      RoundToBinaryPrecision(PrecisionContext.CliDecimal));
-      Assert.AreEqual("-9344285899206687626894794544",DecimalFraction.FromString(
-        "-9344285899206687626894794544.04982268810272216796875").RoundToBinaryPrecision(
-                        new PrecisionContext(96,Rounding.HalfEven,0,28,false)).ToPlainString());
-      Assert.AreEqual(null,DecimalFraction.FromString("96148154858060747311034406200").
-                      RoundToBinaryPrecision(PrecisionContext.CliDecimal));
-      Assert.AreEqual(null,DecimalFraction.FromString("90246605365627217170000000000").
-                      RoundToBinaryPrecision(PrecisionContext.CliDecimal));
-    }
-    
-    
-    /// <summary>
-    /// </summary>
-    /// <returns>
-    /// </returns>
-    /// <remarks/>
-=======
 
     private static void AddSubCompare(CBORObject o1, CBORObject o2) {
       ExtendedDecimal cmpDecFrac = o1.AsExtendedDecimal().Add(o2.AsExtendedDecimal());
@@ -581,7 +524,6 @@
     }
 
     /// <summary>Not documented yet.</summary>
->>>>>>> 45ddf997
     [Test]
     public void TestCompare() {
       FastRandom r = new FastRandom();
