--- conflicted
+++ resolved
@@ -2692,8 +2692,6 @@
       Assert.AreEqual(2, cbor.AsInt32());
     }
 
-<<<<<<< HEAD
-=======
     [Test]
 public void TestToObject_Enum() {
 CBORObject cbor;
@@ -2798,7 +2796,6 @@
       Assert.AreEqual("TestValue2", dict["TestKey2"]);
     }
 
->>>>>>> db06f59d
     public sealed class NestedPODClass {
       public NestedPODClass() {
         this.PropValue = new PODClass();
