/*
Written in 2013 by Peter O.
Any copyright is dedicated to the Public Domain.
http://creativecommons.org/publicdomain/zero/1.0/
If you like this, you should donate to Peter O.
at: http://upokecenter.com/d/
 */
using System;
using System.IO;
using System.Collections.Generic;
using System.Globalization;
using System.Text;
using PeterO;

namespace PeterO.Cbor {
  /// <summary>Represents an object in Concise Binary Object Representation
  /// (CBOR) and contains methods for reading and writing CBOR data. CBOR
  /// is defined in RFC 7049. <para>There are many ways to get a CBOR object,
  /// including from bytes, objects, streams and JSON, as described below.</para>
  /// <para> <b>To and from byte arrays:</b>
  /// The CBORObject.DecodeToBytes method converts a byte array in CBOR
  /// format to a CBOR object. The EncodeToBytes method converts a CBOR
  /// object to its corresponding byte array in CBOR format. </para>
  /// <para> <b>To and from data streams:</b>
  /// The CBORObject.Write methods write many kinds of objects to a data
  /// stream, including numbers, CBOR objects, strings, and arrays of
  /// numbers and strings. The CBORObject.Read method reads a CBOR object
  /// from a data stream. </para>
  /// <para> <b>To and from other objects:</b>
  /// The CBORObject.FromObject methods converts many kinds of objects
  /// to a CBOR object, including numbers, strings, and arrays and maps
  /// of numbers and strings. Methods like AsDouble, AsByte, and AsString
  /// convert a CBOR object to different types of object. </para>
  /// <para> <b>To and from JSON:</b>
  /// This class also doubles as a reader and writer of JavaScript Object
  /// Notation (JSON). The CBORObject.FromJSONString method converts
  /// JSON to a CBOR object, and the ToJSONString method converts a CBOR
  /// object to a JSON string. </para>
  /// <para> Thread Safety: CBOR objects that are numbers, "simple values",
  /// and text strings are immutable (their values can't be changed), so
  /// they are inherently safe for use by multiple threads. CBOR objects
  /// that are arrays, maps, and byte strings are mutable, but this class
  /// doesn't attempt to synchronize reads and writes to those objects
  /// by multiple threads, so those objects are not thread safe without
  /// such synchronization. </para>
  /// <para> One kind of CBOR object is called a map, or a list of key-value
  /// pairs. Keys can be any kind of CBOR object, including numbers, strings,
  /// arrays, and maps. However, since byte strings, arrays, and maps are
  /// mutable, it is not advisable to use these three kinds of object as keys;
  /// they are much better used as map values instead, keeping in mind that
  /// they are not thread safe without synchronizing reads and writes to
  /// them. </para>
  /// </summary>
  public sealed partial class CBORObject : IComparable<CBORObject>, IEquatable<CBORObject> {
    internal int ItemType {
      get {
        CBORObject curobject = this;
        while (curobject.itemtypeValue == CBORObjectTypeTagged) {
          curobject = (CBORObject)curobject.itemValue;
        }
        return curobject.itemtypeValue;
      }
    }

    internal object ThisItem {
      get {
        CBORObject curobject = this;
        while (curobject.itemtypeValue == CBORObjectTypeTagged) {
          curobject = (CBORObject)curobject.itemValue;
        }
        return curobject.itemValue;
      }
    }

    private int itemtypeValue;
    private object itemValue;
    private int tagLow;
    private int tagHigh;
    internal const int CBORObjectTypeInteger = 0;  // -(2^63).. (2^63-1)
    private const int CBORObjectTypeBigInteger = 1;  // all other integers
    internal const int CBORObjectTypeByteString = 2;
    internal const int CBORObjectTypeTextString = 3;
    private const int CBORObjectTypeArray = 4;
    private const int CBORObjectTypeMap = 5;
    private const int CBORObjectTypeSimpleValue = 6;
    internal const int CBORObjectTypeSingle = 7;
    internal const int CBORObjectTypeDouble = 8;
    internal const int CBORObjectTypeExtendedDecimal = 9;
    private const int CBORObjectTypeTagged = 10;
    internal const int CBORObjectTypeExtendedFloat = 11;
    internal const int CBORObjectTypeExtendedRational = 12;
    internal static readonly BigInteger Int64MaxValue = (BigInteger)Int64.MaxValue;
    internal static readonly BigInteger Int64MinValue = (BigInteger)Int64.MinValue;

    private static readonly BigInteger UInt64MaxValue = (BigInteger.One << 64) - BigInteger.One;

    private sealed class ConverterInfo {
      private object toObject;

      /// <summary>Gets or sets the converter's ToCBORObject method.</summary>
      /// <value>The converter&apos;s ToCBORObject method.</value>
      public object ToObject {
        get {
          return this.toObject;
        }

        set {
          this.toObject = value;
        }
      }

      private object converter;

      /// <summary>Gets or sets the ICBORConverter object.</summary>
      /// <value>The ICBORConverter object.</value>
      public object Converter {
        get {
          return this.converter;
        }

        set {
          this.converter = value;
        }
      }
    }

    private static IDictionary<Object, ConverterInfo> converters = new Dictionary<Object, ConverterInfo>();
    private static IDictionary<BigInteger, ICBORTag> tagHandlers = new Dictionary<BigInteger, ICBORTag>();

    private static int[] valueNumberTypeOrder = new int[] { 0, 0, 2, 3, 4, 5, 1, 0, 0, 0, 0, 0, 0 };

    private static readonly ICBORNumber[] NumberInterfaces = new ICBORNumber[] {
      new CBORInteger(),
      new CBORBigInteger(),
      null,
      null,
      null,
      null,
      null,
      new CBORSingle(),
      new CBORDouble(),
      new CBORExtendedDecimal(),
      null,
      new CBORExtendedFloat(),
      new CBORExtendedRational()
    };

    /// <summary>Represents the value false.</summary>
#if CODE_ANALYSIS
    [System.Diagnostics.CodeAnalysis.SuppressMessage(
      "Microsoft.Security",
      "CA2104",
      Justification = "This CBORObject is immutable")]
#endif

    public static readonly CBORObject False = new CBORObject(CBORObjectTypeSimpleValue, 20);

    /// <summary>Represents the value true.</summary>
#if CODE_ANALYSIS
    [System.Diagnostics.CodeAnalysis.SuppressMessage(
      "Microsoft.Security",
      "CA2104",
      Justification = "This CBORObject is immutable")]
#endif

    public static readonly CBORObject True = new CBORObject(CBORObjectTypeSimpleValue, 21);

    /// <summary>Represents the value null.</summary>
#if CODE_ANALYSIS
    [System.Diagnostics.CodeAnalysis.SuppressMessage(
      "Microsoft.Security",
      "CA2104",
      Justification = "This CBORObject is immutable")]
#endif

    public static readonly CBORObject Null = new CBORObject(CBORObjectTypeSimpleValue, 22);

    /// <summary>Represents the value undefined.</summary>
#if CODE_ANALYSIS
    [System.Diagnostics.CodeAnalysis.SuppressMessage(
      "Microsoft.Security",
      "CA2104",
      Justification = "This CBORObject is immutable")]
#endif

    public static readonly CBORObject Undefined = new CBORObject(CBORObjectTypeSimpleValue, 23);

    internal CBORObject(CBORObject obj, int tagLow, int tagHigh) :
      this(CBORObjectTypeTagged, obj) {
      this.tagLow = tagLow;
      this.tagHigh = tagHigh;
    }

    /// <summary>Registers an object that converts objects of a given type
    /// to CBOR objects (called a CBOR converter).</summary>
    /// <param name='type'>A Type object specifying the type that the converter
    /// converts to CBOR objects.</param>
    /// <param name='converter'>An ICBORConverter object.</param>
    /// <typeparam name='T'>Must be the same as the "type" parameter.</typeparam>
    public static void AddConverter<T>(Type type, ICBORConverter<T> converter) {
      if (type == null) {
        throw new ArgumentNullException("type");
      }
      if (converter == null) {
        throw new ArgumentNullException("converter");
      }
      ConverterInfo ci = new CBORObject.ConverterInfo();
      ci.Converter = converter;
      ci.ToObject = PropertyMap.FindOneArgumentMethod(converter, "ToCBORObject", type);
      if (ci.ToObject == null) {
        throw new ArgumentException("Converter doesn't contain a proper ToCBORObject method");
      }
      lock (converters) {
        converters[type] = ci;
      }
    }

    private static bool TagHandlersEmpty() {
      lock (tagHandlers) {
        return tagHandlers.Count == 0;
      }
    }

    internal static ICBORNumber GetNumberInterface(int type) {
      return NumberInterfaces[type];
    }

    /// <summary>Not documented yet.</summary>
    /// <param name='bigintTag'>A BigInteger object.</param>
    /// <param name='handler'>An ICBORTag object.</param>
    public static void AddTagHandler(BigInteger bigintTag, ICBORTag handler) {
      if (bigintTag == null) {
        throw new ArgumentNullException("bigintTag");
      }
      if (handler == null) {
        throw new ArgumentNullException("handler");
      }
      if (bigintTag.Sign < 0) {
        throw new ArgumentException("bigintTag.Sign (" + Convert.ToString((long)bigintTag.Sign, System.Globalization.CultureInfo.InvariantCulture) + ") is less than " + "0");
      }
      if (bigintTag.bitLength() > 64) {
        throw new ArgumentException("bigintTag.bitLength (" + Convert.ToString((long)bigintTag.bitLength(), System.Globalization.CultureInfo.InvariantCulture) + ") is more than " + "64");
      }
      lock (tagHandlers) {
        tagHandlers[bigintTag] = handler;
      }
    }

    private static CBORObject ConvertWithConverter(object obj) {
#if DEBUG
      if (obj == null) {
        throw new ArgumentNullException("obj");
      }
#endif
      Object type = obj.GetType();
      ConverterInfo convinfo = null;
      lock (converters) {
        if (converters.Count == 0) {
          CBORTag0.AddConverter();
          CBORTag37.AddConverter();
          CBORTag32.AddConverter();
        }
        if (converters.ContainsKey(type)) {
          convinfo = converters[type];
        } else {
          return null;
        }
      }
      if (convinfo == null) {
        return null;
      }
      return (CBORObject)PropertyMap.InvokeOneArgumentMethod(
        convinfo.ToObject,
        convinfo.Converter,
        obj);
    }

    internal CBORObject(int type, object item) {
#if DEBUG
      // Check range in debug mode to ensure that Integer and BigInteger
      // are unambiguous
      if ((type == CBORObjectTypeBigInteger) &&
          ((BigInteger)item).CompareTo(Int64MinValue) >= 0 &&
          ((BigInteger)item).CompareTo(Int64MaxValue) <= 0) {
        // if (!false) {
        throw new ArgumentException("Big integer is within range for Integer");
        // }
      }
#endif
      this.itemtypeValue = type;
      this.itemValue = item;
    }

    /// <summary>Gets the general data type of this CBOR object.</summary>
    /// <value>The general data type of this CBOR object.</value>
    public CBORType Type {
      get {
        switch (this.ItemType) {
          case CBORObjectTypeInteger:
          case CBORObjectTypeBigInteger:
          case CBORObjectTypeSingle:
          case CBORObjectTypeDouble:
          case CBORObjectTypeExtendedDecimal:
          case CBORObjectTypeExtendedFloat:
          case CBORObjectTypeExtendedRational:
            return CBORType.Number;
          case CBORObjectTypeSimpleValue:
            if ((int)this.ThisItem == 21 || (int)this.ThisItem == 20) {
              return CBORType.Boolean;
            }
            return CBORType.SimpleValue;
          case CBORObjectTypeArray:
            return CBORType.Array;
          case CBORObjectTypeMap:
            return CBORType.Map;
          case CBORObjectTypeByteString:
            return CBORType.ByteString;
          case CBORObjectTypeTextString:
            return CBORType.TextString;
          default:
            throw new InvalidOperationException("Unexpected data type");
        }
      }
    }

    /// <summary>Gets a value indicating whether this value is a CBOR true
    /// value.</summary>
    /// <value>True if this value is a CBOR true value; otherwise, false.</value>
    public bool IsTrue {
      get {
        return this.ItemType == CBORObjectTypeSimpleValue && (int)this.ThisItem == 21;
      }
    }

    /// <summary>Gets a value indicating whether this value is a CBOR false
    /// value.</summary>
    /// <value>True if this value is a CBOR false value; otherwise, false.</value>
    public bool IsFalse {
      get {
        return this.ItemType == CBORObjectTypeSimpleValue && (int)this.ThisItem == 20;
      }
    }

    /// <summary>Gets a value indicating whether this value is a CBOR null
    /// value.</summary>
    /// <value>True if this value is a CBOR null value; otherwise, false.</value>
    public bool IsNull {
      get {
        return this.ItemType == CBORObjectTypeSimpleValue && (int)this.ThisItem == 22;
      }
    }

    /// <summary>Gets a value indicating whether this value is a CBOR undefined
    /// value.</summary>
    /// <value>True if this value is a CBOR undefined value; otherwise, false.</value>
    public bool IsUndefined {
      get {
        return this.ItemType == CBORObjectTypeSimpleValue && (int)this.ThisItem == 23;
      }
    }

    /// <summary>Gets a value indicating whether this object&apos;s value
    /// equals 0.</summary>
    /// <value>True if this object&apos;s value equals 0; otherwise, false.</value>
    public bool IsZero {
      get {
        ICBORNumber cn = NumberInterfaces[this.ItemType];
        return cn == null ? false : cn.IsZero(this.ThisItem);
      }
    }

    /// <summary>Gets this object&apos;s value with the sign reversed.</summary>
    /// <exception cref='System.InvalidOperationException'>This object's
    /// type is not a number type.</exception>
    /// <returns>The reversed-sign form of this number.</returns>
    public CBORObject Negate() {
      ICBORNumber cn = NumberInterfaces[this.ItemType];
      if (cn == null) {
        throw new InvalidOperationException("This object is not a number.");
      }
      return CBORObject.FromObject(cn.Negate(this.ThisItem));
    }

    /// <summary>Gets this object's absolute value.</summary>
    /// <returns>This object's absolute without its negative sign.</returns>
    /// <exception cref='System.InvalidOperationException'>This object's
    /// type is not a number type.</exception>
    public CBORObject Abs() {
      ICBORNumber cn = NumberInterfaces[this.ItemType];
      if (cn == null) {
        throw new InvalidOperationException("This object is not a number.");
      }
      object oldItem = this.ThisItem;
      object newItem = cn.Abs(oldItem);
      return (oldItem == newItem) ? this : CBORObject.FromObject(newItem);
    }

    private static int GetSignInternal(int type, object obj) {
      ICBORNumber cn = NumberInterfaces[type];
      return cn == null ? 2 : cn.Sign(obj);
    }

    /// <summary>Gets this value&apos;s sign: -1 if negative; 1 if positive;
    /// 0 if zero.</summary>
    /// <exception cref='System.InvalidOperationException'>This object's
    /// type is not a number type, including the special not-a-number value
    /// (NaN).</exception>
    /// <value>This value&apos;s sign: -1 if negative; 1 if positive; 0 if
    /// zero.</value>
    public int Sign {
      get {
        int ret = GetSignInternal(this.ItemType, this.ThisItem);
        if (ret == 2) {
          throw new InvalidOperationException("This object is not a number.");
        }
        return ret;
      }
    }

    /// <summary>The value positive infinity.</summary>
    public static readonly CBORObject PositiveInfinity = CBORObject.FromObject(Double.PositiveInfinity);

    /// <summary>The value negative infinity.</summary>
    public static readonly CBORObject NegativeInfinity = CBORObject.FromObject(Double.NegativeInfinity);

    /// <summary>A not-a-number value.</summary>
    public static readonly CBORObject NaN = CBORObject.FromObject(Double.NaN);

    /// <summary>Gets a value indicating whether this CBOR object represents
    /// positive infinity.</summary>
    /// <returns>True if this CBOR object represents positive infinity;
    /// otherwise, false.</returns>
    public bool IsPositiveInfinity() {
      ICBORNumber cn = NumberInterfaces[this.ItemType];
      return cn == null ? false : cn.IsPositiveInfinity(this.ThisItem);
    }

    /// <summary>Gets a value indicating whether this CBOR object represents
    /// infinity.</summary>
    /// <returns>True if this CBOR object represents infinity; otherwise,
    /// false.</returns>
    public bool IsInfinity() {
      ICBORNumber cn = NumberInterfaces[this.ItemType];
      return cn == null ? false : cn.IsInfinity(this.ThisItem);
    }

    /// <summary>Gets a value indicating whether this CBOR object represents
    /// a finite number.</summary>
    /// <value>True if this CBOR object represents a finite number; otherwise,
    /// false.</value>
    public bool IsFinite {
      get {
        return this.Type == CBORType.Number && !this.IsInfinity() && !this.IsNaN();
      }
    }

    /// <summary>Gets a value indicating whether this CBOR object represents
    /// negative infinity.</summary>
    /// <returns>True if this CBOR object represents negative infinity;
    /// otherwise, false.</returns>
    public bool IsNegativeInfinity() {
      ICBORNumber cn = NumberInterfaces[this.ItemType];
      return cn == null ? false : cn.IsNegativeInfinity(this.ThisItem);
    }

    /// <summary>Gets a value indicating whether this CBOR object represents
    /// a not-a-number value (as opposed to whether this object&apos;s type
    /// is not a number type).</summary>
    /// <returns>True if this CBOR object represents a not-a-number value
    /// (as opposed to whether this object's type is not a number type); otherwise,
    /// false.</returns>
    public bool IsNaN() {
      ICBORNumber cn = NumberInterfaces[this.ItemType];
      return cn == null ? false : cn.IsNaN(this.ThisItem);
    }

    /// <summary>Compares two CBOR objects.<para> In this implementation:</para>
    /// <list type=''> <item>The null pointer (null reference) is considered
    /// less than any other object.</item>
    /// <item> If either object is true, false, CBORObject.Null, or the undefined
    /// value, it is treated as less than the other value. If both objects have
    /// one of these four values, then undefined is less than CBORObject.Null,
    /// which is less than false, which is less than true.</item>
    /// <item> If both objects are numbers, their mathematical values are
    /// compared. Here, NaN (not-a-number) is considered greater than any
    /// number.</item>
    /// <item> If both objects are simple values other than true, false, CBORObject.Null,
    /// and the undefined value, the objects are compared according to their
    /// ordinal numbers.</item>
    /// <item> If both objects are arrays, each element is compared. If one
    /// array is shorter than the other and the other array begins with that
    /// array (for the purposes of comparison), the shorter array is considered
    /// less than the longer array.</item>
    /// <item> If both objects are strings, compares each string code-point
    /// by code-point, as though by the DataUtilities.CodePointCompare
    /// method.</item>
    /// <item> If both objects are maps, compares each map as though each were
    /// an array with the sorted keys of that map as the array's elements. If
    /// both maps have the same keys, their values are compared in the order
    /// of the sorted keys.</item>
    /// <item> If each object is a different type, then they are sorted by their
    /// type number, in the order given for the CBORType enumeration.</item>
    /// <item> If each object has different tags and both objects are otherwise
    /// equal under this method, each element is compared as though each were
    /// an array with that object's tags listed in order from outermost to
    /// innermost. </item>
    /// </list>
    /// <para> This method is not consistent with the Equals method.</para>
    /// </summary>
    /// <param name='other'>A value to compare with.</param>
    /// <returns>Less than 0, if this value is less than the other object;
    /// or 0, if both values are equal; or greater than 0, if this value is less
    /// than the other object or if the other object is null.</returns>
    public int CompareTo(CBORObject other) {
      if (other == null) {
        return 1;
      }
      if (this == other) {
        return 0;
      }
      int typeA = this.ItemType;
      int typeB = other.ItemType;
      object objA = this.ThisItem;
      object objB = other.ThisItem;
      int simpleValueA = -1;
      int simpleValueB = -1;
      if (typeA == CBORObjectTypeSimpleValue) {
        if ((int)objA == 20) {  // false
          simpleValueA = 2;
        } else if ((int)objA == 21) {  // true
          simpleValueA = 3;
        } else if ((int)objA == 22) {  // null
          simpleValueA = 1;
        } else if ((int)objA == 23) {  // undefined
          simpleValueA = 0;
        }
      }
      if (typeB == CBORObjectTypeSimpleValue) {
        if ((int)objB == 20) {  // false
          simpleValueB = 2;
        } else if ((int)objB == 21) {  // true
          simpleValueB = 3;
        } else if ((int)objB == 22) {  // null
          simpleValueB = 1;
        } else if ((int)objB == 23) {  // undefined
          simpleValueB = 0;
        }
      }
      int cmp = 0;
      if (simpleValueA >= 0 || simpleValueB >= 0) {
        if (simpleValueB < 0) {
          return -1;  // B is not true, false, null, or undefined, so A is less
        } else if (simpleValueA < 0) {
          return 1;
        }
        if (simpleValueA == simpleValueB) {
          cmp = 0;
        } else {
          cmp = (simpleValueA < simpleValueB) ? -1 : 1;
        }
      } else if (typeA == typeB) {
        switch (typeA) {
          case CBORObjectTypeInteger: {
              long a = (long)objA;
              long b = (long)objB;
              if (a == b) {
                cmp = 0;
              } else {
                cmp = (a < b) ? -1 : 1;
              }
              break;
            }
          case CBORObjectTypeSingle: {
              float a = (float)objA;
              float b = (float)objB;
              // Treat NaN as greater than all other numbers
              if (Single.IsNaN(a)) {
                cmp = Single.IsNaN(b) ? 0 : 1;
              } else if (Single.IsNaN(b)) {
                cmp = -1;
              } else if (a == b) {
                cmp = 0;
              } else {
                cmp = (a < b) ? -1 : 1;
              }
              break;
            }
          case CBORObjectTypeBigInteger: {
              BigInteger bigintA = (BigInteger)objA;
              BigInteger bigintB = (BigInteger)objB;
              cmp = bigintA.CompareTo(bigintB);
              break;
            }
          case CBORObjectTypeDouble: {
              double a = (double)objA;
              double b = (double)objB;
              // Treat NaN as greater than all other numbers
              if (Double.IsNaN(a)) {
                cmp = Double.IsNaN(b) ? 0 : 1;
              } else if (Double.IsNaN(b)) {
                cmp = -1;
              } else if (a == b) {
                cmp = 0;
              } else {
                cmp = (a < b) ? -1 : 1;
              }
              break;
            }
          case CBORObjectTypeExtendedDecimal: {
              cmp = ((ExtendedDecimal)objA).CompareTo(
                (ExtendedDecimal)objB);
              break;
            }
          case CBORObjectTypeExtendedFloat: {
              cmp = ((ExtendedFloat)objA).CompareTo(
                (ExtendedFloat)objB);
              break;
            }
          case CBORObjectTypeExtendedRational: {
              cmp = ((ExtendedRational)objA).CompareTo(
                (ExtendedRational)objB);
              break;
            }
          case CBORObjectTypeByteString: {
              cmp = CBORUtilities.ByteArrayCompare((byte[])objA, (byte[])objB);
              break;
            }
          case CBORObjectTypeTextString: {
              cmp = DataUtilities.CodePointCompare(
                (string)objA,
                (string)objB);
              break;
            }
          case CBORObjectTypeArray: {
              cmp = ListCompare(
                (List<CBORObject>)objA,
                (List<CBORObject>)objB);
              break;
            }
          case CBORObjectTypeMap: {
              cmp = MapCompare(
                (IDictionary<CBORObject, CBORObject>)objA,
                (IDictionary<CBORObject, CBORObject>)objB);
              break;
            }
          case CBORObjectTypeSimpleValue: {
              int valueA = (int)objA;
              int valueB = (int)objB;
              if (valueA == valueB) {
                cmp = 0;
              } else {
                cmp = (valueA < valueB) ? -1 : 1;
              }
              break;
            }
          default:
            throw new ArgumentException("Unexpected data type");
        }
      } else {
        int typeOrderA = valueNumberTypeOrder[typeA];
        int typeOrderB = valueNumberTypeOrder[typeB];
        // Check whether general types are different
        // (treating number types the same)
        if (typeOrderA != typeOrderB) {
          return (typeOrderA < typeOrderB) ? -1 : 1;
        }
        // At this point, both types should be number types.
#if DEBUG
        if (!(typeOrderA == 0)) {
          throw new ArgumentException("doesn't satisfy typeOrderA == 0");
        }
        if (!(typeOrderB == 0)) {
          throw new ArgumentException("doesn't satisfy typeOrderB == 0");
        }
#endif
        int s1 = GetSignInternal(typeA, objA);
        int s2 = GetSignInternal(typeB, objB);
        if (s1 != s2 && s1 != 2 && s2 != 2) {
          // if both types are numbers
          // and their signs are different
          return (s1 < s2) ? -1 : 1;
        } else if (s1 == 2 && s2 == 2) {
          // both are NaN
          cmp = 0;
        } else if (s1 == 2) {
          // first object is NaN
          return 1;
        } else if (s2 == 2) {
          // second object is NaN
          return -1;
        } else {
          // DebugUtility.Log("a=" + this + " b=" + (other));
          if (typeA == CBORObjectTypeExtendedRational) {
            ExtendedRational e1 = NumberInterfaces[typeA].AsExtendedRational(objA);
            if (typeB == CBORObjectTypeExtendedDecimal) {
              ExtendedDecimal e2 = NumberInterfaces[typeB].AsExtendedDecimal(objB);
              cmp = e1.CompareToDecimal(e2);
            } else {
              ExtendedFloat e2 = NumberInterfaces[typeB].AsExtendedFloat(objB);
              cmp = e1.CompareToBinary(e2);
            }
          } else if (typeB == CBORObjectTypeExtendedRational) {
            ExtendedRational e2 = NumberInterfaces[typeB].AsExtendedRational(objB);
            if (typeA == CBORObjectTypeExtendedDecimal) {
              ExtendedDecimal e1 = NumberInterfaces[typeA].AsExtendedDecimal(objA);
              cmp = e2.CompareToDecimal(e1);
              cmp = -cmp;
            } else {
              ExtendedFloat e1 = NumberInterfaces[typeA].AsExtendedFloat(objA);
              cmp = e2.CompareToBinary(e1);
              cmp = -cmp;
            }
          } else if (typeA == CBORObjectTypeExtendedDecimal ||
                     typeB == CBORObjectTypeExtendedDecimal) {
            ExtendedDecimal e1 = null;
            ExtendedDecimal e2 = null;
            if (typeA == CBORObjectTypeExtendedFloat) {
              ExtendedFloat ef1 = (ExtendedFloat)objA;
              e2 = (ExtendedDecimal)objB;
              cmp = e2.CompareToBinary(ef1);
              cmp = -cmp;
            } else if (typeB == CBORObjectTypeExtendedFloat) {
              ExtendedFloat ef1 = (ExtendedFloat)objB;
              e2 = (ExtendedDecimal)objA;
              cmp = e2.CompareToBinary(ef1);
            } else {
              e1 = NumberInterfaces[typeA].AsExtendedDecimal(objA);
              e2 = NumberInterfaces[typeB].AsExtendedDecimal(objB);
              cmp = e1.CompareTo(e2);
            }
          } else if (typeA == CBORObjectTypeExtendedFloat || typeB == CBORObjectTypeExtendedFloat ||
                     typeA == CBORObjectTypeDouble || typeB == CBORObjectTypeDouble ||
                     typeA == CBORObjectTypeSingle || typeB == CBORObjectTypeSingle) {
            ExtendedFloat e1 = NumberInterfaces[typeA].AsExtendedFloat(objA);
            ExtendedFloat e2 = NumberInterfaces[typeB].AsExtendedFloat(objB);
            cmp = e1.CompareTo(e2);
          } else {
            BigInteger b1 = NumberInterfaces[typeA].AsBigInteger(objA);
            BigInteger b2 = NumberInterfaces[typeB].AsBigInteger(objB);
            cmp = b1.CompareTo(b2);
          }
        }
      }
      if (cmp == 0) {
        if (!this.IsTagged && !other.IsTagged) {
          return 0;
        }
        return TagsCompare(this.GetTags(), other.GetTags());
      }
      return cmp;
    }

    #region Equals and GetHashCode implementation
    private static int TagsCompare(BigInteger[] tagsA, BigInteger[] tagsB) {
      if (tagsA == null) {
        return (tagsB == null) ? 0 : -1;
      }
      if (tagsB == null) {
        return 1;
      }
      int listACount = tagsA.Length;
      int listBCount = tagsB.Length;
      int c = Math.Min(listACount, listBCount);
      for (int i = 0; i < c; ++i) {
        int cmp = tagsA[i].CompareTo(tagsB[i]);
        if (cmp != 0) {
          return cmp;
        }
      }
      if (listACount != listBCount) {
        return (listACount < listBCount) ? -1 : 1;
      }
      return 0;
    }

    private static int ListCompare(List<CBORObject> listA, List<CBORObject> listB) {
      if (listA == null) {
        return (listB == null) ? 0 : -1;
      }
      if (listB == null) {
        return 1;
      }
      int listACount = listA.Count;
      int listBCount = listB.Count;
      int c = Math.Min(listACount, listBCount);
      for (int i = 0; i < c; ++i) {
        int cmp = listA[i].CompareTo(listB[i]);
        if (cmp != 0) {
          return cmp;
        }
      }
      if (listACount != listBCount) {
        return (listACount < listBCount) ? -1 : 1;
      }
      return 0;
    }

    /// <summary>Gets an object with the same value as this one but without
    /// the tags it has, if any. If this object is an array, map, or byte string,
    /// the data will not be copied to the returned object, so changes to the
    /// returned object will be reflected in this one.</summary>
    /// <returns>A CBORObject object.</returns>
    public CBORObject Untag() {
      CBORObject curobject = this;
      while (curobject.itemtypeValue == CBORObjectTypeTagged) {
        curobject = (CBORObject)curobject.itemValue;
      }
      return curobject;
    }

    /// <summary>Gets an object with the same value as this one but without
    /// this object's outermost tag, if any. If this object is an array, map,
    /// or byte string, the data will not be copied to the returned object,
    /// so changes to the returned object will be reflected in this one.</summary>
    /// <returns>A CBORObject object.</returns>
    public CBORObject UntagOne() {
      if (this.itemtypeValue == CBORObjectTypeTagged) {
        return (CBORObject)this.itemValue;
      }
      return this;
    }

    internal void Redefine(CBORObject cbor) {
      if (this.itemtypeValue != CBORObjectTypeTagged ||
          cbor == null || cbor.itemtypeValue != CBORObjectTypeTagged) {
        throw new InvalidOperationException();
      }
      this.tagLow = cbor.tagLow;
      this.tagHigh = cbor.tagHigh;
      this.itemValue = cbor.itemValue;
    }

    private static int MapCompare(IDictionary<CBORObject, CBORObject> mapA, IDictionary<CBORObject, CBORObject> mapB) {
      if (mapA == null) {
        return (mapB == null) ? 0 : -1;
      }
      if (mapB == null) {
        return 1;
      }
      if (mapA == mapB) {
        return 0;
      }
      int listACount = mapA.Count;
      int listBCount = mapB.Count;
      if (listACount == 0 && listBCount == 0) {
        return 0;
      }
      if (listACount == 0) {
        return -1;
      }
      if (listBCount == 0) {
        return 1;
      }
      IDictionary<CBORObject, CBORObject> sortedA =
        new SortedMap<CBORObject, CBORObject>(mapA);
      IDictionary<CBORObject, CBORObject> sortedB =
        new SortedMap<CBORObject, CBORObject>(mapB);
      IList<CBORObject> sortedASet = new List<CBORObject>(sortedA.Keys);
      IList<CBORObject> sortedBSet = new List<CBORObject>(sortedB.Keys);
      listACount = sortedASet.Count;
      listBCount = sortedBSet.Count;
      int minCount = Math.Min(listACount, listBCount);
      // Compare the keys
      for (int i = 0; i < minCount; ++i) {
        CBORObject itemA = sortedASet[i];
        CBORObject itemB = sortedBSet[i];
        if (itemA == null) {
          return -1;
        }
        int cmp = itemA.CompareTo(itemB);
        if (cmp != 0) {
          return cmp;
        }
      }
      if (listACount == listBCount) {
        // Both maps have the same keys, so compare their values
        for (int i = 0; i < minCount; ++i) {
          CBORObject keyA = sortedASet[i];
          CBORObject keyB = sortedBSet[i];
          int cmp = mapA[keyA].CompareTo(mapB[keyB]);
          if (cmp != 0) {
            return cmp;
          }
        }
        return 0;
      }
      return (listACount > listBCount) ? 1 : -1;
    }

    private static bool CBORArrayEquals(
      IList<CBORObject> listA,
      IList<CBORObject> listB) {
      if (listA == null) {
        return listB == null;
      }
      if (listB == null) {
        return false;
      }
      int listACount = listA.Count;
      int listBCount = listB.Count;
      if (listACount != listBCount) {
        return false;
      }
      for (int i = 0; i < listACount; ++i) {
        CBORObject itemA = listA[i];
        CBORObject itemB = listB[i];
        if (!(itemA == null ? itemB == null : itemA.Equals(itemB))) {
          return false;
        }
      }
      return true;
    }

    private static int CBORArrayHashCode(IList<CBORObject> list) {
      if (list == null) {
        return 0;
      }
      int ret = 19;
      int count = list.Count;
      unchecked {
        ret = (ret * 31) + count;
        for (int i = 0; i < count; ++i) {
          ret = (ret * 31) + list[i].GetHashCode();
        }
      }
      return ret;
    }

    private static bool CBORMapEquals(IDictionary<CBORObject, CBORObject> mapA, IDictionary<CBORObject, CBORObject> mapB) {
      if (mapA == null) {
        return mapB == null;
      }
      if (mapB == null) {
        return false;
      }
      if (mapA.Count != mapB.Count) {
        return false;
      }
      foreach (KeyValuePair<CBORObject, CBORObject> kvp in mapA) {
        CBORObject valueB = null;
        bool hasKey = mapB.TryGetValue(kvp.Key, out valueB);
        if (hasKey) {
          CBORObject valueA = kvp.Value;
          if (!(valueA == null ? valueB == null : valueA.Equals(valueB))) {
            return false;
          }
        } else {
          return false;
        }
      }
      return true;
    }

    private static int CBORMapHashCode(IDictionary<CBORObject, CBORObject> a) {
      // To simplify matters, we use just the count of
      // the map as the basis for the hash code. More complicated
      // hash code calculation would generally involve defining
      // how CBORObjects ought to be compared (since a stable
      // sort order is necessary for two equal maps to have the
      // same hash code), which is much too difficult to do.
      return unchecked(a.Count.GetHashCode() * 19);
    }

    /// <summary>Determines whether this object and another object are
    /// equal.</summary>
    /// <param name='obj'>An arbitrary object.</param>
    /// <returns>True if the objects are equal; otherwise, false.</returns>
    public override bool Equals(object obj) {
      return this.Equals(obj as CBORObject);
    }

    /// <summary>Compares the equality of two CBOR objects.</summary>
    /// <param name='other'>The object to compare.</param>
    /// <returns>True if the objects are equal; otherwise, false.</returns>
    public bool Equals(CBORObject other) {
      CBORObject otherValue = other as CBORObject;
      if (otherValue == null) {
        return false;
      }
      if (this == otherValue) {
        return true;
      }
      switch (this.itemtypeValue) {
        case CBORObjectTypeByteString:
          if (!CBORUtilities.ByteArrayEquals((byte[])this.ThisItem, otherValue.itemValue as byte[])) {
            return false;
          }
          break;
        case CBORObjectTypeMap: {
            IDictionary<CBORObject, CBORObject> cbordict = otherValue.itemValue as IDictionary<CBORObject,
            CBORObject>;
            if (!CBORMapEquals(this.AsMap(), cbordict)) {
              return false;
            }
            break;
          }
        case CBORObjectTypeArray:
          if (!CBORArrayEquals(this.AsList(), otherValue.itemValue as IList<CBORObject>)) {
            return false;
          }
          break;
        default:
          if (!object.Equals(this.itemValue, otherValue.itemValue)) {
            return false;
          }
          break;
      }
      return this.itemtypeValue == otherValue.itemtypeValue &&
        this.tagLow == otherValue.tagLow &&
        this.tagHigh == otherValue.tagHigh;
    }

    /// <summary>Calculates the hash code of this object.</summary>
    /// <returns>A 32-bit hash code.</returns>
    public override int GetHashCode() {
      int hashCode = 651869431;
      unchecked {
        if (this.itemValue != null) {
          int itemHashCode = 0;
          switch (this.itemtypeValue) {
            case CBORObjectTypeByteString:
              itemHashCode = CBORUtilities.ByteArrayHashCode((byte[])this.ThisItem);
              break;
            case CBORObjectTypeMap:
              itemHashCode = CBORMapHashCode(this.AsMap());
              break;
            case CBORObjectTypeArray:
              itemHashCode = CBORArrayHashCode(this.AsList());
              break;
            default:
              itemHashCode = this.itemValue.GetHashCode();
              break;
          }
          hashCode += 651869479 * itemHashCode;
        }
        hashCode += 651869483 * (this.itemtypeValue.GetHashCode() + this.tagLow + this.tagHigh);
      }
      return hashCode;
    }
    #endregion
    private static void CheckCBORLength(long expectedLength, long actualLength) {
      if (actualLength < expectedLength) {
        throw new CBORException("Premature end of data");
      } else if (actualLength > expectedLength) {
        throw new CBORException("Too many bytes");
      }
    }

    private static void CheckCBORLength(int expectedLength, int actualLength) {
      if (actualLength < expectedLength) {
        throw new CBORException("Premature end of data");
      } else if (actualLength > expectedLength) {
        throw new CBORException("Too many bytes");
      }
    }

    private static string GetOptimizedStringIfShortAscii(
      byte[] data,
      int offset) {
      int length = data.Length;
      if (length > offset) {
        int nextbyte = (int)(data[offset] & (int)0xff);
        if (nextbyte >= 0x60 && nextbyte < 0x78) {
          int offsetp1 = 1 + offset;
          // Check for type 3 string of short length
          int rightLength = offsetp1 + (nextbyte - 0x60);
          CheckCBORLength(rightLength, length);
          // Check for all ASCII text
          for (int i = offsetp1; i < length; ++i) {
            if ((data[i] & ((byte)0x80)) != 0) {
              return null;
            }
          }
          // All ASCII text, so convert to a string
          // from a char array without having to
          // convert from UTF-8 first
          char[] c = new char[length - offsetp1];
          for (int i = offsetp1; i < length; ++i) {
            c[i - offsetp1] = (char)(data[i] & (int)0xff);
          }
          return new String(c);
        }
      }
      return null;
    }

    private static CBORObject[] valueFixedObjects = InitializeFixedObjects();
    // Initialize fixed values for certain
    // head bytes
    private static CBORObject[] InitializeFixedObjects() {
      valueFixedObjects = new CBORObject[256];
      for (int i = 0; i < 0x18; ++i) {
        valueFixedObjects[i] = new CBORObject(CBORObjectTypeInteger, (long)i);
      }
      for (int i = 0x20; i < 0x38; ++i) {
        valueFixedObjects[i] = new CBORObject(
          CBORObjectTypeInteger,
          (long)(-1 - (i - 0x20)));
      }
      valueFixedObjects[0x60] = new CBORObject(CBORObjectTypeTextString, String.Empty);
      for (int i = 0xe0; i < 0xf8; ++i) {
        valueFixedObjects[i] = new CBORObject(CBORObjectTypeSimpleValue, (int)(i - 0xe0));
      }
      return valueFixedObjects;
    }

    internal static CBORObject GetFixedObject(int value) {
      return valueFixedObjects[value];
    }

    internal static int GetExpectedLength(int value) {
      return valueExpectedLengths[value];
    }
    // Expected lengths for each head byte.
    // 0 means length varies. -1 means invalid.
    private static int[] valueExpectedLengths = new int[] { 1, 1, 1, 1, 1, 1, 1, 1, 1, 1, 1, 1, 1, 1, 1, 1,  // major type 0
      1, 1, 1, 1, 1, 1, 1, 1, 2, 3, 5, 9, -1, -1, -1, -1,
      1, 1, 1, 1, 1, 1, 1, 1, 1, 1, 1, 1, 1, 1, 1, 1,  // major type 1
      1, 1, 1, 1, 1, 1, 1, 1, 2, 3, 5, 9, -1, -1, -1, -1,
      1, 2, 3, 4, 5, 6, 7, 8, 9, 10, 11, 12, 13, 14, 15, 16,  // major type 2
      17, 18, 19, 20, 21, 22, 23, 24, 0, 0, 0, 0, -1, -1, -1, 0,
      1, 2, 3, 4, 5, 6, 7, 8, 9, 10, 11, 12, 13, 14, 15, 16,  // major type 3
      17, 18, 19, 20, 21, 22, 23, 24, 0, 0, 0, 0, -1, -1, -1, 0,
      1, 0, 0, 0, 0, 0, 0, 0, 0, 0, 0, 0, 0, 0, 0, 0,  // major type 4
      0, 0, 0, 0, 0, 0, 0, 0, 0, 0, 0, 0, -1, -1, -1, 0,
      1, 0, 0, 0, 0, 0, 0, 0, 0, 0, 0, 0, 0, 0, 0, 0,  // major type 5
      0, 0, 0, 0, 0, 0, 0, 0, 0, 0, 0, 0, -1, -1, -1, 0,
      0, 0, 0, 0, 0, 0, 0, 0, 0, 0, 0, 0, 0, 0, 0, 0,  // major type 6
      0, 0, 0, 0, 0, 0, 0, 0, 0, 0, 0, 0, -1, -1, -1, -1,
      1, 1, 1, 1, 1, 1, 1, 1, 1, 1, 1, 1, 1, 1, 1, 1,  // major type 7
      1, 1, 1, 1, 1, 1, 1, 1, 2, 3, 5, 9, -1, -1, -1, -1 };

    // Generate a CBOR object for head bytes with fixed length.
    // Note that this function assumes that the length of the data
    // was already checked.
    internal static CBORObject GetFixedLengthObject(int firstbyte, byte[] data) {
      CBORObject fixedObj = valueFixedObjects[firstbyte];
      if (fixedObj != null) {
        return fixedObj;
      }
      int majortype = firstbyte >> 5;
      if (firstbyte >= 0x61 && firstbyte < 0x78) {
        // text string length 1 to 23
        String s = GetOptimizedStringIfShortAscii(data, 0);
        if (s != null) {
          return new CBORObject(CBORObjectTypeTextString, s);
        }
      }
      if ((firstbyte & 0x1c) == 0x18) {
        // contains 1 to 8 extra bytes of additional information
        long uadditional = 0;
        switch (firstbyte & 0x1f) {
          case 24:
            uadditional = (int)(data[1] & (int)0xff);
            break;
          case 25:
            uadditional = ((long)(data[1] & (long)0xff)) << 8;
            uadditional |= (long)(data[2] & (long)0xff);
            break;
          case 26:
            uadditional = ((long)(data[1] & (long)0xff)) << 24;
            uadditional |= ((long)(data[2] & (long)0xff)) << 16;
            uadditional |= ((long)(data[3] & (long)0xff)) << 8;
            uadditional |= (long)(data[4] & (long)0xff);
            break;
          case 27:
            uadditional = ((long)(data[1] & (long)0xff)) << 56;
            uadditional |= ((long)(data[2] & (long)0xff)) << 48;
            uadditional |= ((long)(data[3] & (long)0xff)) << 40;
            uadditional |= ((long)(data[4] & (long)0xff)) << 32;
            uadditional |= ((long)(data[5] & (long)0xff)) << 24;
            uadditional |= ((long)(data[6] & (long)0xff)) << 16;
            uadditional |= ((long)(data[7] & (long)0xff)) << 8;
            uadditional |= (long)(data[8] & (long)0xff);
            break;
          default:
            throw new CBORException("Unexpected data encountered");
        }
        switch (majortype) {
          case 0:
            if ((uadditional >> 63) == 0) {
              // use only if additional's top bit isn't set
              // (additional is a signed long)
              return new CBORObject(CBORObjectTypeInteger, uadditional);
            } else {
              int low = unchecked((int)((uadditional) & 0xFFFFFFFFL));
              int high = unchecked((int)((uadditional >> 32) & 0xFFFFFFFFL));
              return FromObject(LowHighToBigInteger(low, high));
            }
          case 1:
            if ((uadditional >> 63) == 0) {
              // use only if additional's top bit isn't set
              // (additional is a signed long)
              return new CBORObject(CBORObjectTypeInteger, -1 - uadditional);
            } else {
              int low = unchecked((int)((uadditional) & 0xFFFFFFFFL));
              int high = unchecked((int)((uadditional >> 32) & 0xFFFFFFFFL));
              BigInteger bigintAdditional = LowHighToBigInteger(low, high);
              BigInteger minusOne = -BigInteger.One;
              bigintAdditional = minusOne - (BigInteger)bigintAdditional;
              return FromObject(bigintAdditional);
            }
          case 7:
            if (firstbyte == 0xf9) {
              return new CBORObject(
                CBORObjectTypeSingle,
                CBORUtilities.HalfPrecisionToSingle(unchecked((int)uadditional)));
            } else if (firstbyte == 0xfa) {
              return new CBORObject(
                CBORObjectTypeSingle,
                BitConverter.ToSingle(BitConverter.GetBytes((int)unchecked((int)uadditional)), 0));
            } else if (firstbyte == 0xfb) {
              return new CBORObject(
                CBORObjectTypeDouble,
                BitConverter.ToDouble(BitConverter.GetBytes((long)uadditional), 0));
            } else if (firstbyte == 0xf8) {
              if ((int)uadditional < 32) {
                throw new CBORException("Invalid overlong simple value");
              }
              return new CBORObject(
                CBORObjectTypeSimpleValue,
                (int)uadditional);
            } else {
              throw new CBORException("Unexpected data encountered");
            }
          default:
            throw new CBORException("Unexpected data encountered");
        }
      } else if (majortype == 2) {  // short byte string
        byte[] ret = new byte[firstbyte - 0x40];
        Array.Copy(data, 1, ret, 0, firstbyte - 0x40);
        return new CBORObject(CBORObjectTypeByteString, ret);
      } else if (majortype == 3) {  // short text string
        StringBuilder ret = new StringBuilder(firstbyte - 0x60);
        DataUtilities.ReadUtf8FromBytes(data, 1, firstbyte - 0x60, ret, false);
        return new CBORObject(CBORObjectTypeTextString, ret.ToString());
      } else if (firstbyte == 0x80) {
        // empty array
        return FromObject(new List<CBORObject>());
      } else if (firstbyte == 0xa0) {
        // empty map
        return FromObject(new Dictionary<CBORObject, CBORObject>());
      } else {
        throw new CBORException("Unexpected data encountered");
      }
    }

    /// <summary>Generates a CBOR object from an array of CBOR-encoded bytes.</summary>
    /// <param name='data'>A byte array.</param>
    /// <returns>A CBOR object corresponding to the data.</returns>
    /// <exception cref='System.ArgumentException'>Data is null or empty.</exception>
    /// <exception cref='CBORException'>There was an error in reading
    /// or parsing the data. This includes cases where not all of the byte array
    /// represents a CBOR object.</exception>
    public static CBORObject DecodeFromBytes(byte[] data) {
      if (data == null) {
        throw new ArgumentNullException("data");
      }
      if (data.Length == 0) {
        throw new ArgumentException("data is empty.");
      }
      int firstbyte = (int)(data[0] & (int)0xff);
      int expectedLength = valueExpectedLengths[firstbyte];
      // if invalid
      if (expectedLength == -1) {
        throw new CBORException("Unexpected data encountered");
      } else if (expectedLength != 0) {
        // if fixed length
        CheckCBORLength(expectedLength, data.Length);
      }
      if (firstbyte == 0xc0) {
        // value with tag 0
        String s = GetOptimizedStringIfShortAscii(data, 1);
        if (s != null) {
          return new CBORObject(FromObject(s), 0, 0);
        }
      }
      if (expectedLength != 0) {
        return GetFixedLengthObject(firstbyte, data);
      }
      // For objects with variable length,
      // read the object as though
      // the byte array were a stream
      using (MemoryStream ms = new MemoryStream(data)) {
        CBORObject o = Read(ms);
        CheckCBORLength((long)data.Length, (long)ms.Position);
        return o;
      }
    }

    /// <summary>Gets the number of keys in this map, or the number of items
    /// in this array, or 0 if this item is neither an array nor a map.</summary>
    /// <value>The number of keys in this map, or the number of items in this
    /// array, or 0 if this item is neither an array nor a map.</value>
    public int Count {
      get {
        if (this.ItemType == CBORObjectTypeArray) {
          return this.AsList().Count;
        } else if (this.ItemType == CBORObjectTypeMap) {
          return this.AsMap().Count;
        } else {
          return 0;
        }
      }
    }

    /// <summary>Gets a value indicating whether this data item has at least
    /// one tag.</summary>
    /// <value>True if this data item has at least one tag; otherwise, false.</value>
    public bool IsTagged {
      get {
        return this.itemtypeValue == CBORObjectTypeTagged;
      }
    }

    /// <summary>Gets the byte array used in this object, if this object is
    /// a byte string, without copying the data to a new one. This method's
    /// return value can be used to modify the array's contents. Note, though,
    /// that the array's length can't be changed.</summary>
    /// <exception cref='InvalidOperationException'>This object is
    /// not a byte string.</exception>
    /// <returns>A byte array.</returns>
    public byte[] GetByteString() {
      if (this.ItemType == CBORObjectTypeByteString) {
        return (byte[])this.ThisItem;
      } else {
        throw new InvalidOperationException("Not a byte string");
      }
    }

    /// <summary>Returns whether this object has a tag of the given number.</summary>
    /// <param name='tagValue'>The tag value to search for.</param>
    /// <returns>True if this object has a tag of the given number; otherwise,
    /// false.</returns>
    /// <exception cref='System.ArgumentException'>TagValue is less
    /// than 0.</exception>
    public bool HasTag(int tagValue) {
      if (tagValue < 0) {
        throw new ArgumentException("tagValue (" + Convert.ToString((long)tagValue, System.Globalization.CultureInfo.InvariantCulture) + ") is less than " + "0");
      }
      CBORObject obj = this;
      while (true) {
        if (!obj.IsTagged) {
          return false;
        }
        if (obj.tagHigh == 0 && tagValue == obj.tagLow) {
          return true;
        }
        obj = (CBORObject)obj.itemValue;
#if DEBUG
        if (obj == null) {
          throw new ArgumentNullException("obj");
        }
#endif
      }
    }

    /// <summary>Returns whether this object has a tag of the given number.</summary>
    /// <param name='bigTagValue'>The tag value to search for.</param>
    /// <returns>True if this object has a tag of the given number; otherwise,
    /// false.</returns>
    /// <exception cref='System.ArgumentNullException'>BigTagValue
    /// is null.</exception>
    /// <exception cref='System.ArgumentException'>BigTagValue is
    /// less than 0.</exception>
    public bool HasTag(BigInteger bigTagValue) {
      if (bigTagValue == null) {
        throw new ArgumentNullException("bigTagValue");
      }
      if (!(bigTagValue.Sign >= 0)) {
        throw new ArgumentException("doesn't satisfy bigTagValue.Sign>= 0");
      }
      BigInteger[] bigTags = this.GetTags();
      foreach (BigInteger bigTag in bigTags) {
        if (bigTagValue.Equals(bigTag)) {
          return true;
        }
      }
      return false;
    }

    private static BigInteger LowHighToBigInteger(int tagLow, int tagHigh) {
      byte[] uabytes = null;
      if (tagHigh != 0) {
        uabytes = new byte[9];
        uabytes[7] = (byte)((tagHigh >> 24) & 0xff);
        uabytes[6] = (byte)((tagHigh >> 16) & 0xff);
        uabytes[5] = (byte)((tagHigh >> 8) & 0xff);
        uabytes[4] = (byte)(tagHigh & 0xff);
        uabytes[3] = (byte)((tagLow >> 24) & 0xff);
        uabytes[2] = (byte)((tagLow >> 16) & 0xff);
        uabytes[1] = (byte)((tagLow >> 8) & 0xff);
        uabytes[0] = (byte)(tagLow & 0xff);
        uabytes[8] = 0;
        return new BigInteger((byte[])uabytes);
      } else if (tagLow != 0) {
        uabytes = new byte[5];
        uabytes[3] = (byte)((tagLow >> 24) & 0xff);
        uabytes[2] = (byte)((tagLow >> 16) & 0xff);
        uabytes[1] = (byte)((tagLow >> 8) & 0xff);
        uabytes[0] = (byte)(tagLow & 0xff);
        uabytes[4] = 0;
        return new BigInteger((byte[])uabytes);
      } else {
        return BigInteger.Zero;
      }
    }

    private static BigInteger[] valueEmptyTags = new BigInteger[0];

    /// <summary>Gets a list of all tags, from outermost to innermost.</summary>
    /// <returns>An array of tags, or the empty string if this object is untagged.</returns>
    public BigInteger[] GetTags() {
      if (!this.IsTagged) {
        return valueEmptyTags;
      }
      CBORObject curitem = this;
      if (curitem.IsTagged) {
        var list = new List<BigInteger>();
        while (curitem.IsTagged) {
          list.Add(LowHighToBigInteger(
            curitem.tagLow,
            curitem.tagHigh));
          curitem = (CBORObject)curitem.itemValue;
        }
        return (BigInteger[])list.ToArray();
      } else {
        return new BigInteger[] { LowHighToBigInteger(this.tagLow, this.tagHigh) };
      }
    }

    /// <summary>Gets the outermost tag for this CBOR data item, or -1 if the
    /// item is untagged.</summary>
    /// <value>The outermost tag for this CBOR data item, or -1 if the item
    /// is untagged.</value>
    public BigInteger OutermostTag {
      get {
        if (!this.IsTagged) {
          return BigInteger.Zero;
        }
        if (this.tagHigh == 0 &&
            this.tagLow >= 0 &&
            this.tagLow < 0x10000) {
          return (BigInteger)this.tagLow;
        }
        return LowHighToBigInteger(
          this.tagLow,
          this.tagHigh);
      }
    }

    /// <summary>Gets the last defined tag for this CBOR data item, or -1 if
    /// the item is untagged.</summary>
    /// <value>The last defined tag for this CBOR data item, or -1 if the item
    /// is untagged.</value>
    public BigInteger InnermostTag {
      get {
        if (!this.IsTagged) {
          return BigInteger.Zero - BigInteger.One;
        }
        CBORObject previtem = this;
        CBORObject curitem = (CBORObject)this.itemValue;
        while (curitem.IsTagged) {
          previtem = curitem;
          curitem = (CBORObject)curitem.itemValue;
        }
        if (previtem.tagHigh == 0 &&
            previtem.tagLow >= 0 &&
            previtem.tagLow < 0x10000) {
          return (BigInteger)previtem.tagLow;
        }
        return LowHighToBigInteger(
          previtem.tagLow,
          previtem.tagHigh);
      }
    }

    private IDictionary<CBORObject, CBORObject> AsMap() {
      return (IDictionary<CBORObject, CBORObject>)this.ThisItem;
    }

    private IList<CBORObject> AsList() {
      return (IList<CBORObject>)this.ThisItem;
    }

    /// <summary>Gets the value of a CBOR object by integer index in this array.</summary>
    /// <exception cref='System.InvalidOperationException'>This object
    /// is not an array.</exception>
    /// <returns>A CBORObject object.</returns>
    /// <param name='index'>Zero-based index of the element.</param>
    public CBORObject this[int index] {
      get {
        if (this.ItemType == CBORObjectTypeArray) {
          IList<CBORObject> list = this.AsList();
          return list[index];
        } else {
          throw new InvalidOperationException("Not an array");
        }
      }

      /// <summary>Sets the value of a CBOR object by integer index in this array.</summary>
      /// <exception cref='System.InvalidOperationException'>This object
      /// is not an array.</exception>
      /// <exception cref='System.ArgumentNullException'>Value is null
      /// (as opposed to CBORObject.Null).</exception>
      set {
        if (this.ItemType == CBORObjectTypeArray) {
          if (value == null) {
            throw new ArgumentNullException("value");
          }
          IList<CBORObject> list = this.AsList();
          list[index] = value;
        } else {
          throw new InvalidOperationException("Not an array");
        }
      }
    }

    /// <summary>Gets a collection of the keys of this CBOR object in an undefined
    /// order.</summary>
    /// <exception cref='System.InvalidOperationException'>This object
    /// is not a map.</exception>
    /// <value>A collection of the keys of this CBOR object.</value>
    public ICollection<CBORObject> Keys {
      get {
        if (this.ItemType == CBORObjectTypeMap) {
          IDictionary<CBORObject, CBORObject> dict = this.AsMap();
          return dict.Keys;
        } else {
          throw new InvalidOperationException("Not a map");
        }
      }
    }

    /// <summary>Gets a collection of the values of this CBOR object. If this
    /// object is a map, returns one value for each key in the map in an undefined
    /// order. If this is an array, returns all the values of the array in the
    /// order they are listed.</summary>
    /// <exception cref='System.InvalidOperationException'>This object
    /// is not a map or an array.</exception>
    /// <value>A collection of the values of this CBOR object.</value>
    public ICollection<CBORObject> Values {
      get {
        if (this.ItemType == CBORObjectTypeMap) {
          IDictionary<CBORObject, CBORObject> dict = this.AsMap();
          return dict.Values;
        } else if (this.ItemType == CBORObjectTypeArray) {
          IList<CBORObject> list = this.AsList();
          return new System.Collections.ObjectModel.ReadOnlyCollection<CBORObject>(list);
        } else {
          throw new InvalidOperationException("Not a map or array");
        }
      }
    }

    /// <summary>Gets the value of a CBOR object in this map, using a CBOR object
    /// as the key.</summary>
    /// <exception cref='System.ArgumentNullException'>The key is null
    /// (as opposed to CBORObject.Null).</exception>
    /// <exception cref='System.InvalidOperationException'>This object
    /// is not a map.</exception>
    /// <returns>A CBORObject object.</returns>
    /// <param name='key'>A CBORObject object. (2).</param>
    public CBORObject this[CBORObject key] {
      get {
        if (key == null) {
          throw new ArgumentNullException("key");
        }
        if (this.ItemType == CBORObjectTypeMap) {
          IDictionary<CBORObject, CBORObject> map = this.AsMap();
          if (!map.ContainsKey(key)) {
            return null;
          }
          return map[key];
        } else {
          throw new InvalidOperationException("Not a map");
        }
      }

      /// <summary>Sets the value of a CBOR object in this map, using a CBOR object
      /// as the key.</summary>
      /// <exception cref='System.ArgumentNullException'>The key or value
      /// is null (as opposed to CBORObject.Null).</exception>
      /// <exception cref='System.InvalidOperationException'>This object
      /// is not a map.</exception>
      set {
        if (key == null) {
          throw new ArgumentNullException("key");
        }
        if (value == null) {
          throw new ArgumentNullException("value");
        }
        if (this.ItemType == CBORObjectTypeMap) {
          IDictionary<CBORObject, CBORObject> map = this.AsMap();
          map[key] = value;
        } else {
          throw new InvalidOperationException("Not a map");
        }
      }
    }

    /// <summary>Gets the value of a CBOR object in this map, using a string
    /// as the key.</summary>
    /// <exception cref='System.ArgumentNullException'>The key is null.</exception>
    /// <exception cref='System.InvalidOperationException'>This object
    /// is not a map.</exception>
    /// <returns>A CBORObject object.</returns>
    /// <param name='key'>A key that points to the desired value.</param>
    public CBORObject this[string key] {
      get {
        if (key == null) {
          throw new ArgumentNullException("key");
        }
        CBORObject objkey = CBORObject.FromObject(key);
        return this[objkey];
      }

      /// <summary>Sets the value of a CBOR object in this map, using a string
      /// as the key.</summary>
      /// <exception cref='System.ArgumentNullException'>The key or value
      /// is null (as opposed to CBORObject.Null).</exception>
      /// <exception cref='System.InvalidOperationException'>This object
      /// is not a map.</exception>
      set {
        if (key == null) {
          throw new ArgumentNullException("key");
        }
        if (value == null) {
          throw new ArgumentNullException("value");
        }
        CBORObject objkey = CBORObject.FromObject(key);
        if (this.ItemType == CBORObjectTypeMap) {
          IDictionary<CBORObject, CBORObject> map = this.AsMap();
          map[objkey] = value;
        } else {
          throw new InvalidOperationException("Not a map");
        }
      }
    }

    /// <summary>Gets the simple value ID of this object, or -1 if this object
    /// is not a simple value (including if the value is a floating-point number).</summary>
    /// <value>The simple value ID of this object, or -1 if this object is not
    /// a simple value (including if the value is a floating-point number).</value>
    public int SimpleValue {
      get {
        if (this.ItemType == CBORObjectTypeSimpleValue) {
          return (int)this.ThisItem;
        } else {
          return -1;
        }
      }
    }

    /// <summary>Adds a new object to this map.</summary>
    /// <param name='key'>A CBOR object representing the key. Can be null,
    /// in which case this value is converted to CBORObject.Null.</param>
    /// <param name='value'>A CBOR object representing the value. Can be
    /// null, in which case this value is converted to CBORObject.Null.</param>
    /// <exception cref='System.ArgumentException'>Key already exists
    /// in this map.</exception>
    /// <exception cref='InvalidOperationException'>This object is
    /// not a map.</exception>
    /// <returns>This object.</returns>
    public CBORObject Add(CBORObject key, CBORObject value) {
      if (key == null) {
        key = CBORObject.Null;
      }
      if (value == null) {
        value = CBORObject.Null;
      }
      if (this.ItemType == CBORObjectTypeMap) {
        IDictionary<CBORObject, CBORObject> map = this.AsMap();
        if (map.ContainsKey(key)) {
          throw new ArgumentException("Key already exists.");
        }
        map.Add(key, value);
      } else {
        throw new InvalidOperationException("Not a map");
      }
      return this;
    }

    /// <summary>Converts an object to a CBOR object and adds it to this map.</summary>
    /// <param name='key'>A string representing the key. Can be null, in
    /// which case this value is converted to CBORObject.Null.</param>
    /// <exception cref='System.ArgumentException'>The parameter <paramref
    /// name='key'/> or "value" has an unsupported type.</exception>
    /// <exception cref='System.ArgumentException'>The parameter <paramref
    /// name='key'/> already exists in this map.</exception>
    /// <exception cref='InvalidOperationException'>This object is
    /// not a map.</exception>
    /// <returns>This object.</returns>
    /// <param name='valueOb'>An arbitrary object. Can be null, in which
    /// case this value is converted to CBORObject.Null.</param>
    public CBORObject Add(object key, object valueOb) {
      return this.Add(CBORObject.FromObject(key), CBORObject.FromObject(valueOb));
    }

    /// <summary>Determines whether a value of the given key exists in this
    /// object.</summary>
    /// <param name='key'>An object that serves as the key.</param>
    /// <returns>True if the given key is found, or false if the given key is
    /// not found or this object is not a map.</returns>
    /// <exception cref='System.ArgumentNullException'>Key is null
    /// (as opposed to CBORObject.Null).</exception>
    public bool ContainsKey(CBORObject key) {
      if (key == null) {
        throw new ArgumentNullException("key");
      }
      if (this.ItemType == CBORObjectTypeMap) {
        IDictionary<CBORObject, CBORObject> map = this.AsMap();
        return map.ContainsKey(key);
      } else {
        return false;
      }
    }

    /// <summary>Determines whether a value of the given key exists in this
    /// object.</summary>
    /// <param name='key'>A string that serves as the key.</param>
    /// <returns>True if the given key (as a CBOR object) is found, or false
    /// if the given key is not found or this object is not a map.</returns>
    /// <exception cref='System.ArgumentNullException'>Key is null
    /// (as opposed to CBORObject.Null).</exception>
    public bool ContainsKey(string key) {
      if (key == null) {
        throw new ArgumentNullException("key");
      }
      if (this.ItemType == CBORObjectTypeMap) {
        IDictionary<CBORObject, CBORObject> map = this.AsMap();
        return map.ContainsKey(CBORObject.FromObject(key));
      } else {
        return false;
      }
    }

    /// <summary>Adds a new object to the end of this array.</summary>
    /// <param name='obj'>A CBOR object.</param>
    /// <exception cref='System.InvalidOperationException'>This object
    /// is not an array.</exception>
    /// <exception cref='System.ArgumentNullException'>The parameter
    /// <paramref name='obj'/> is null (as opposed to CBORObject.Null).</exception>
    /// <returns>This object.</returns>
    public CBORObject Add(CBORObject obj) {
      if (obj == null) {
        throw new ArgumentNullException("obj");
      }
      if (this.ItemType == CBORObjectTypeArray) {
        IList<CBORObject> list = this.AsList();
        list.Add(obj);
        return this;
      } else {
        throw new InvalidOperationException("Not an array");
      }
    }

    /// <summary>Converts an object to a CBOR object and adds it to the end
    /// of this array.</summary>
    /// <param name='obj'>A CBOR object.</param>
    /// <exception cref='System.InvalidOperationException'>This object
    /// is not an array.</exception>
    /// <exception cref='System.ArgumentException'>The object's type
    /// is not supported.</exception>
    /// <returns>This object.</returns>
    public CBORObject Add(object obj) {
      if (this.ItemType == CBORObjectTypeArray) {
        IList<CBORObject> list = this.AsList();
        list.Add(CBORObject.FromObject(obj));
        return this;
      } else {
        throw new InvalidOperationException("Not an array");
      }
    }

    /// <summary>If this object is an array, removes the first instance of
    /// the specified item from the array. If this object is a map, removes
    /// the item with the given key from the map.</summary>
    /// <param name='obj'>The item or key to remove.</param>
    /// <returns>True if the item was removed; otherwise, false.</returns>
    /// <exception cref='System.ArgumentNullException'>The parameter
    /// <paramref name='obj'/> is null (as opposed to CBORObject.Null).</exception>
    /// <exception cref='System.InvalidOperationException'>The object
    /// is not an array or map.</exception>
    public bool Remove(CBORObject obj) {
      if (obj == null) {
        throw new ArgumentNullException("obj");
      }
      if (this.ItemType == CBORObjectTypeMap) {
        IDictionary<CBORObject, CBORObject> dict = this.AsMap();
        bool hasKey = dict.ContainsKey(obj);
        if (hasKey) {
          dict.Remove(obj);
          return true;
        }
        return false;
      } else if (this.ItemType == CBORObjectTypeArray) {
        IList<CBORObject> list = this.AsList();
        return list.Remove(obj);
      } else {
        throw new InvalidOperationException("Not a map or array");
      }
    }

    /// <summary>Converts this object to a 64-bit floating point number.</summary>
    /// <returns>The closest 64-bit floating point number to this object.
    /// The return value can be positive infinity or negative infinity if
    /// this value exceeds the range of a 64-bit floating point number.</returns>
    /// <exception cref='System.InvalidOperationException'>This object's
    /// type is not a number type.</exception>
    public double AsDouble() {
      ICBORNumber cn = NumberInterfaces[this.ItemType];
      if (cn == null) {
        throw new InvalidOperationException("Not a number type");
      }
      return cn.AsDouble(this.ThisItem);
    }

    /// <summary>Converts this object to a decimal number.</summary>
    /// <returns>A decimal number for this object's value. If this object
    /// is a rational number with a nonterminating decimal expansion, returns
    /// a decimal number rounded to 34 digits.</returns>
    /// <exception cref='System.InvalidOperationException'>This object's
    /// type is not a number type.</exception>
    public ExtendedDecimal AsExtendedDecimal() {
      ICBORNumber cn = NumberInterfaces[this.ItemType];
      if (cn == null) {
        throw new InvalidOperationException("Not a number type");
      }
      return cn.AsExtendedDecimal(this.ThisItem);
    }

    /// <summary>Converts this object to a rational number.</summary>
    /// <returns>A rational number for this object's value.</returns>
    /// <exception cref='System.InvalidOperationException'>This object's
    /// type is not a number type.</exception>
    public ExtendedRational AsExtendedRational() {
      ICBORNumber cn = NumberInterfaces[this.ItemType];
      if (cn == null) {
        throw new InvalidOperationException("Not a number type");
      }
      return cn.AsExtendedRational(this.ThisItem);
    }

    /// <summary>Converts this object to an arbitrary-precision binary
    /// floating point number.</summary>
    /// <returns>An arbitrary-precision binary floating point number
    /// for this object's value. Note that if this object is a decimal number
    /// with a fractional part, the conversion may lose information depending
    /// on the number. If this object is a rational number with a nonterminating
    /// binary expansion, returns a decimal number rounded to 113 digits.</returns>
    /// <exception cref='System.InvalidOperationException'>This object's
    /// type is not a number type.</exception>
    public ExtendedFloat AsExtendedFloat() {
      ICBORNumber cn = NumberInterfaces[this.ItemType];
      if (cn == null) {
        throw new InvalidOperationException("Not a number type");
      }
      return cn.AsExtendedFloat(this.ThisItem);
    }

    /// <summary>Converts this object to a 32-bit floating point number.</summary>
    /// <returns>The closest 32-bit floating point number to this object.
    /// The return value can be positive infinity or negative infinity if
    /// this object's value exceeds the range of a 32-bit floating point number.</returns>
    /// <exception cref='System.InvalidOperationException'>This object's
    /// type is not a number type.</exception>
    public float AsSingle() {
      ICBORNumber cn = NumberInterfaces[this.ItemType];
      if (cn == null) {
        throw new InvalidOperationException("Not a number type");
      }
      return cn.AsSingle(this.ThisItem);
    }

    /// <summary>Converts this object to an arbitrary-precision integer.
    /// Fractional values are truncated to an integer.</summary>
    /// <returns>The closest big integer to this object.</returns>
    /// <exception cref='System.InvalidOperationException'>This object's
    /// type is not a number type.</exception>
    /// <exception cref='OverflowException'>This object's value is infinity
    /// or not-a-number (NaN).</exception>
    public BigInteger AsBigInteger() {
      ICBORNumber cn = NumberInterfaces[this.ItemType];
      if (cn == null) {
        throw new InvalidOperationException("Not a number type");
      }
      return cn.AsBigInteger(this.ThisItem);
    }

    /// <summary>Returns false if this object is False, Null, or Undefined;
    /// otherwise, true.</summary>
    /// <returns>A Boolean object.</returns>
    public bool AsBoolean() {
      if (this.IsFalse || this.IsNull || this.IsUndefined) {
        return false;
      }
      return true;
    }

    /// <summary>Converts this object to a 16-bit signed integer. Floating
    /// point values are truncated to an integer.</summary>
    /// <returns>The closest 16-bit signed integer to this object.</returns>
    /// <exception cref='System.InvalidOperationException'>This object's
    /// type is not a number type.</exception>
    /// <exception cref='System.OverflowException'>This object's value
    /// exceeds the range of a 16-bit signed integer.</exception>
    public short AsInt16() {
      return (short)this.AsInt32(Int16.MinValue, Int16.MaxValue);
    }

    /// <summary>Converts this object to a byte (0 to 255). Floating point
    /// values are truncated to an integer.</summary>
    /// <returns>The closest byte-sized integer to this object.</returns>
    /// <exception cref='System.InvalidOperationException'>This object's
    /// type is not a number type.</exception>
    /// <exception cref='System.OverflowException'>This object's value
    /// exceeds the range of a byte (would be less than 0 or greater than 255
    /// when truncated to an integer).</exception>
    public byte AsByte() {
      return (byte)this.AsInt32(0, 255);
    }

    /// <summary>Converts this object to a 64-bit signed integer. Floating
    /// point values are truncated to an integer.</summary>
    /// <returns>The closest 64-bit signed integer to this object.</returns>
    /// <exception cref='System.InvalidOperationException'>This object's
    /// type is not a number type.</exception>
    /// <exception cref='System.OverflowException'>This object's value
    /// exceeds the range of a 64-bit signed integer.</exception>
    public long AsInt64() {
      ICBORNumber cn = NumberInterfaces[this.ItemType];
      if (cn == null) {
        throw new InvalidOperationException("Not a number type");
      }
      return cn.AsInt64(this.ThisItem);
    }

    /// <summary>Returns whether this object's value can be converted to
    /// a 32-bit floating point number without loss of its numerical value.</summary>
    /// <returns>Whether this object's value can be converted to a 32-bit
    /// floating point number without loss of its numerical value. Returns
    /// true if this is a not-a-number value, even if the value's diagnostic
    /// information can't fit in a 32-bit floating point number.</returns>
    public bool CanFitInSingle() {
      ICBORNumber cn = NumberInterfaces[this.ItemType];
      if (cn == null) {
        return false;
      }
      return cn.CanFitInSingle(this.ThisItem);
    }

    /// <summary>Returns whether this object's value can be converted to
    /// a 64-bit floating point number without loss of its numerical value.</summary>
    /// <returns>Whether this object's value can be converted to a 64-bit
    /// floating point number without loss of its numerical value. Returns
    /// true if this is a not-a-number value, even if the value's diagnostic
    /// information can't fit in a 64-bit floating point number.</returns>
    public bool CanFitInDouble() {
      ICBORNumber cn = NumberInterfaces[this.ItemType];
      if (cn == null) {
        return false;
      }
      return cn.CanFitInDouble(this.ThisItem);
    }

    /// <summary>Returns whether this object's value is an integral value,
    /// is -(2^32) or greater, and is less than 2^32.</summary>
    /// <returns>True if this object's value is an integral value, is -(2^32)
    /// or greater, and is less than 2^32; otherwise, false.</returns>
    public bool CanFitInInt32() {
      if (!this.CanFitInInt64()) {
        return false;
      }
      long v = this.AsInt64();
      return v >= Int32.MinValue && v <= Int32.MaxValue;
    }

    /// <summary>Returns whether this object's value is an integral value,
    /// is -(2^63) or greater, and is less than 2^63.</summary>
    /// <returns>True if this object's value is an integral value, is -(2^63)
    /// or greater, and is less than 2^63; otherwise, false.</returns>
    public bool CanFitInInt64() {
      ICBORNumber cn = NumberInterfaces[this.ItemType];
      if (cn == null) {
        return false;
      }
      return cn.CanFitInInt64(this.ThisItem);
    }

    /// <summary>Returns whether this object's value, truncated to an integer,
    /// would be -(2^63) or greater, and less than 2^63.</summary>
    /// <returns>True if this object's value, truncated to an integer, would
    /// be -(2^63) or greater, and less than 2^63; otherwise, false.</returns>
    public bool CanTruncatedIntFitInInt64() {
      ICBORNumber cn = NumberInterfaces[this.ItemType];
      if (cn == null) {
        return false;
      }
      return cn.CanTruncatedIntFitInInt64(this.ThisItem);
    }

    /// <summary>Returns whether this object's value, truncated to an integer,
    /// would be -(2^31) or greater, and less than 2^31.</summary>
    /// <returns>True if this object's value, truncated to an integer, would
    /// be -(2^31) or greater, and less than 2^31; otherwise, false.</returns>
    public bool CanTruncatedIntFitInInt32() {
      ICBORNumber cn = NumberInterfaces[this.ItemType];
      if (cn == null) {
        return false;
      }
      return cn.CanTruncatedIntFitInInt32(this.ThisItem);
    }

    /// <summary>Gets a value indicating whether this object represents
    /// an integral number, that is, a number without a fractional part. Infinity
    /// and not-a-number are not considered integral.</summary>
    /// <value>True if this object represents an integral number, that is,
    /// a number without a fractional part; otherwise, false.</value>
    public bool IsIntegral {
      get {
        ICBORNumber cn = NumberInterfaces[this.ItemType];
        if (cn == null) {
          return false;
        }
        return cn.IsIntegral(this.ThisItem);
      }
    }

    private int AsInt32(int minValue, int maxValue) {
      ICBORNumber cn = NumberInterfaces[this.ItemType];
      if (cn == null) {
        throw new InvalidOperationException("not a number type");
      }
      return cn.AsInt32(this.ThisItem, minValue, maxValue);
    }

    /// <summary>Converts this object to a 32-bit signed integer. Floating
    /// point values are truncated to an integer.</summary>
    /// <returns>The closest big integer to this object.</returns>
    /// <exception cref='System.InvalidOperationException'>This object's
    /// type is not a number type.</exception>
    /// <exception cref='System.OverflowException'>This object's value
    /// exceeds the range of a 32-bit signed integer.</exception>
    public int AsInt32() {
      return this.AsInt32(Int32.MinValue, Int32.MaxValue);
    }

    /// <summary>Gets the value of this object as a string object.</summary>
    /// <returns>Gets this object's string.</returns>
    /// <exception cref='InvalidOperationException'>This object's
    /// type is not a string.</exception>
    public string AsString() {
      int type = this.ItemType;
      switch (type) {
        case CBORObjectTypeTextString: {
            return (string)this.ThisItem;
          }
        default:
          throw new InvalidOperationException("Not a string type");
      }
    }

    /// <summary>Reads an object in CBOR format from a data stream.</summary>
    /// <param name='stream'>A readable data stream.</param>
    /// <returns>A CBOR object that was read.</returns>
    /// <exception cref='System.ArgumentNullException'>The parameter
    /// <paramref name='stream'/> is null.</exception>
    /// <exception cref='CBORException'>There was an error in reading
    /// or parsing the data.</exception>
    public static CBORObject Read(Stream stream) {
      try {
        return new CBORReader(stream).Read(null);
      } catch (IOException ex) {
        throw new CBORException("I/O error occurred.", ex);
      }
    }

    private static void WriteObjectArray(
      IList<CBORObject> list,
      Stream outputStream) {
      WriteObjectArray(list, outputStream, null);
    }

    private static void WriteObjectMap(IDictionary<CBORObject, CBORObject> map, Stream outputStream) {
      WriteObjectMap(map, outputStream, null);
    }

    private static IList<object> PushObject(IList<object> stack, object parent, object child) {
      if (stack == null) {
        stack = new List<object>();
        stack.Add(parent);
      }
      foreach (object o in stack) {
        if (o == child) {
          throw new ArgumentException("Circular reference in data structure");
        }
      }
      stack.Add(child);
      return stack;
    }

    private static IList<object> WriteChildObject(
      object parentThisItem,
      CBORObject child,
      Stream outputStream,
      IList<object> stack) {
      if (child == null) {
        outputStream.WriteByte(0xf6);
      } else {
        int type = child.ItemType;
        if (type == CBORObjectTypeArray) {
          stack = PushObject(stack, parentThisItem, child.ThisItem);
          child.WriteTags(outputStream);
          WriteObjectArray(child.AsList(), outputStream, stack);
          stack.RemoveAt(stack.Count - 1);
        } else if (type == CBORObjectTypeMap) {
          stack = PushObject(stack, parentThisItem, child.ThisItem);
          child.WriteTags(outputStream);
          WriteObjectMap(child.AsMap(), outputStream, stack);
          stack.RemoveAt(stack.Count - 1);
        } else {
          child.WriteTo(outputStream);
        }
      }
      return stack;
    }

    private static void WriteObjectArray(
      IList<CBORObject> list,
      Stream outputStream,
      IList<object> stack) {
      object thisObj = list;
      WritePositiveInt(4, list.Count, outputStream);
      foreach (CBORObject i in list) {
        stack = WriteChildObject(thisObj, i, outputStream, stack);
      }
    }

    private static void WriteObjectMap(IDictionary<CBORObject, CBORObject> map, Stream outputStream, IList<object> stack) {
      object thisObj = map;
      WritePositiveInt(5, map.Count, outputStream);
      foreach (KeyValuePair<CBORObject, CBORObject> entry in map) {
        CBORObject key = entry.Key;
        CBORObject value = entry.Value;
        stack = WriteChildObject(thisObj, key, outputStream, stack);
        stack = WriteChildObject(thisObj, value, outputStream, stack);
      }
    }

    private static byte[] GetPositiveIntBytes(int type, int value) {
      if (value < 0) {
        throw new ArgumentException("value (" + Convert.ToString((long)value, System.Globalization.CultureInfo.InvariantCulture) + ") is less than " + "0");
      }
      if (value < 24) {
        return new byte[] { (byte)((byte)value | (byte)(type << 5)) };
      } else if (value <= 0xff) {
        return new byte[] { (byte)(24 | (type << 5)),
          (byte)(value & 0xff) };
      } else if (value <= 0xffff) {
        return new byte[] { (byte)(25 | (type << 5)),
          (byte)((value >> 8) & 0xff),
          (byte)(value & 0xff) };
      } else {
        return new byte[] { (byte)(26 | (type << 5)),
          (byte)((value >> 24) & 0xff),
          (byte)((value >> 16) & 0xff),
          (byte)((value >> 8) & 0xff),
          (byte)(value & 0xff) };
      }
    }

    private static void WritePositiveInt(int type, int value, Stream s) {
      byte[] bytes = GetPositiveIntBytes(type, value);
      s.Write(bytes, 0, bytes.Length);
    }

    private static byte[] GetPositiveInt64Bytes(int type, long value) {
      if (value < 0) {
        throw new ArgumentException("value (" + Convert.ToString((long)value, System.Globalization.CultureInfo.InvariantCulture) + ") is less than " + "0");
      }
      if (value < 24) {
        return new byte[] { (byte)((byte)value | (byte)(type << 5)) };
      } else if (value <= 0xFFL) {
        return new byte[] { (byte)(24 | (type << 5)),
          (byte)(value & 0xff) };
      } else if (value <= 0xFFFFL) {
        return new byte[] { (byte)(25 | (type << 5)),
          (byte)((value >> 8) & 0xff),
          (byte)(value & 0xff) };
      } else if (value <= 0xFFFFFFFFL) {
        return new byte[] { (byte)(26 | (type << 5)),
          (byte)((value >> 24) & 0xff),
          (byte)((value >> 16) & 0xff),
          (byte)((value >> 8) & 0xff),
          (byte)(value & 0xff) };
      } else {
        return new byte[] { (byte)(27 | (type << 5)),
          (byte)((value >> 56) & 0xff),
          (byte)((value >> 48) & 0xff),
          (byte)((value >> 40) & 0xff),
          (byte)((value >> 32) & 0xff),
          (byte)((value >> 24) & 0xff),
          (byte)((value >> 16) & 0xff),
          (byte)((value >> 8) & 0xff),
          (byte)(value & 0xff) };
      }
    }

    private static void WritePositiveInt64(int type, long value, Stream s) {
      byte[] bytes = GetPositiveInt64Bytes(type, value);
      s.Write(bytes, 0, bytes.Length);
    }

    private const int StreamedStringBufferLength = 4096;

    private static void WriteStreamedString(String str, Stream stream) {
      byte[] bytes;
      bytes = GetOptimizedBytesIfShortAscii(str, -1);
      if (bytes != null) {
        stream.Write(bytes, 0, bytes.Length);
        return;
      }
      bytes = new byte[StreamedStringBufferLength];
      int byteIndex = 0;
      bool streaming = false;
      for (int index = 0; index < str.Length; ++index) {
        int c = str[index];
        if (c <= 0x7f) {
          if (byteIndex >= StreamedStringBufferLength) {
            // Write bytes retrieved so far
            if (!streaming) {
              stream.WriteByte((byte)0x7f);
            }
            WritePositiveInt(3, byteIndex, stream);
            stream.Write(bytes, 0, byteIndex);
            byteIndex = 0;
            streaming = true;
          }
          bytes[byteIndex++] = (byte)c;
        } else if (c <= 0x7ff) {
          if (byteIndex + 2 > StreamedStringBufferLength) {
            // Write bytes retrieved so far, the next three bytes
            // would exceed the length, and the CBOR spec forbids
            // splitting characters when generating text strings
            if (!streaming) {
              stream.WriteByte((byte)0x7f);
            }
            WritePositiveInt(3, byteIndex, stream);
            stream.Write(bytes, 0, byteIndex);
            byteIndex = 0;
            streaming = true;
          }
          bytes[byteIndex++] = (byte)(0xc0 | ((c >> 6) & 0x1f));
          bytes[byteIndex++] = (byte)(0x80 | (c & 0x3f));
        } else {
          if ((c & 0xfc00) == 0xd800 && index + 1 < str.Length &&
              str[index + 1] >= 0xdc00 && str[index + 1] <= 0xdfff) {
            // Get the Unicode code point for the surrogate pair
            c = 0x10000 + ((c - 0xd800) << 10) + (str[index + 1] - 0xdc00);
            ++index;
          } else if ((c & 0xf800) == 0xd800) {
            // unpaired surrogate, write U + FFFD instead
            c = 0xfffd;
          }
          if (c <= 0xffff) {
            if (byteIndex + 3 > StreamedStringBufferLength) {
              // Write bytes retrieved so far, the next three bytes
              // would exceed the length, and the CBOR spec forbids
              // splitting characters when generating text strings
              if (!streaming) {
                stream.WriteByte((byte)0x7f);
              }
              WritePositiveInt(3, byteIndex, stream);
              stream.Write(bytes, 0, byteIndex);
              byteIndex = 0;
              streaming = true;
            }
            bytes[byteIndex++] = (byte)(0xe0 | ((c >> 12) & 0x0f));
            bytes[byteIndex++] = (byte)(0x80 | ((c >> 6) & 0x3f));
            bytes[byteIndex++] = (byte)(0x80 | (c & 0x3f));
          } else {
            if (byteIndex + 4 > StreamedStringBufferLength) {
              // Write bytes retrieved so far, the next four bytes
              // would exceed the length, and the CBOR spec forbids
              // splitting characters when generating text strings
              if (!streaming) {
                stream.WriteByte((byte)0x7f);
              }
              WritePositiveInt(3, byteIndex, stream);
              stream.Write(bytes, 0, byteIndex);
              byteIndex = 0;
              streaming = true;
            }
            bytes[byteIndex++] = (byte)(0xf0 | ((c >> 18) & 0x07));
            bytes[byteIndex++] = (byte)(0x80 | ((c >> 12) & 0x3f));
            bytes[byteIndex++] = (byte)(0x80 | ((c >> 6) & 0x3f));
            bytes[byteIndex++] = (byte)(0x80 | (c & 0x3f));
          }
        }
      }
      WritePositiveInt(3, byteIndex, stream);
      stream.Write(bytes, 0, byteIndex);
      if (streaming) {
        stream.WriteByte((byte)0xff);
      }
    }

    /// <summary>Writes a string in CBOR format to a data stream.</summary>
    /// <param name='str'>The string to write. Can be null.</param>
    /// <param name='stream'>A writable data stream.</param>
    /// <exception cref='System.ArgumentNullException'>The parameter
    /// <paramref name='stream'/> is null.</exception>
    /// <exception cref='System.IO.IOException'>An I/O error occurred.</exception>
    public static void Write(string str, Stream stream) {
      if (stream == null) {
        throw new ArgumentNullException("stream");
      }
      if (str == null) {
        stream.WriteByte(0xf6);  // Write null instead of string
      } else {
        WriteStreamedString(str, stream);
      }
    }

    /// <summary>Writes a binary floating-point number in CBOR format to
    /// a data stream as follows: <list type=''> <item>If the value is null,
    /// writes the byte 0xF6.</item>
    /// <item>If the value is negative zero, infinity, or NaN, converts the
    /// number to a <c>double</c>
    /// and writes that <c>double</c>
    /// . If negative zero should not be written this way, use the Plus method
    /// to convert the value beforehand.</item>
    /// <item>If the value has an exponent of zero, writes the value as an unsigned
    /// integer or signed integer if the number can fit either type or as a big
    /// integer otherwise.</item>
    /// <item>In all other cases, writes the value as a big float.</item>
    /// </list>
    /// </summary>
    /// <exception cref='System.ArgumentNullException'>The parameter
    /// <paramref name='stream'/> is null.</exception>
    /// <exception cref='System.IO.IOException'>An I/O error occurred.</exception>
    /// <param name='bignum'>An ExtendedFloat object.</param>
    /// <param name='stream'>A writable data stream.</param>
    public static void Write(ExtendedFloat bignum, Stream stream) {
      if (stream == null) {
        throw new ArgumentNullException("stream");
      }
      if (bignum == null) {
        stream.WriteByte(0xf6);
        return;
      }
      if ((bignum.IsZero && bignum.IsNegative) || bignum.IsInfinity() || bignum.IsNaN()) {
        Write(bignum.ToDouble(), stream);
        return;
      }
      BigInteger exponent = bignum.Exponent;
      if (exponent.IsZero) {
        Write(bignum.Mantissa, stream);
      } else {
        if (!BigIntFits(exponent)) {
          stream.WriteByte(0xd9);  // tag 265
          stream.WriteByte(0x01);
          stream.WriteByte(0x09);
          stream.WriteByte(0x82);  // array, length 2
        } else {
          stream.WriteByte(0xc5);  // tag 5
          stream.WriteByte(0x82);  // array, length 2
        }
        Write(bignum.Exponent, stream);
        Write(bignum.Mantissa, stream);
      }
    }

    /// <summary>Writes a rational number in CBOR format to a data stream.</summary>
    /// <exception cref='System.ArgumentNullException'>The parameter
    /// <paramref name='stream'/> is null.</exception>
    /// <exception cref='System.IO.IOException'>An I/O error occurred.</exception>
    /// <param name='rational'>An ExtendedRational object.</param>
    /// <param name='stream'>A writable data stream.</param>
    public static void Write(ExtendedRational rational, Stream stream) {
      if (stream == null) {
        throw new ArgumentNullException("stream");
      }
      if (rational == null) {
        stream.WriteByte(0xf6);
        return;
      }
      if (!rational.IsFinite) {
        Write(rational.ToDouble(), stream);
        return;
      }
      if (rational.Denominator.Equals(BigInteger.One)) {
        Write(rational.Numerator, stream);
        return;
      }
      stream.WriteByte(0xd8);  // tag 30
      stream.WriteByte(0x1e);
      stream.WriteByte(0x82);  // array, length 2
      Write(rational.Numerator, stream);
      Write(rational.Denominator, stream);
    }

    /// <summary>Writes a decimal floating-point number in CBOR format
    /// to a data stream, as follows: <list type=''> <item>If the value is
    /// null, writes the byte 0xF6.</item>
    /// <item>If the value is negative zero, infinity, or NaN, converts the
    /// number to a <c>double</c>
    /// and writes that <c>double</c>
    /// . If negative zero should not be written this way, use the Plus method
    /// to convert the value beforehand.</item>
    /// <item>If the value has an exponent of zero, writes the value as an unsigned
    /// integer or signed integer if the number can fit either type or as a big
    /// integer otherwise.</item>
    /// <item>In all other cases, writes the value as a decimal number.</item>
    /// </list>
    /// </summary>
    /// <param name='bignum'>Decimal fraction to write. Can be null.</param>
    /// <param name='stream'>Stream to write to.</param>
    /// <exception cref='System.ArgumentNullException'>The parameter
    /// <paramref name='stream'/> is null.</exception>
    /// <exception cref='System.IO.IOException'>An I/O error occurred.</exception>
    public static void Write(ExtendedDecimal bignum, Stream stream) {
      if (stream == null) {
        throw new ArgumentNullException("stream");
      }
      if (bignum == null) {
        stream.WriteByte(0xf6);
        return;
      }
      if ((bignum.IsZero && bignum.IsNegative) || bignum.IsInfinity() || bignum.IsNaN()) {
        Write(bignum.ToDouble(), stream);
        return;
      }
      BigInteger exponent = bignum.Exponent;
      if (exponent.IsZero) {
        Write(bignum.Mantissa, stream);
      } else {
        if (!BigIntFits(exponent)) {
          stream.WriteByte(0xd9);  // tag 264
          stream.WriteByte(0x01);
          stream.WriteByte(0x08);
          stream.WriteByte(0x82);  // array, length 2
        } else {
          stream.WriteByte(0xc4);  // tag 4
          stream.WriteByte(0x82);  // array, length 2
        }
        Write(bignum.Exponent, stream);
        Write(bignum.Mantissa, stream);
      }
    }

    /// <summary>Writes a big integer in CBOR format to a data stream.</summary>
    /// <param name='bigint'>Big integer to write. Can be null.</param>
    /// <exception cref='System.ArgumentNullException'>The parameter
    /// <paramref name='stream'/> is null.</exception>
    /// <exception cref='System.IO.IOException'>An I/O error occurred.</exception>
    /// <param name='stream'>A writable data stream.</param>
    public static void Write(BigInteger bigint, Stream stream) {
      if (stream == null) {
        throw new ArgumentNullException("stream");
      }
      if ((object)bigint == (object)null) {
        stream.WriteByte(0xf6);
        return;
      }
      int datatype = 0;
      if (bigint.Sign < 0) {
        datatype = 1;
        bigint += (BigInteger)BigInteger.One;
        bigint = -(BigInteger)bigint;
      }
      if (bigint.CompareTo(Int64MaxValue) <= 0) {
        // If the big integer is representable as a long and in
        // major type 0 or 1, write that major type
        // instead of as a bignum
        long ui = (long)(BigInteger)bigint;
        WritePositiveInt64(datatype, ui, stream);
      } else {
        // Get a byte array of the big integer's value,
        // since shifting and doing AND operations is
        // slow with large BigIntegers
        byte[] bytes = bigint.ToByteArray();
        int byteCount = bytes.Length;
        while (byteCount > 0 && bytes[byteCount - 1] == 0) {
          // Ignore trailing zero bytes
          --byteCount;
        }
        if (byteCount != 0) {
          int half = byteCount >> 1;
          int right = byteCount - 1;
          for (int i = 0; i < half; ++i, --right) {
            byte value = bytes[i];
            bytes[i] = bytes[right];
            bytes[right] = value;
          }
        }
        switch (byteCount) {
          case 0:
            stream.WriteByte((byte)(datatype << 5));
            return;
          case 1:
            WritePositiveInt(datatype, ((int)bytes[0]) & 0xff, stream);
            break;
          case 2:
            stream.WriteByte((byte)((datatype << 5) | 25));
            stream.Write(bytes, 0, byteCount);
            break;
          case 3:
            stream.WriteByte((byte)((datatype << 5) | 26));
            stream.WriteByte((byte)0);
            stream.Write(bytes, 0, byteCount);
            break;
          case 4:
            stream.WriteByte((byte)((datatype << 5) | 26));
            stream.Write(bytes, 0, byteCount);
            break;
          case 5:
            stream.WriteByte((byte)((datatype << 5) | 27));
            stream.WriteByte((byte)0);
            stream.WriteByte((byte)0);
            stream.WriteByte((byte)0);
            stream.Write(bytes, 0, byteCount);
            break;
          case 6:
            stream.WriteByte((byte)((datatype << 5) | 27));
            stream.WriteByte((byte)0);
            stream.WriteByte((byte)0);
            stream.Write(bytes, 0, byteCount);
            break;
          case 7:
            stream.WriteByte((byte)((datatype << 5) | 27));
            stream.WriteByte((byte)0);
            stream.Write(bytes, 0, byteCount);
            break;
          case 8:
            stream.WriteByte((byte)((datatype << 5) | 27));
            stream.Write(bytes, 0, byteCount);
            break;
          default:
            stream.WriteByte((datatype == 0) ?
                             (byte)0xc2 :
                             (byte)0xc3);
            WritePositiveInt(2, byteCount, stream);
            stream.Write(bytes, 0, byteCount);
            break;
        }
      }
    }

    /// <summary>Writes this CBOR object to a data stream.</summary>
    /// <exception cref='System.ArgumentNullException'>The parameter
    /// <paramref name='stream'/> is null.</exception>
    /// <exception cref='System.IO.IOException'>An I/O error occurred.</exception>
    /// <param name='stream'>A writable data stream.</param>
    public void WriteTo(Stream stream) {
      if (stream == null) {
        throw new ArgumentNullException("stream");
      }
      this.WriteTags(stream);
      int type = this.ItemType;
      if (type == CBORObjectTypeInteger) {
        Write((long)this.ThisItem, stream);
      } else if (type == CBORObjectTypeBigInteger) {
        Write((BigInteger)this.ThisItem, stream);
      } else if (type == CBORObjectTypeByteString) {
        byte[] arr = (byte[])this.ThisItem;
        WritePositiveInt(
          (this.ItemType == CBORObjectTypeByteString) ? 2 : 3,
          arr.Length,
          stream);
        stream.Write(arr, 0, arr.Length);
      } else if (type == CBORObjectTypeTextString) {
        Write((string)this.ThisItem, stream);
      } else if (type == CBORObjectTypeArray) {
        WriteObjectArray(this.AsList(), stream);
      } else if (type == CBORObjectTypeExtendedDecimal) {
        ExtendedDecimal dec = (ExtendedDecimal)this.ThisItem;
        Write(dec, stream);
      } else if (type == CBORObjectTypeExtendedFloat) {
        ExtendedFloat flo = (ExtendedFloat)this.ThisItem;
        Write(flo, stream);
      } else if (type == CBORObjectTypeExtendedRational) {
        ExtendedRational flo = (ExtendedRational)this.ThisItem;
        Write(flo, stream);
      } else if (type == CBORObjectTypeMap) {
        WriteObjectMap(this.AsMap(), stream);
      } else if (type == CBORObjectTypeSimpleValue) {
        int value = (int)this.ThisItem;
        if (value < 24) {
          stream.WriteByte((byte)(0xe0 + value));
        } else {
#if DEBUG
          if (value < 32) {
            throw new ArgumentException("value (" + Convert.ToString((long)value, System.Globalization.CultureInfo.InvariantCulture) + ") is less than " + "32");
          }
#endif

          stream.WriteByte(0xf8);
          stream.WriteByte((byte)value);
        }
      } else if (type == CBORObjectTypeSingle) {
        Write((float)this.ThisItem, stream);
      } else if (type == CBORObjectTypeDouble) {
        Write((double)this.ThisItem, stream);
      } else {
        throw new ArgumentException("Unexpected data type");
      }
    }

    /// <summary>Writes a 64-bit signed integer in CBOR format to a data stream.</summary>
    /// <param name='value'>The value to write.</param>
    /// <exception cref='System.ArgumentNullException'>The parameter
    /// <paramref name='stream'/> is null.</exception>
    /// <exception cref='System.IO.IOException'>An I/O error occurred.</exception>
    /// <param name='stream'>A writable data stream.</param>
    public static void Write(long value, Stream stream) {
      if (stream == null) {
        throw new ArgumentNullException("stream");
      }
      if (value >= 0) {
        WritePositiveInt64(0, value, stream);
      } else {
        ++value;
        value = -value;  // Will never overflow
        WritePositiveInt64(1, value, stream);
      }
    }

    /// <summary>Writes a 32-bit signed integer in CBOR format to a data stream.</summary>
    /// <param name='value'>The value to write.</param>
    /// <exception cref='System.ArgumentNullException'>The parameter
    /// <paramref name='stream'/> is null.</exception>
    /// <exception cref='System.IO.IOException'>An I/O error occurred.</exception>
    /// <param name='stream'>A writable data stream.</param>
    public static void Write(int value, Stream stream) {
      if (stream == null) {
        throw new ArgumentNullException("stream");
      }
      int type = 0;
      if (value < 0) {
        ++value;
        value = -value;
        type = 0x20;
      }
      if (value < 24) {
        stream.WriteByte((byte)(value | type));
      } else if (value <= 0xff) {
        byte[] bytes = new byte[] { (byte)(24 | type), (byte)(value & 0xff) };
        stream.Write(bytes, 0, 2);
      } else if (value <= 0xffff) {
        byte[] bytes = new byte[] { (byte)(25 | type), (byte)((value >> 8) & 0xff), (byte)(value & 0xff) };
        stream.Write(bytes, 0, 3);
      } else {
        byte[] bytes = new byte[] { (byte)(26 | type), (byte)((value >> 24) & 0xff), (byte)((value >> 16) & 0xff), (byte)((value >> 8) & 0xff), (byte)(value & 0xff) };
        stream.Write(bytes, 0, 5);
      }
    }

    /// <summary>Writes a 16-bit signed integer in CBOR format to a data stream.</summary>
    /// <param name='value'>The value to write.</param>
    /// <exception cref='System.ArgumentNullException'>The parameter
    /// <paramref name='stream'/> is null.</exception>
    /// <exception cref='System.IO.IOException'>An I/O error occurred.</exception>
    /// <param name='stream'>A writable data stream.</param>
    public static void Write(short value, Stream stream) {
      Write((long)value, stream);
    }

    /// <summary>Writes a Unicode character as a string in CBOR format to
    /// a data stream.</summary>
    /// <param name='value'>The value to write.</param>
    /// <exception cref='System.ArgumentNullException'>The parameter
    /// <paramref name='stream'/> is null.</exception>
    /// <exception cref='System.ArgumentException'>The parameter <paramref
    /// name='value'/> is a surrogate code point.</exception>
    /// <exception cref='System.IO.IOException'>An I/O error occurred.</exception>
    /// <param name='stream'>A writable data stream.</param>
    public static void Write(char value, Stream stream) {
      if (value >= 0xd800 && value < 0xe000) {
        throw new ArgumentException("Value is a surrogate code point.");
      }
      Write(new String(new char[] { value }), stream);
    }

    /// <summary>Writes a Boolean value in CBOR format to a data stream.</summary>
    /// <param name='value'>The value to write.</param>
    /// <exception cref='System.ArgumentNullException'>The parameter
    /// <paramref name='stream'/> is null.</exception>
    /// <exception cref='System.IO.IOException'>An I/O error occurred.</exception>
    /// <param name='stream'>A writable data stream.</param>
    public static void Write(bool value, Stream stream) {
      if (stream == null) {
        throw new ArgumentNullException("stream");
      }
      stream.WriteByte(value ? (byte)0xf5 : (byte)0xf4);
    }

    /// <summary>Writes a byte (0 to 255) in CBOR format to a data stream. If
    /// the value is less than 24, writes that byte. If the value is 25 to 255,
    /// writes the byte 24, then this byte's value.</summary>
    /// <param name='value'>The value to write.</param>
    /// <exception cref='System.ArgumentNullException'>The parameter
    /// <paramref name='stream'/> is null.</exception>
    /// <exception cref='System.IO.IOException'>An I/O error occurred.</exception>
    /// <param name='stream'>A writable data stream.</param>
    public static void Write(byte value, Stream stream) {
      if (stream == null) {
        throw new ArgumentNullException("stream");
      }
      if ((((int)value) & 0xff) < 24) {
        stream.WriteByte(value);
      } else {
        stream.WriteByte((byte)24);
        stream.WriteByte(value);
      }
    }

    /// <summary>Writes a 32-bit floating-point number in CBOR format to
    /// a data stream.</summary>
    /// <param name='value'>The value to write.</param>
    /// <param name='s'>A writable data stream.</param>
    /// <exception cref='System.ArgumentNullException'>The parameter
    /// <paramref name='s'/> is null.</exception>
    /// <exception cref='System.IO.IOException'>An I/O error occurred.</exception>
    public static void Write(float value, Stream s) {
      if (s == null) {
        throw new ArgumentNullException("s");
      }
      int bits = BitConverter.ToInt32(BitConverter.GetBytes((float)value), 0);
      byte[] data = new byte[] { (byte)0xfa,
        (byte)((bits >> 24) & 0xff),
        (byte)((bits >> 16) & 0xff),
        (byte)((bits >> 8) & 0xff),
        (byte)(bits & 0xff) };
      s.Write(data, 0, 5);
    }

    /// <summary>Writes a 64-bit floating-point number in CBOR format to
    /// a data stream.</summary>
    /// <param name='value'>The value to write.</param>
    /// <param name='stream'>A writable data stream.</param>
    /// <exception cref='System.ArgumentNullException'>The parameter
    /// <paramref name='stream'/> is null.</exception>
    /// <exception cref='System.IO.IOException'>An I/O error occurred.</exception>
    public static void Write(double value, Stream stream) {
      if (stream == null) {
        throw new ArgumentNullException("stream");
      }
      long bits = BitConverter.ToInt64(BitConverter.GetBytes((double)(double)value), 0);
      byte[] data = new byte[] { (byte)0xfb,
        (byte)((bits >> 56) & 0xff),
        (byte)((bits >> 48) & 0xff),
        (byte)((bits >> 40) & 0xff),
        (byte)((bits >> 32) & 0xff),
        (byte)((bits >> 24) & 0xff),
        (byte)((bits >> 16) & 0xff),
        (byte)((bits >> 8) & 0xff),
        (byte)(bits & 0xff) };
      stream.Write(data, 0, 9);
    }

    private static byte[] GetOptimizedBytesIfShortAscii(string str, int tagbyte) {
      byte[] bytes;
      if (str.Length <= 255) {
        // The strings will usually be short ASCII strings, so
        // use this optimization
        int offset = 0;
        int length = str.Length;
        int extra = (length < 24) ? 1 : 2;
        if (tagbyte >= 0) {
          ++extra;
        }
        bytes = new byte[length + extra];
        if (tagbyte >= 0) {
          bytes[offset] = (byte)tagbyte;
          ++offset;
        }
        if (length < 24) {
          bytes[offset] = (byte)(0x60 + str.Length);
          ++offset;
        } else {
          bytes[offset] = (byte)0x78;
          bytes[offset + 1] = (byte)str.Length;
          offset += 2;
        }
        bool issimple = true;
        for (int i = 0; i < str.Length; ++i) {
          char c = str[i];
          if (c >= 0x80) {
            issimple = false;
            break;
          }
          bytes[i + offset] = unchecked((byte)c);
        }
        if (issimple) {
          return bytes;
        }
      }
      return null;
    }

    /// <summary>Gets the binary representation of this data item.</summary>
    /// <returns>A byte array in CBOR format.</returns>
    public byte[] EncodeToBytes() {
      // For some types, a memory stream is a lot of
      // overhead since the amount of memory the types
      // use is fixed and small
      bool hasComplexTag = false;
      byte tagbyte = 0;
      bool tagged = this.IsTagged;
      if (this.IsTagged) {
        CBORObject taggedItem = (CBORObject)this.itemValue;
        if (taggedItem.IsTagged ||
            this.tagHigh != 0 ||
            (this.tagLow >> 16) != 0 ||
            this.tagLow >= 24) {
          hasComplexTag = true;
        } else {
          tagbyte = (byte)(0xc0 + (int)this.tagLow);
        }
      }
      if (!hasComplexTag) {
        if (this.ItemType == CBORObjectTypeTextString) {
          byte[] ret = GetOptimizedBytesIfShortAscii(
            this.AsString(),
            tagged ? (((int)tagbyte) & 0xff) : -1);
          if (ret != null) {
            return ret;
          }
        } else if (this.ItemType == CBORObjectTypeSimpleValue) {
          if (tagged) {
            if (this.IsFalse) {
              return new byte[] { tagbyte, (byte)0xf4 };
            }
            if (this.IsTrue) {
              return new byte[] { tagbyte, (byte)0xf5 };
            }
            if (this.IsNull) {
              return new byte[] { tagbyte, (byte)0xf6 };
            }
            if (this.IsUndefined) {
              return new byte[] { tagbyte, (byte)0xf7 };
            }
          } else {
            if (this.IsFalse) {
              return new byte[] { (byte)0xf4 };
            }
            if (this.IsTrue) {
              return new byte[] { (byte)0xf5 };
            }
            if (this.IsNull) {
              return new byte[] { (byte)0xf6 };
            }
            if (this.IsUndefined) {
              return new byte[] { (byte)0xf7 };
            }
          }
        } else if (this.ItemType == CBORObjectTypeInteger) {
          long value = (long)this.ThisItem;
          byte[] intBytes = null;
          if (value >= 0) {
            intBytes = GetPositiveInt64Bytes(0, value);
          } else {
            ++value;
            value = -value;  // Will never overflow
            intBytes = GetPositiveInt64Bytes(1, value);
          }
          if (!tagged) {
            return intBytes;
          }
          byte[] ret2 = new byte[intBytes.Length + 1];
          Array.Copy(intBytes, 0, ret2, 1, intBytes.Length);
          ret2[0] = tagbyte;
          return ret2;
        } else if (this.ItemType == CBORObjectTypeSingle) {
          float value = (float)this.ThisItem;
          int bits = BitConverter.ToInt32(BitConverter.GetBytes(value), 0);
          return tagged ?
            new byte[] { tagbyte, (byte)0xfa,
            (byte)((bits >> 24) & 0xff),
            (byte)((bits >> 16) & 0xff),
            (byte)((bits >> 8) & 0xff),
            (byte)(bits & 0xff) } :
            new byte[] { (byte)0xfa,
            (byte)((bits >> 24) & 0xff),
            (byte)((bits >> 16) & 0xff),
            (byte)((bits >> 8) & 0xff),
            (byte)(bits & 0xff) };
        } else if (this.ItemType == CBORObjectTypeDouble) {
          double value = (double)this.ThisItem;
          long bits = BitConverter.ToInt64(BitConverter.GetBytes(value), 0);
          return tagged ?
            new byte[] { tagbyte, (byte)0xfb,
            (byte)((bits >> 56) & 0xff),
            (byte)((bits >> 48) & 0xff),
            (byte)((bits >> 40) & 0xff),
            (byte)((bits >> 32) & 0xff),
            (byte)((bits >> 24) & 0xff),
            (byte)((bits >> 16) & 0xff),
            (byte)((bits >> 8) & 0xff),
            (byte)(bits & 0xff) } :
            new byte[] { (byte)0xfb,
            (byte)((bits >> 56) & 0xff),
            (byte)((bits >> 48) & 0xff),
            (byte)((bits >> 40) & 0xff),
            (byte)((bits >> 32) & 0xff),
            (byte)((bits >> 24) & 0xff),
            (byte)((bits >> 16) & 0xff),
            (byte)((bits >> 8) & 0xff),
            (byte)(bits & 0xff) };
        }
      }
      try {
        using (MemoryStream ms = new MemoryStream(16)) {
          this.WriteTo(ms);
          return ms.ToArray();
        }
      } catch (IOException ex) {
        throw new CBORException("I/O Error occurred", ex);
      }
    }

    /// <summary>Writes a CBOR object to a CBOR data stream.</summary>
    /// <param name='value'>The value to write. Can be null.</param>
    /// <param name='stream'>A writable data stream.</param>
    public static void Write(CBORObject value, Stream stream) {
      if (stream == null) {
        throw new ArgumentNullException("stream");
      }
      if (value == null) {
        stream.WriteByte(0xf6);
      } else {
        value.WriteTo(stream);
      }
    }

    /// <summary>Writes an arbitrary object to a CBOR data stream. Currently,
    /// the following objects are supported: <list type=''> <item>Lists
    /// of CBORObject.</item>
    /// <item>Maps of CBORObject.</item>
    /// <item>Null.</item>
    /// <item>Any object accepted by the FromObject static methods.</item>
    /// </list>
    /// </summary>
    /// <param name='objValue'>The value to write.</param>
    /// <param name='stream'>A writable data stream.</param>
    /// <exception cref='System.ArgumentException'>The object's type
    /// is not supported.</exception>
    public static void Write(object objValue, Stream stream) {
      if (stream == null) {
        throw new ArgumentNullException("stream");
      }
      if (objValue == null) {
        stream.WriteByte(0xf6);
        return;
      }
      byte[] data = objValue as byte[];
      if (data != null) {
        WritePositiveInt(3, data.Length, stream);
        stream.Write(data, 0, data.Length);
        return;
      } else if (objValue is IList<CBORObject>) {
        WriteObjectArray((IList<CBORObject>)objValue, stream);
      } else if (objValue is IDictionary<CBORObject, CBORObject>) {
        WriteObjectMap((IDictionary<CBORObject, CBORObject>)objValue, stream);
      } else {
        FromObject(objValue).WriteTo(stream);
      }
    }

    // JSON parsing methods
    private static int SkipWhitespaceJSON(CharacterReader reader) {
      while (true) {
        int c = reader.NextChar();
        if (c == -1 || (c != 0x20 && c != 0x0a && c != 0x0d && c != 0x09)) {
          return c;
        }
      }
    }

    private static int SkipWhitespaceOrByteOrderMarkJSON(CharacterReader reader) {
      bool allowBOM = true;
      while (true) {
        int c = reader.NextChar();
        if (c == -1 || (c != 0x20 && c != 0x0a && c != 0x0d && c != 0x09)) {
          if (!allowBOM || c != 0xfeff) {
            return c;
          }
        }
        allowBOM = false;
      }
    }

    private static string NextJSONString(CharacterReader reader, int quote) {
      int c;
      StringBuilder sb = null;
      bool surrogate = false;
      bool surrogateEscaped = false;
      bool escaped = false;
      while (true) {
        c = reader.NextChar();
        if (c == -1 || c < 0x20) {
          throw reader.NewError("Unterminated string");
        }
        switch (c) {
          case '\\':
            c = reader.NextChar();
            escaped = true;
            switch (c) {
              case '\\':
                c = '\\';
                break;
              case '/':
                // Now allowed to be escaped under RFC 7159
                c = '/';
                break;
              case '\"':
                c = '\"';
                break;
              case 'b':
                c = '\b';
                break;
              case 'f':
                c = '\f';
                break;
              case 'n':
                c = '\n';
                break;
              case 'r':
                c = '\r';
                break;
              case 't':
                c = '\t';
                break;
              case 'u': { // Unicode escape
                  c = 0;
                  // Consists of 4 hex digits
                  for (int i = 0; i < 4; ++i) {
                    int ch = reader.NextChar();
                    if (ch >= '0' && ch <= '9') {
                      c <<= 4;
                      c |= ch - '0';
                    } else if (ch >= 'A' && ch <= 'F') {
                      c <<= 4;
                      c |= ch + 10 - 'A';
                    } else if (ch >= 'a' && ch <= 'f') {
                      c <<= 4;
                      c |= ch + 10 - 'a';
                    } else {
                      throw reader.NewError("Invalid Unicode escaped character");
                    }
                  }
                  break;
                }
              default:
                throw reader.NewError("Invalid escaped character");
            }
            break;
          default:
            escaped = false;
            break;
        }
        if (surrogate) {
          if ((c & 0x1ffc00) != 0xdc00) {
            // Note: this includes the ending quote
            // and supplementary characters
            throw reader.NewError("Unpaired surrogate code point");
          }
          if (escaped != surrogateEscaped) {
            throw reader.NewError("Pairing escaped surrogate with unescaped surrogate");
          }
          surrogate = false;
        } else if ((c & 0x1ffc00) == 0xd800) {
          surrogate = true;
          surrogateEscaped = escaped;
        } else if ((c & 0x1ffc00) == 0xdc00) {
          throw reader.NewError("Unpaired surrogate code point");
        }
        if (c == quote && !escaped) {
          // End quote reached
          if (sb == null) {
            // No string builder created yet, so this
            // is an empty string
            return String.Empty;
          }
          return sb.ToString();
        }
        if (sb == null) {
          sb = new StringBuilder();
        }
        if (c <= 0xffff) {
          sb.Append((char)c);
        } else if (c <= 0x10ffff) {
          sb.Append((char)((((c - 0x10000) >> 10) & 0x3ff) + 0xd800));
          sb.Append((char)(((c - 0x10000) & 0x3ff) + 0xdc00));
        }
      }
    }

    private static CBORObject NextJSONValue(CharacterReader reader, int firstChar, bool noDuplicates, int[] nextChar, int depth) {
      string str;
      int c = firstChar;
      CBORObject obj = null;
      if (c < 0) {
        throw reader.NewError("Unexpected end of data");
      }
      if (c == '"') {
        // Parse a string
        // The tokenizer already checked the string for invalid
        // surrogate pairs, so just call the CBORObject
        // constructor directly
        obj = CBORObject.FromRaw(NextJSONString(reader, c));
        nextChar[0] = SkipWhitespaceJSON(reader);
        return obj;
      } else if (c == '{') {
        // Parse an object
        obj = ParseJSONObject(reader, noDuplicates, depth + 1);
        nextChar[0] = SkipWhitespaceJSON(reader);
        return obj;
      } else if (c == '[') {
        // Parse an array
        obj = ParseJSONArray(reader, noDuplicates, depth + 1);
        nextChar[0] = SkipWhitespaceJSON(reader);
        return obj;
      } else if (c == 't') {
        // Parse true
        if (reader.NextChar() != 'r' ||
            reader.NextChar() != 'u' ||
            reader.NextChar() != 'e') {
          throw reader.NewError("Value can't be parsed.");
        }
        nextChar[0] = SkipWhitespaceJSON(reader);
        return CBORObject.True;
      } else if (c == 'f') {
        // Parse false
        if (reader.NextChar() != 'a' ||
            reader.NextChar() != 'l' ||
            reader.NextChar() != 's' ||
            reader.NextChar() != 'e') {
          throw reader.NewError("Value can't be parsed.");
        }
        nextChar[0] = SkipWhitespaceJSON(reader);
        return CBORObject.False;
      } else if (c == 'n') {
        // Parse null
        if (reader.NextChar() != 'u' ||
            reader.NextChar() != 'l' ||
            reader.NextChar() != 'l') {
          throw reader.NewError("Value can't be parsed.");
        }
        nextChar[0] = SkipWhitespaceJSON(reader);
        return CBORObject.Null;
      } else if (c == '-' || (c >= '0' && c <= '9')) {
        // Parse a number
        StringBuilder sb = new StringBuilder();
        while (c == '-' || c == '+' || c == '.' || (c >= '0' && c <= '9') || c == 'e' || c == 'E') {
          sb.Append((char)c);
          c = reader.NextChar();
        }
        str = sb.ToString();
        obj = CBORDataUtilities.ParseJSONNumber(str);
        if (obj == null) {
          throw reader.NewError("JSON number can't be parsed. " + str);
        }
        if (c == -1 || (c != 0x20 && c != 0x0a && c != 0x0d && c != 0x09)) {
          nextChar[0] = c;
        } else {
          nextChar[0] = SkipWhitespaceJSON(reader);
        }
        return obj;
      } else {
        throw reader.NewError("Value can't be parsed.");
      }
    }

    private static CBORObject ParseJSONValue(
      CharacterReader reader,
      bool noDuplicates,
      bool skipByteOrderMark,
      bool objectOrArrayOnly,
      int depth) {
      if (depth > 1000) {
        throw reader.NewError("Too deeply nested");
      }
      int c;
      c = skipByteOrderMark ?
        SkipWhitespaceOrByteOrderMarkJSON(reader) :
        SkipWhitespaceJSON(reader);
      if (!skipByteOrderMark && c == (char)0xfeff) {
        throw reader.NewError("JSON object began with a byte order mark (U+FEFF)");
      }
      if (c == '[') {
        return ParseJSONArray(reader, noDuplicates, depth);
      }
      if (c == '{') {
        return ParseJSONObject(reader, noDuplicates, depth);
      }
      if (objectOrArrayOnly) {
        throw reader.NewError("A JSON object must begin with '{' or '['");
      }
      int[] nextChar = new int[1];
      return NextJSONValue(reader, c, noDuplicates, nextChar, depth);
    }

    private static CBORObject ParseJSONObject(CharacterReader reader, bool noDuplicates, int depth) {
      // Assumes that the last character read was '{'
      if (depth > 1000) {
        throw reader.NewError("Too deeply nested");
      }
      int c;
      CBORObject key;
      CBORObject obj;
      int[] nextchar = new int[1];
      bool seenComma = false;
      var myHashMap = new Dictionary<CBORObject, CBORObject>();
      while (true) {
        c = SkipWhitespaceJSON(reader);
        switch (c) {
          case -1:
            throw reader.NewError("A JSONObject must end with '}'");
          case '}':
            if (seenComma) {
              // Situation like '{"0"=>1,}'
              throw reader.NewError("Trailing comma");
            }
            return CBORObject.FromRaw(myHashMap);
          default: {
              // Read the next string
              if (c < 0) {
                throw reader.NewError("Unexpected end of data");
              }
              if (c != '"') {
                throw reader.NewError("Expected a string as a key");
              }
              // Parse a string that represents the object's key
              // The tokenizer already checked the string for invalid
              // surrogate pairs, so just call the CBORObject
              // constructor directly
              obj = CBORObject.FromRaw(NextJSONString(reader, c));
              key = obj;
              if (noDuplicates && myHashMap.ContainsKey(obj)) {
                throw reader.NewError("Key already exists: " + key);
              }
              break;
            }
        }
        if (SkipWhitespaceJSON(reader) != ':') {
          throw reader.NewError("Expected a ':' after a key");
        }
        // NOTE: Will overwrite existing value
        myHashMap[key] = NextJSONValue(reader, SkipWhitespaceJSON(reader), noDuplicates, nextchar, depth);
        switch (nextchar[0]) {
          case ',':
            seenComma = true;
            break;
          case '}':
            return CBORObject.FromRaw(myHashMap);
          default:
            throw reader.NewError("Expected a ',' or '}'");
        }
      }
    }

    private static CBORObject ParseJSONArray(CharacterReader reader, bool noDuplicates, int depth) {
      // Assumes that the last character read was '['
      if (depth > 1000) {
        throw reader.NewError("Too deeply nested");
      }
      var myArrayList = new List<CBORObject>();
      bool seenComma = false;
      int[] nextchar = new int[1];
      while (true) {
        int c = SkipWhitespaceJSON(reader);
        if (c == ']') {
          if (seenComma) {
            // Situation like '[0,1,]'
            throw reader.NewError("Trailing comma");
          }
          return CBORObject.FromRaw(myArrayList);
        } else if (c == ',') {
          // Situation like '[,0,1,2]' or '[0,,1]'
          throw reader.NewError("Empty array element");
        } else {
          myArrayList.Add(NextJSONValue(reader, c, noDuplicates, nextchar, depth));
          c = nextchar[0];
        }
        switch (c) {
          case ',':
            seenComma = true;
            break;
          case ']':
            return CBORObject.FromRaw(myArrayList);
          default:
            throw reader.NewError("Expected a ',' or ']'");
        }
      }
    }

    /// <summary>Generates a CBOR object from a string in JavaScript Object
    /// Notation (JSON) format. <para>If a JSON object has the same key, only
    /// the last given value will be used for each duplicated key. The JSON
    /// string may not begin with a byte order mark (U + FEFF).</para>
    /// </summary>
    /// <param name='str'>A string in JSON format.</param>
    /// <exception cref='System.ArgumentNullException'>The parameter
    /// <paramref name='str'/> is null.</exception>
    /// <exception cref='CBORException'>The string is not in JSON format.</exception>
    /// <returns>A CBORObject object.</returns>
    public static CBORObject FromJSONString(string str) {
      CharacterReader reader = new CharacterReader(str);
      CBORObject obj = ParseJSONValue(reader, false, false, false, 0);
      if (SkipWhitespaceJSON(reader) != -1) {
        throw reader.NewError("End of string not reached");
      }
      return obj;
    }

    /// <summary>Generates a CBOR object from a data stream in JavaScript
    /// Object Notation (JSON) format and UTF-8 encoding. The JSON stream
    /// may begin with a byte order mark (U + FEFF). <para>If a JSON object has
    /// the same key, only the last given value will be used for each duplicated
    /// key.</para>
    /// </summary>
    /// <param name='stream'>A readable data stream.</param>
    /// <exception cref='System.ArgumentNullException'>The parameter
    /// <paramref name='stream'/> is null.</exception>
    /// <exception cref='System.IO.IOException'>An I/O error occurred.</exception>
    /// <exception cref='CBORException'>The data stream contains invalid
    /// UTF-8 or is not in JSON format.</exception>
    /// <returns>A CBORObject object.</returns>
    public static CBORObject ReadJSON(Stream stream) {
      CharacterReader reader = new CharacterReader(stream);
      try {
        CBORObject obj = ParseJSONValue(reader, false, true, false, 0);
        if (SkipWhitespaceJSON(reader) != -1) {
          throw reader.NewError("End of data stream not reached");
        }
        return obj;
      } catch (CBORException ex) {
        if (ex.InnerException != null && ex.InnerException is IOException) {
          throw (IOException)ex.InnerException;
        }
        throw;
      }
    }

    private const string Hex16 = "0123456789ABCDEF";

    private static void StringToJSONStringUnquoted(string str, StringBuilder sb) {
      // Surrogates were already verified when this
      // string was added to the CBOR object; that check
      // is not repeated here
      bool first = true;
      for (int i = 0; i < str.Length; ++i) {
        char c = str[i];
        if (c == '\\' || c == '"') {
          if (first) {
            first = false;
            sb.Append(str, 0, i);
          }
          sb.Append('\\');
          sb.Append(c);
        } else if (c < 0x20) {
          if (first) {
            first = false;
            sb.Append(str, 0, i);
          }
          if (c == 0x0d) {
            sb.Append("\\r");
          } else if (c == 0x0a) {
            sb.Append("\\n");
          } else if (c == 0x08) {
            sb.Append("\\b");
          } else if (c == 0x0c) {
            sb.Append("\\f");
          } else if (c == 0x09) {
            sb.Append("\\t");
          } else {
            sb.Append("\\u00");
            sb.Append(Hex16[(int)(c >> 4)]);
            sb.Append(Hex16[(int)(c & 15)]);
          }
        } else if (!first) {
          sb.Append(c);
        }
      }
      if (first) {
        sb.Append(str);
      }
    }

<<<<<<< HEAD
    /// <summary>Converts this object to a string in JavaScript Object Notation
    /// (JSON) format. This function works not only with arrays and maps,
    /// but also integers, strings, byte arrays, and other JSON data types.
    /// Notes: <list><item> If this object contains maps with non-string
    /// keys, the keys are converted to JSON strings before writing the map
    /// as a JSON string. </item>
    /// <item>If a number in the form of a big float has a very high binary exponent,
    /// it will be converted to a double before being converted to a JSON string.
    /// (The resulting double could overflow to infinity, in which case the
    /// big float is converted to null.)</item>
    /// <item>The string will not begin with a byte-order mark (U + FEFF);
    /// RFC 7159 (the JSON specification) forbids placing a byte-order mark
    /// at the beginning of a JSON string.</item>
    /// <item>Byte strings are converted to Base64 URL by default.</item>
    /// <item>Rational numbers will be converted to their exact form, if
    /// possible, otherwise to a high-precision approximation. (The resulting
    /// approximation could overflow to infinity, in which case the rational
    /// number is converted to null.)</item>
    /// <item>Simple values other than true and false will be converted to
    /// null. (This doesn't include floating-point numbers.)</item>
    /// <item>Infinity and not-a-number will be converted to null.</item>
    /// </list>
=======
    /// <summary>Converts this object to a string in JavaScript Object
    /// Notation (JSON) format. This function works
    /// not only with arrays and maps, but also integers, strings, byte arrays,
    /// and other JSON data types. Notes: <list><item>
    /// If this object contains maps with non-string keys, the keys are converted
    /// to JSON strings before writing the map as a JSON string.
    /// </item>
    /// <item>If a number in the form of a big float has a very high binary
    /// exponent, it will be converted to a double before being converted to
    /// a JSON string. (The resulting double could overflow to infinity, in which case the
    /// big float is converted to null.)</item>
    /// <item>The string will not begin with a byte-order mark (U + FEFF); RFC 7159
    /// (the JSON specification)
    /// forbids placing a byte-order mark at the beginning of a JSON string.</item>
    /// <item>Byte strings are converted to Base64 URL by default.</item>
    /// <item>Rational numbers will be converted to their exact form, if possible,
    /// otherwise to a high-precision approximation. (The resulting approximation 
    /// could overflow to infinity, in which case the rational number is converted to null.)</item>
    /// <item>Simple values other than true and false will be converted to null.
    /// (This doesn't include floating-point numbers.)</item>
    /// <item>Infinity and not-a-number will be converted to null.</item></list>
>>>>>>> 6743847b
    /// </summary>
    /// <returns>A string object containing the converted object.</returns>
    public string ToJSONString() {
      int type = this.ItemType;
      switch (type) {
        case CBORObjectTypeSimpleValue: {
            if (this.IsTrue) {
              {
                return "true";
              }
            } else if (this.IsFalse) {
              {
                return "false";
              }
            } else if (this.IsNull) {
              {
                return "null";
              }
            } else {
              return "null";
            }
          }
        case CBORObjectTypeSingle: {
            float f = (float)this.ThisItem;
            if (Single.IsNegativeInfinity(f) ||
                Single.IsPositiveInfinity(f) ||
                Single.IsNaN(f)) {
              return "null";
            } else {
              return TrimDotZero(
                Convert.ToString(
                  (float)f,
                  CultureInfo.InvariantCulture));
            }
          }
        case CBORObjectTypeDouble: {
            double f = (double)this.ThisItem;
            if (Double.IsNegativeInfinity(f) ||
                Double.IsPositiveInfinity(f) ||
                Double.IsNaN(f)) {
              return "null";
            } else {
              return TrimDotZero(
                Convert.ToString(
                  (double)f,
                  CultureInfo.InvariantCulture));
            }
          }
        case CBORObjectTypeInteger: {
            return Convert.ToString((long)this.ThisItem, CultureInfo.InvariantCulture);
          }
        case CBORObjectTypeBigInteger: {
            return CBORUtilities.BigIntToString((BigInteger)this.ThisItem);
          }
        case CBORObjectTypeExtendedRational: {
            ExtendedRational dec = (ExtendedRational)this.ThisItem;
            ExtendedDecimal f = dec.ToExtendedDecimalExactIfPossible(
              PrecisionContext.Decimal128.WithUnlimitedExponents());
            if (!f.IsFinite) {
              return "null";
            } else {
              return f.ToString();
            }
          }
        case CBORObjectTypeExtendedDecimal: {
            ExtendedDecimal dec = (ExtendedDecimal)this.ThisItem;
            if (dec.IsInfinity() || dec.IsNaN()) {
              return "null";
            }
            return dec.ToString();
          }
        case CBORObjectTypeExtendedFloat: {
            ExtendedFloat flo = (ExtendedFloat)this.ThisItem;
            if (flo.IsInfinity() || flo.IsNaN()) {
              return "null";
            }
            if (flo.IsFinite &&
              BigInteger.Abs(flo.Exponent).CompareTo((BigInteger)2500) > 0) {
              // Too inefficient to convert to a decimal number
              // from a bigfloat with a very high exponent,
              // so convert to double instead
              double f = flo.ToDouble();
              if (Double.IsNegativeInfinity(f) ||
                  Double.IsPositiveInfinity(f) ||
                  Double.IsNaN(f)) {
                return "null";
              } else {
                return TrimDotZero(
                  Convert.ToString(
                    (double)f,
                    CultureInfo.InvariantCulture));
              }
            }
            return flo.ToString();
          }
        default: {
            StringBuilder sb = new StringBuilder();
            this.ToJSONStringInternal(sb);
            return sb.ToString();
          }
      }
    }

    private void ToJSONStringInternal(StringBuilder sb) {
      int type = this.ItemType;
      switch (type) {
        case CBORObjectTypeByteString: {
            sb.Append('\"');
            if (this.HasTag(22)) {
              Base64.ToBase64(sb, (byte[])this.ThisItem, false);
            } else if (this.HasTag(23)) {
              CBORUtilities.ToBase16(sb, (byte[])this.ThisItem);
            } else {
              Base64.ToBase64URL(sb, (byte[])this.ThisItem, false);
            }
            sb.Append('\"');
            break;
          }
        case CBORObjectTypeTextString: {
            sb.Append('\"');
            StringToJSONStringUnquoted((string)this.ThisItem, sb);
            sb.Append('\"');
            break;
          }
        case CBORObjectTypeArray: {
            bool first = true;
            sb.Append('[');
            foreach (CBORObject i in this.AsList()) {
              if (!first) {
                sb.Append(',');
              }
              i.ToJSONStringInternal(sb);
              first = false;
            }
            sb.Append(']');
            break;
          }
        case CBORObjectTypeExtendedRational: {
            ExtendedRational dec = (ExtendedRational)this.ThisItem;
            ExtendedDecimal f = dec.ToExtendedDecimalExactIfPossible(
              PrecisionContext.Decimal128.WithUnlimitedExponents());
            if (!f.IsFinite) {
              sb.Append("null");
            } else {
              sb.Append(f.ToString());
            }
            break;
          }
        case CBORObjectTypeMap: {
            bool first = true;
            bool hasNonStringKeys = false;
            IDictionary<CBORObject, CBORObject> objMap = this.AsMap();
            sb.Append('{');
            int oldLength = sb.Length;
            foreach (KeyValuePair<CBORObject, CBORObject> entry in objMap) {
              CBORObject key = entry.Key;
              CBORObject value = entry.Value;
              if (key.ItemType != CBORObjectTypeTextString) {
                hasNonStringKeys = true;
                break;
              }
              if (!first) {
                sb.Append(',');
              }
              sb.Append('\"');
              StringToJSONStringUnquoted((string)key.ThisItem, sb);
              sb.Append('\"');
              sb.Append(':');
              value.ToJSONStringInternal(sb);
              first = false;
            }
            if (hasNonStringKeys) {
              sb.Remove(oldLength, sb.Length - oldLength);
              IDictionary<string, CBORObject> stringMap = new Dictionary<String, CBORObject>();
              // Copy to a map with String keys, since
              // some keys could be duplicates
              // when serialized to strings
              foreach (KeyValuePair<CBORObject, CBORObject> entry in objMap) {
                CBORObject key = entry.Key;
                CBORObject value = entry.Value;
                string str = (key.ItemType == CBORObjectTypeTextString) ?
                  ((string)key.ThisItem) : key.ToJSONString();
                stringMap[str] = value;
              }
              first = true;
              foreach (KeyValuePair<string, CBORObject> entry in stringMap) {
                string key = entry.Key;
                CBORObject value = entry.Value;
                if (!first) {
                  sb.Append(',');
                }
                sb.Append('\"');
                StringToJSONStringUnquoted(key, sb);
                sb.Append('\"');
                sb.Append(':');
                value.ToJSONStringInternal(sb);
                first = false;
              }
            }
            sb.Append('}');
            break;
          }
        default:
          sb.Append(this.ToJSONString());
          break;
      }
    }

    private static CBORObject FromRaw(String str) {
      return new CBORObject(CBORObjectTypeTextString, str);
    }

    private static CBORObject FromRaw(IList<CBORObject> list) {
      return new CBORObject(CBORObjectTypeArray, list);
    }

    private static CBORObject FromRaw(IDictionary<CBORObject, CBORObject> map) {
      return new CBORObject(CBORObjectTypeMap, map);
    }

    /// <summary>Finds the sum of two CBOR number objects.</summary>
    /// <exception cref='System.ArgumentException'>Either or both operands
    /// are not numbers (as opposed to Not-a-Number, NaN).</exception>
    /// <returns>A CBORObject object.</returns>
    /// <param name='first'>A CBORObject object. (2).</param>
    /// <param name='second'>A CBORObject object. (3).</param>
    public static CBORObject Addition(CBORObject first, CBORObject second) {
      return CBORObjectMath.Addition(first, second);
    }

    /// <summary>Finds the difference between two CBOR number objects.</summary>
    /// <exception cref='System.ArgumentException'>Either or both operands
    /// are not numbers (as opposed to Not-a-Number, NaN).</exception>
    /// <returns>The difference of the two objects.</returns>
    /// <param name='first'>A CBORObject object.</param>
    /// <param name='second'>A CBORObject object. (2).</param>
    public static CBORObject Subtract(CBORObject first, CBORObject second) {
      return CBORObjectMath.Subtract(first, second);
    }

    /// <summary>Multiplies two CBOR number objects.</summary>
    /// <exception cref='System.ArgumentException'>Either or both operands
    /// are not numbers (as opposed to Not-a-Number, NaN).</exception>
    /// <returns>The product of the two objects.</returns>
    /// <param name='first'>A CBORObject object.</param>
    /// <param name='second'>A CBORObject object. (2).</param>
    public static CBORObject Multiply(CBORObject first, CBORObject second) {
      return CBORObjectMath.Multiply(first, second);
    }

    /// <summary>Divides a CBORObject object by the value of a CBORObject
    /// object.</summary>
    /// <returns>The quotient of the two objects.</returns>
    /// <param name='first'>A CBORObject object.</param>
    /// <param name='second'>A CBORObject object. (2).</param>
    public static CBORObject Divide(CBORObject first, CBORObject second) {
      return CBORObjectMath.Divide(first, second);
    }

    /// <summary>Finds the remainder that results when a CBORObject object
    /// is divided by the value of a CBORObject object.</summary>
    /// <returns>The remainder of the two objects.</returns>
    /// <param name='first'>A CBORObject object.</param>
    /// <param name='second'>A CBORObject object. (2).</param>
    public static CBORObject Remainder(CBORObject first, CBORObject second) {
      return CBORObjectMath.Remainder(first, second);
    }

    /// <summary>Creates a new empty CBOR array.</summary>
    /// <returns>A new CBOR array.</returns>
    public static CBORObject NewArray() {
      return new CBORObject(CBORObjectTypeArray, new List<CBORObject>());
    }

    /// <summary>Creates a new empty CBOR map.</summary>
    /// <returns>A new CBOR map.</returns>
    public static CBORObject NewMap() {
      return FromObject(new Dictionary<CBORObject, CBORObject>());
    }

    /// <summary>Creates a CBOR object from a simple value number.</summary>
    /// <param name='simpleValue'>A 32-bit signed integer.</param>
    /// <returns>A CBORObject object.</returns>
    /// <exception cref='System.ArgumentException'>The parameter <paramref
    /// name='simpleValue'/> is less than 0, greater than 255, or from 24
    /// through 31.</exception>
    public static CBORObject FromSimpleValue(int simpleValue) {
      if (simpleValue < 0) {
        throw new ArgumentException("simpleValue (" + Convert.ToString((long)simpleValue, System.Globalization.CultureInfo.InvariantCulture) + ") is less than " + "0");
      }
      if (simpleValue > 255) {
        throw new ArgumentException("simpleValue (" + Convert.ToString((long)simpleValue, System.Globalization.CultureInfo.InvariantCulture) + ") is more than " + "255");
      }
      if (simpleValue >= 24 && simpleValue < 32) {
        throw new ArgumentException("Simple value is from 24 to 31: " + simpleValue);
      }
      if (simpleValue < 32) {
        return valueFixedObjects[0xe0 + simpleValue];
      } else {
        return new CBORObject(
          CBORObjectTypeSimpleValue,
          simpleValue);
      }
    }

    /// <summary>Generates a CBOR object from a 64-bit signed integer.</summary>
    /// <returns>A CBORObject object.</returns>
    /// <param name='value'>A 64-bit signed integer.</param>
    public static CBORObject FromObject(long value) {
      return new CBORObject(CBORObjectTypeInteger, value);
    }

    /// <summary>Generates a CBOR object from a CBOR object.</summary>
    /// <param name='value'>A CBOR object.</param>
    /// <returns>Same as.</returns>
    public static CBORObject FromObject(CBORObject value) {
      if (value == null) {
        return CBORObject.Null;
      }
      return value;
    }

    /// <summary>Generates a CBOR object from an arbitrary-precision integer.</summary>
    /// <param name='bigintValue'>An arbitrary-precision value.</param>
    /// <returns>A CBOR number object.</returns>
    public static CBORObject FromObject(BigInteger bigintValue) {
      if ((object)bigintValue == (object)null) {
        return CBORObject.Null;
      }
      if (bigintValue.CompareTo(Int64MinValue) >= 0 &&
          bigintValue.CompareTo(Int64MaxValue) <= 0) {
        return new CBORObject(CBORObjectTypeInteger, (long)(BigInteger)bigintValue);
      } else {
        return new CBORObject(CBORObjectTypeBigInteger, bigintValue);
      }
    }

    /// <summary>Generates a CBOR object from an arbitrary-precision binary
    /// floating-point number.</summary>
    /// <param name='bigValue'>An arbitrary-precision binary floating-point
    /// number.</param>
    /// <returns>A CBOR number object.</returns>
    public static CBORObject FromObject(ExtendedFloat bigValue) {
      if ((object)bigValue == (object)null) {
        return CBORObject.Null;
      }
      if (bigValue.IsNaN() || bigValue.IsInfinity()) {
        return new CBORObject(CBORObjectTypeExtendedFloat, bigValue);
      }
      BigInteger bigintExponent = bigValue.Exponent;
      if (bigintExponent.IsZero && !(bigValue.IsZero && bigValue.IsNegative)) {
        return FromObject(bigValue.Mantissa);
      } else {
        return new CBORObject(CBORObjectTypeExtendedFloat, bigValue);
      }
    }

    /// <summary>Generates a CBOR object from a rational number.</summary>
    /// <param name='bigValue'>A rational number.</param>
    /// <returns>A CBOR number object.</returns>
    public static CBORObject FromObject(ExtendedRational bigValue) {
      if ((object)bigValue == (object)null) {
        return CBORObject.Null;
      }
      if (bigValue.IsFinite && bigValue.Denominator.Equals(BigInteger.One)) {
        return FromObject(bigValue.Numerator);
      }
      return new CBORObject(CBORObjectTypeExtendedRational, bigValue);
    }

    /// <summary>Generates a CBOR object from a decimal number.</summary>
    /// <param name='otherValue'>An arbitrary-precision decimal number.</param>
    /// <returns>A CBOR number object.</returns>
    public static CBORObject FromObject(ExtendedDecimal otherValue) {
      if ((object)otherValue == (object)null) {
        return CBORObject.Null;
      }
      if (otherValue.IsNaN() || otherValue.IsInfinity()) {
        return new CBORObject(CBORObjectTypeExtendedDecimal, otherValue);
      }
      BigInteger bigintExponent = otherValue.Exponent;
      if (bigintExponent.IsZero && !(otherValue.IsZero && otherValue.IsNegative)) {
        return FromObject(otherValue.Mantissa);
      } else {
        return new CBORObject(CBORObjectTypeExtendedDecimal, otherValue);
      }
    }

    /// <summary>Generates a CBOR object from a string.</summary>
    /// <param name='strValue'>A string value. Can be null.</param>
    /// <returns>A CBOR object representing the string, or CBORObject.Null
    /// if stringValue is null.</returns>
    /// <exception cref='System.ArgumentException'>The string contains
    /// an unpaired surrogate code point.</exception>
    public static CBORObject FromObject(string strValue) {
      if (strValue == null) {
        return CBORObject.Null;
      }
      if (DataUtilities.GetUtf8Length(strValue, false) < 0) {
        throw new ArgumentException("String contains an unpaired surrogate code point.");
      }
      return new CBORObject(CBORObjectTypeTextString, strValue);
    }

    /// <summary>Generates a CBOR object from a 32-bit signed integer.</summary>
    /// <returns>A CBORObject object.</returns>
    /// <param name='value'>A 32-bit signed integer.</param>
    public static CBORObject FromObject(int value) {
      return FromObject((long)value);
    }

    /// <summary>Generates a CBOR object from a 16-bit signed integer.</summary>
    /// <returns>A CBORObject object.</returns>
    /// <param name='value'>A 16-bit signed integer.</param>
    public static CBORObject FromObject(short value) {
      return FromObject((long)value);
    }

    /// <summary>Generates a CBOR string object from a Unicode character.</summary>
    /// <returns>A CBORObject object.</returns>
    /// <param name='value'>A char object.</param>
    /// <exception cref='System.ArgumentException'>The parameter <paramref
    /// name='value'/> is a surrogate code point.</exception>
    public static CBORObject FromObject(char value) {
      return FromObject(new String(new char[] { value }));
    }

    /// <summary>Returns the CBOR true value or false value, depending on
    /// &quot;value&quot;.</summary>
    /// <returns>CBORObject.True if value is true; otherwise CBORObject.False.</returns>
    /// <param name='value'>Either True or False.</param>
    public static CBORObject FromObject(bool value) {
      return value ? CBORObject.True : CBORObject.False;
    }

    /// <summary>Generates a CBOR object from a byte (0 to 255).</summary>
    /// <returns>A CBORObject object.</returns>
    /// <param name='value'>A Byte object.</param>
    public static CBORObject FromObject(byte value) {
      return FromObject(((int)value) & 0xff);
    }

    /// <summary>Generates a CBOR object from a 32-bit floating-point number.</summary>
    /// <returns>A CBORObject object.</returns>
    /// <param name='value'>A 32-bit floating-point number.</param>
    public static CBORObject FromObject(float value) {
      return new CBORObject(CBORObjectTypeSingle, value);
    }

    /// <summary>Generates a CBOR object from a 64-bit floating-point number.</summary>
    /// <returns>A CBORObject object.</returns>
    /// <param name='value'>A 64-bit floating-point number.</param>
    public static CBORObject FromObject(double value) {
      return new CBORObject(CBORObjectTypeDouble, value);
    }

    /// <summary>Generates a CBOR object from a byte array. The byte array
    /// is copied to a new byte array. (This method can't be used to decode CBOR
    /// data from a byte array; for that, use the DecodeFromBytes method instead.).</summary>
    /// <param name='bytes'>A byte array. Can be null.</param>
    /// <returns>A CBOR byte string object where each byte of the given byte
    /// array is copied to a new array, or CBORObject.Null if the value is null.</returns>
    public static CBORObject FromObject(byte[] bytes) {
      if (bytes == null) {
        return CBORObject.Null;
      }
      byte[] newvalue = new byte[bytes.Length];
      Array.Copy(bytes, 0, newvalue, 0, bytes.Length);
      return new CBORObject(CBORObjectTypeByteString, bytes);
    }

    /// <summary>Generates a CBOR object from an array of CBOR objects.</summary>
    /// <param name='array'>An array of CBOR objects.</param>
    /// <returns>A CBOR object where each element of the given array is copied
    /// to a new array, or CBORObject.Null if the value is null.</returns>
    public static CBORObject FromObject(CBORObject[] array) {
      if (array == null) {
        return CBORObject.Null;
      }
      IList<CBORObject> list = new List<CBORObject>();
      foreach (CBORObject i in array) {
        list.Add(FromObject(i));
      }
      return new CBORObject(CBORObjectTypeArray, list);
    }

    /// <summary>Generates a CBOR object from an array of 32-bit integers.</summary>
    /// <param name='array'>An array of 32-bit integers.</param>
    /// <returns>A CBOR array object where each element of the given array
    /// is copied to a new array, or CBORObject.Null if the value is null.</returns>
    public static CBORObject FromObject(int[] array) {
      if (array == null) {
        return CBORObject.Null;
      }
      IList<CBORObject> list = new List<CBORObject>();
      foreach (int i in array) {
        list.Add(FromObject(i));
      }
      return new CBORObject(CBORObjectTypeArray, list);
    }

    /// <summary>Generates a CBOR object from an array of 64-bit integers.</summary>
    /// <param name='array'>An array of 64-bit integers.</param>
    /// <returns>A CBOR array object where each element of the given array
    /// is copied to a new array, or CBORObject.Null if the value is null.</returns>
    public static CBORObject FromObject(long[] array) {
      if (array == null) {
        return CBORObject.Null;
      }
      IList<CBORObject> list = new List<CBORObject>();
      foreach (long i in array) {
        // Console.WriteLine(i);
        list.Add(FromObject(i));
      }
      return new CBORObject(CBORObjectTypeArray, list);
    }

    /// <summary>Generates a CBOR object from a list of objects.</summary>
    /// <param name='value'>An array of CBOR objects. Can be null.</param>
    /// <returns>A CBOR object where each element of the given array is converted
    /// to a CBOR object and copied to a new array, or CBORObject.Null if the
    /// value is null.</returns>
    /// <typeparam name='T'>A type convertible to CBORObject.</typeparam>
    public static CBORObject FromObject<T>(IList<T> value) {
      if (value == null) {
        return CBORObject.Null;
      }
      if (value.Count == 0) {
        return new CBORObject(CBORObjectTypeArray, new List<T>());
      }
      CBORObject retCbor = CBORObject.NewArray();
      foreach (T i in (IList<T>)value) {
        retCbor.Add(CBORObject.FromObject(i));
      }
      return retCbor;
    }

    /// <summary>Generates a CBOR object from an enumerable set of objects.</summary>
    /// <param name='value'>An object that implements the IEnumerable
    /// interface. In the .NET version, this can be the return value of an iterator
    /// or the result of a LINQ query.</param>
    /// <returns>A CBOR object where each element of the given enumerable
    /// object is converted to a CBOR object and copied to a new array, or CBORObject.Null
    /// if the value is null.</returns>
    /// <typeparam name='T'>A type convertible to CBORObject.</typeparam>
    public static CBORObject FromObject<T>(IEnumerable<T> value) {
      if (value == null) {
        return CBORObject.Null;
      }
      CBORObject retCbor = CBORObject.NewArray();
      foreach (T i in (IEnumerable<T>)value) {
        retCbor.Add(CBORObject.FromObject(i));
      }
      return retCbor;
    }

    /// <summary>Generates a CBOR object from a map of objects.</summary>
    /// <param name='dic'>A map of CBOR objects.</param>
    /// <returns>A CBOR object where each key and value of the given map is
    /// converted to a CBOR object and copied to a new map, or CBORObject.Null
    /// if <paramref name='dic'/> is null.</returns>
    /// <typeparam name='TKey'>A type convertible to CBORObject; the type
    /// of the keys.</typeparam>
    /// <typeparam name='TValue'>A type convertible to CBORObject; the
    /// type of the values.</typeparam>
    public static CBORObject FromObject<TKey, TValue>(IDictionary<TKey, TValue> dic) {
      if (dic == null) {
        return CBORObject.Null;
      }
      var map = new Dictionary<CBORObject, CBORObject>();
      foreach (KeyValuePair<TKey, TValue> entry in dic) {
        CBORObject key = FromObject(entry.Key);
        CBORObject value = FromObject(entry.Value);
        map[key] = value;
      }
      return new CBORObject(CBORObjectTypeMap, map);
    }

    /// <summary>Generates a CBORObject from an arbitrary object. The following
    /// types are specially handled by this method: <c>null</c>
    /// , primitive types, strings, <c>CBORObject</c>
    /// , <c>ExtendedDecimal</c>
    /// , <c>ExtendedFloat</c>
    /// , the custom <c>BigInteger</c>
    /// , lists, arrays, enumerations (<c>Enum</c>
    /// objects), and maps.<para>In the .NET version, if the object is a type
    /// not specially handled by this method, returns a CBOR map with the values
    /// of each of its read/write properties (or all properties in the case
    /// of an anonymous type). Properties are converted to their camel-case
    /// names (meaning if a name starts with A to Z, that letter is lower-cased).
    /// If the property name begins with the word "Is", that word is deleted
    /// from the name. Also, .NET <c>Enum</c>
    /// objects will be converted to their integer values, and a multidimensional
    /// array is converted to an array of arrays.</para>
    /// <para>In the Java version, if the object is a type not specially handled
    /// by this method, this method checks the CBOR object for methods starting
    /// with the word "get" or "is" that take no parameters, and returns a CBOR
    /// map with one entry for each such method found. For each method found,
    /// the starting word "get" or "is" is deleted from its name, and the name
    /// is converted to camel case (meaning if a name starts with A to Z, that
    /// letter is lower-cased). Also, Java <c>Enum</c>
    /// objects will be converted to the result of their <c>name</c>
    /// method.</para>
    /// </summary>
    /// <param name='obj'>An arbitrary object.</param>
    /// <returns>A CBOR object corresponding to the given object. Returns
    /// CBORObject.Null if the object is null.</returns>
    /// <exception cref='System.ArgumentException'>The object's type
    /// is not supported.</exception>
    public static CBORObject FromObject(object obj) {
      if (obj == null) {
        return CBORObject.Null;
      }
      if (obj is string) {
        return FromObject((string)obj);
      }
      if (obj is int) {
        return FromObject((int)obj);
      }
      if (obj is long) {
        return FromObject((long)obj);
      }
      if (obj is CBORObject) {
        return FromObject((CBORObject)obj);
      }
      if (obj is BigInteger) {
        return FromObject((BigInteger)obj);
      }
      ExtendedDecimal df = obj as ExtendedDecimal;
      if (df != null) {
        return FromObject(df);
      }
      ExtendedFloat bf = obj as ExtendedFloat;
      if (bf != null) {
        return FromObject(bf);
      }
      ExtendedRational rf = obj as ExtendedRational;
      if (rf != null) {
        return FromObject(rf);
      }
      if (obj is short) {
        return FromObject((short)obj);
      }
      if (obj is char) {
        return FromObject((char)obj);
      }
      if (obj is bool) {
        return FromObject((bool)obj);
      }
      if (obj is byte) {
        return FromObject((byte)obj);
      }
      if (obj is float) {
        return FromObject((float)obj);
      }
      if (obj is sbyte) {
        return FromObject((sbyte)obj);
      }
      if (obj is ulong) {
        return FromObject((ulong)obj);
      }
      if (obj is uint) {
        return FromObject((uint)obj);
      }
      if (obj is ushort) {
        return FromObject((ushort)obj);
      }
      if (obj is decimal) {
        return FromObject((decimal)obj);
      }
      if (obj is Enum) {
        return FromObject(PropertyMap.EnumToObject((Enum)obj));
      }
      if (obj is double) {
        return FromObject((double)obj);
      }
      byte[] bytearr = obj as byte[];
      if (bytearr != null) {
        return FromObject(bytearr);
      }
      CBORObject objret;
      if (obj is System.Collections.IDictionary) {
        // IDictionary appears first because IDictionary includes IEnumerable
        objret = CBORObject.NewMap();
        System.Collections.IDictionary objdic = (System.Collections.IDictionary)obj;
        foreach (object key in (System.Collections.IDictionary)objdic) {
          objret[CBORObject.FromObject(key)] = CBORObject.FromObject(objdic[key]);
        }
        return objret;
      }
      if (obj is Array) {
        return PropertyMap.FromArray(obj);
      }
      if (obj is System.Collections.IEnumerable) {
        objret = CBORObject.NewArray();
        foreach (object element in (System.Collections.IEnumerable)obj) {
          objret.Add(CBORObject.FromObject(element));
        }
        return objret;
      }
      objret = ConvertWithConverter(obj);
      if (objret != null) {
        return objret;
      }
      objret = CBORObject.NewMap();
      foreach (KeyValuePair<string, object> key in PropertyMap.GetProperties(obj)) {
        objret[key.Key] = CBORObject.FromObject(key.Value);
      }
      return objret;
    }

    /// <summary>Generates a CBOR object from an arbitrary object and gives
    /// the resulting object a tag.</summary>
    /// <returns>A CBOR object where the object <paramref name='valueOb'/>
    /// is converted to a CBOR object and given the tag <paramref name='bigintTag'/>.</returns>
    /// <exception cref='System.ArgumentException'>The parameter <paramref
    /// name='bigintTag'/> is less than 0 or greater than 2^64-1, or <paramref
    /// name='valueOb'/>'s type is unsupported.</exception>
    /// <param name='valueOb'>An arbitrary object. If the tag number is
    /// 2 or 3, this must be a byte string whose bytes represent an integer in
    /// little-endian byte order, and the value of the number is 1 minus the
    /// integer&apos;s value for tag 3. If the tag number is 4 or 5, this must
    /// be an array with two elements: the first must be an integer representing
    /// the exponent, and the second must be an integer representing a mantissa.</param>
    /// <param name='bigintTag'>Tag number. The tag number 55799 can be
    /// used to mark a &quot;self-described CBOR&quot; object.</param>
    public static CBORObject FromObjectAndTag(object valueOb, BigInteger bigintTag) {
      if (bigintTag == null) {
        throw new ArgumentNullException("bigintTag");
      }
      if (bigintTag.Sign < 0) {
        throw new ArgumentException("bigintTag's sign (" + Convert.ToString((long)bigintTag.Sign, System.Globalization.CultureInfo.InvariantCulture) + ") is less than " + "0");
      }
      if (bigintTag.CompareTo(UInt64MaxValue) > 0) {
        throw new ArgumentException("tag more than 18446744073709551615 (" + Convert.ToString(bigintTag, System.Globalization.CultureInfo.InvariantCulture) + ")");
      }
      CBORObject c = FromObject(valueOb);
      if (bigintTag.bitLength() <= 16) {
        // Low-numbered, commonly used tags
        return FromObjectAndTag(c, (int)bigintTag);
      } else {
        int tagLow = 0;
        int tagHigh = 0;
        byte[] bytes = bigintTag.ToByteArray();
        for (int i = 0; i < Math.Min(4, bytes.Length); ++i) {
          int b = ((int)bytes[i]) & 0xff;
          tagLow = unchecked(tagLow | (((int)b) << (i * 8)));
        }
        for (int i = 4; i < Math.Min(8, bytes.Length); ++i) {
          int b = ((int)bytes[i]) & 0xff;
          tagHigh = unchecked(tagHigh | (((int)b) << (i * 8)));
        }
        CBORObject c2 = new CBORObject(c, tagLow, tagHigh);
        ICBORTag tagconv = FindTagConverter(bigintTag);
        if (tagconv != null) {
          c2 = tagconv.ValidateObject(c2);
        }
        return c2;
      }
    }

    private static ICBORTag FindTagConverter(int tag) {
      return FindTagConverter((BigInteger)tag);
    }

    internal static ICBORTag FindTagConverterLong(long tag) {
      return FindTagConverter((BigInteger)tag);
    }

    internal static ICBORTag FindTagConverter(BigInteger bigintTag) {
      if (TagHandlersEmpty()) {
        AddTagHandler((BigInteger)2, new CBORTag2());
        AddTagHandler((BigInteger)3, new CBORTag3());
        AddTagHandler((BigInteger)4, new CBORTag4());
        AddTagHandler((BigInteger)5, new CBORTag5());
        AddTagHandler((BigInteger)264, new CBORTag4(true));
        AddTagHandler((BigInteger)265, new CBORTag5(true));
        AddTagHandler((BigInteger)25, new CBORTagUnsigned());
        AddTagHandler((BigInteger)28, new CBORTag28());
        AddTagHandler((BigInteger)29, new CBORTagUnsigned());
        AddTagHandler((BigInteger)256, new CBORTagAny());
        AddTagHandler(BigInteger.Zero, new CBORTag0());
        AddTagHandler((BigInteger)32, new CBORTag32());
        AddTagHandler((BigInteger)33, new CBORTagGenericString());
        AddTagHandler((BigInteger)34, new CBORTagGenericString());
        AddTagHandler((BigInteger)35, new CBORTagGenericString());
        AddTagHandler((BigInteger)36, new CBORTagGenericString());
        AddTagHandler((BigInteger)37, new CBORTag37());
        AddTagHandler((BigInteger)30, new CBORTag30());
      }
      lock (tagHandlers) {
        if (tagHandlers.ContainsKey(bigintTag)) {
          return tagHandlers[bigintTag];
        }
#if DEBUG
        if (bigintTag.Equals((BigInteger)2)) {
          throw new InvalidOperationException("Expected valid tag handler");
        }
#endif
        return null;
      }
    }

    /// <summary>Generates a CBOR object from an arbitrary object and gives
    /// the resulting object a tag.</summary>
    /// <param name='valueObValue'>An arbitrary object. If the tag number
    /// is 2 or 3, this must be a byte string whose bytes represent an integer
    /// in little-endian byte order, and the value of the number is 1 minus
    /// the integer&apos;s value for tag 3. If the tag number is 4 or 5, this
    /// must be an array with two elements: the first must be an integer representing
    /// the exponent, and the second must be an integer representing a mantissa.</param>
    /// <param name='smallTag'>A 32-bit integer that specifies a tag number.
    /// The tag number 55799 can be used to mark a &quot;self-described CBOR&quot;
    /// object.</param>
    /// <returns>A CBOR object where the object <paramref name='valueObValue'/>
    /// is converted to a CBOR object and given the tag <paramref name='smallTag'/>.</returns>
    /// <exception cref='System.ArgumentException'>The parameter <paramref
    /// name='smallTag'/> is less than 0 or <paramref name='valueObValue'/>
    /// 's type is unsupported.</exception>
    public static CBORObject FromObjectAndTag(object valueObValue, int smallTag) {
      if (smallTag < 0) {
        throw new ArgumentException("smallTag (" + Convert.ToString((long)smallTag, System.Globalization.CultureInfo.InvariantCulture) + ") is less than " + "0");
      }
      ICBORTag tagconv = FindTagConverter(smallTag);
      CBORObject c = FromObject(valueObValue);
      c = new CBORObject(c, smallTag, 0);
      if (tagconv != null) {
        return tagconv.ValidateObject(c);
      }
      return c;
    }

    //-----------------------------------------------------------
    private void AppendClosingTags(StringBuilder sb) {
      CBORObject curobject = this;
      while (curobject.IsTagged) {
        sb.Append(')');
        curobject = (CBORObject)curobject.itemValue;
      }
    }

    private void WriteTags(Stream s) {
      CBORObject curobject = this;
      while (curobject.IsTagged) {
        int low = curobject.tagLow;
        int high = curobject.tagHigh;
        if (high == 0 && (low >> 16) == 0) {
          WritePositiveInt(6, low, s);
        } else if (high == 0) {
          long value = ((long)low) & 0xFFFFFFFFL;
          WritePositiveInt64(6, value, s);
        } else if ((high >> 16) == 0) {
          long value = ((long)low) & 0xFFFFFFFFL;
          long highValue = ((long)high) & 0xFFFFFFFFL;
          value |= highValue << 32;
          WritePositiveInt64(6, value, s);
        } else {
          byte[] arrayToWrite = new byte[] { (byte)0xdb,
            (byte)((high >> 24) & 0xff),
            (byte)((high >> 16) & 0xff),
            (byte)((high >> 8) & 0xff),
            (byte)(high & 0xff),
            (byte)((low >> 24) & 0xff),
            (byte)((low >> 16) & 0xff),
            (byte)((low >> 8) & 0xff),
            (byte)(low & 0xff) };
          s.Write(arrayToWrite, 0, 9);
        }
        curobject = (CBORObject)curobject.itemValue;
      }
    }

    private void AppendOpeningTags(StringBuilder sb) {
      CBORObject curobject = this;
      while (curobject.IsTagged) {
        int low = curobject.tagLow;
        int high = curobject.tagHigh;
        if (high == 0 && (low >> 16) == 0) {
          sb.Append(Convert.ToString((int)low, CultureInfo.InvariantCulture));
        } else {
          BigInteger bi = LowHighToBigInteger(low, high);
          sb.Append(CBORUtilities.BigIntToString(bi));
        }
        sb.Append('(');
        curobject = (CBORObject)curobject.itemValue;
      }
    }

    private static string TrimDotZero(string str) {
      if (str.Length > 2 && str[str.Length - 1] == '0' && str[str.Length - 2] == '.') {
        return str.Substring(0, str.Length - 2);
      }
      return str;
    }

    private static string ExtendedToString(ExtendedFloat ef) {
      if (ef.IsFinite && (ef.Exponent.CompareTo((BigInteger)2500) > 0 ||
                          ef.Exponent.CompareTo((BigInteger)(-2500)) < 0)) {
        // It can take very long to convert a number with a very high
        // or very low exponent to a decimal string, so do this instead
        return ef.Mantissa.ToString() + "p" + ef.Exponent.ToString();
      }
      return ef.ToString();
    }

    /// <summary>Returns this CBOR object in string form. The format is intended
    /// to be human-readable, not machine-readable, and the format may change
    /// at any time.</summary>
    /// <returns>A text representation of this object.</returns>
    public override string ToString() {
      StringBuilder sb = null;
      string simvalue = null;
      int type = this.ItemType;
      if (this.IsTagged) {
        if (sb == null) {
          if (type == CBORObjectTypeTextString) {
            // The default capacity of StringBuilder may be too small
            // for many strings, so set a suggested capacity
            // explicitly
            string str = this.AsString();
            sb = new StringBuilder(Math.Min(str.Length, 4096) + 16);
          } else {
            sb = new StringBuilder();
          }
        }
        this.AppendOpeningTags(sb);
      }
      if (type == CBORObjectTypeSimpleValue) {
        if (this.IsTrue) {
          simvalue = "true";
        } else if (this.IsFalse) {
          simvalue = "false";
        } else if (this.IsNull) {
          simvalue = "null";
        } else if (this.IsUndefined) {
          simvalue = "undefined";
        } else {
          if (sb == null) {
            sb = new StringBuilder();
          }
          sb.Append("simple(");
          sb.Append(Convert.ToString((int)this.ThisItem, CultureInfo.InvariantCulture));
          sb.Append(")");
        }
        if (simvalue != null) {
          if (sb == null) {
            return simvalue;
          }
          sb.Append(simvalue);
        }
      } else if (type == CBORObjectTypeSingle) {
        float f = (float)this.ThisItem;
        if (Single.IsNegativeInfinity(f)) {
          simvalue = "-Infinity";
        } else if (Single.IsPositiveInfinity(f)) {
          simvalue = "Infinity";
        } else if (Single.IsNaN(f)) {
          simvalue = "NaN";
        } else {
          simvalue = TrimDotZero(Convert.ToString((float)f, CultureInfo.InvariantCulture));
        }
        if (sb == null) {
          return simvalue;
        }
        sb.Append(simvalue);
      } else if (type == CBORObjectTypeDouble) {
        double f = (double)this.ThisItem;
        if (Double.IsNegativeInfinity(f)) {
          simvalue = "-Infinity";
        } else if (Double.IsPositiveInfinity(f)) {
          simvalue = "Infinity";
        } else if (Double.IsNaN(f)) {
          simvalue = "NaN";
        } else {
          simvalue = TrimDotZero(Convert.ToString((double)f, CultureInfo.InvariantCulture));
        }
        if (sb == null) {
          return simvalue;
        }
        sb.Append(simvalue);
      } else if (type == CBORObjectTypeExtendedFloat) {
        simvalue = ExtendedToString((ExtendedFloat)this.ThisItem);
        if (sb == null) {
          return simvalue;
        }
        sb.Append(simvalue);
      } else if (type == CBORObjectTypeInteger) {
        long v = (long)this.ThisItem;
        simvalue = Convert.ToString((long)v, CultureInfo.InvariantCulture);
        if (sb == null) {
          return simvalue;
        }
        sb.Append(simvalue);
      } else if (type == CBORObjectTypeBigInteger) {
        simvalue = CBORUtilities.BigIntToString((BigInteger)this.ThisItem);
        if (sb == null) {
          return simvalue;
        }
        sb.Append(simvalue);
      } else if (type == CBORObjectTypeByteString) {
        if (sb == null) {
          sb = new StringBuilder();
        }
        sb.Append("h'");
        byte[] data = (byte[])this.ThisItem;
        CBORUtilities.ToBase16(sb, data);
        sb.Append("'");
      } else if (type == CBORObjectTypeTextString) {
        if (sb == null) {
          return "\"" + this.AsString() + "\"";
        } else {
          sb.Append('\"');
          sb.Append(this.AsString());
          sb.Append('\"');
        }
      } else if (type == CBORObjectTypeArray) {
        if (sb == null) {
          sb = new StringBuilder();
        }
        bool first = true;
        sb.Append("[");
        foreach (CBORObject i in this.AsList()) {
          if (!first) {
            sb.Append(", ");
          }
          sb.Append(i.ToString());
          first = false;
        }
        sb.Append("]");
      } else if (type == CBORObjectTypeMap) {
        if (sb == null) {
          sb = new StringBuilder();
        }
        bool first = true;
        sb.Append("{");
        IDictionary<CBORObject, CBORObject> map = this.AsMap();
        foreach (KeyValuePair<CBORObject, CBORObject> entry in map) {
          CBORObject key = entry.Key;
          CBORObject value = entry.Value;
          if (!first) {
            sb.Append(", ");
          }
          sb.Append(key.ToString());
          sb.Append(": ");
          sb.Append(value.ToString());
          first = false;
        }
        sb.Append("}");
      } else {
        if (sb == null) {
          return this.ThisItem.ToString();
        }
        sb.Append(this.ThisItem.ToString());
      }
      if (this.IsTagged) {
        this.AppendClosingTags(sb);
      }
      return sb.ToString();
    }

    private static bool BigIntFits(BigInteger bigint) {
      return bigint.bitLength() <= 64;
    }
  }
}<|MERGE_RESOLUTION|>--- conflicted
+++ resolved
@@ -6,9 +6,9 @@
 at: http://upokecenter.com/d/
  */
 using System;
-using System.IO;
 using System.Collections.Generic;
 using System.Globalization;
+using System.IO;
 using System.Text;
 using PeterO;
 
@@ -91,6 +91,7 @@
     internal const int CBORObjectTypeExtendedRational = 12;
     internal static readonly BigInteger Int64MaxValue = (BigInteger)Int64.MaxValue;
     internal static readonly BigInteger Int64MinValue = (BigInteger)Int64.MinValue;
+    private static readonly BigInteger LowestMajorType1 = BigInteger.Zero - (BigInteger.One << 64);
 
     private static readonly BigInteger UInt64MaxValue = (BigInteger.One << 64) - BigInteger.One;
 
@@ -3390,30 +3391,6 @@
       }
     }
 
-<<<<<<< HEAD
-    /// <summary>Converts this object to a string in JavaScript Object Notation
-    /// (JSON) format. This function works not only with arrays and maps,
-    /// but also integers, strings, byte arrays, and other JSON data types.
-    /// Notes: <list><item> If this object contains maps with non-string
-    /// keys, the keys are converted to JSON strings before writing the map
-    /// as a JSON string. </item>
-    /// <item>If a number in the form of a big float has a very high binary exponent,
-    /// it will be converted to a double before being converted to a JSON string.
-    /// (The resulting double could overflow to infinity, in which case the
-    /// big float is converted to null.)</item>
-    /// <item>The string will not begin with a byte-order mark (U + FEFF);
-    /// RFC 7159 (the JSON specification) forbids placing a byte-order mark
-    /// at the beginning of a JSON string.</item>
-    /// <item>Byte strings are converted to Base64 URL by default.</item>
-    /// <item>Rational numbers will be converted to their exact form, if
-    /// possible, otherwise to a high-precision approximation. (The resulting
-    /// approximation could overflow to infinity, in which case the rational
-    /// number is converted to null.)</item>
-    /// <item>Simple values other than true and false will be converted to
-    /// null. (This doesn't include floating-point numbers.)</item>
-    /// <item>Infinity and not-a-number will be converted to null.</item>
-    /// </list>
-=======
     /// <summary>Converts this object to a string in JavaScript Object
     /// Notation (JSON) format. This function works
     /// not only with arrays and maps, but also integers, strings, byte arrays,
@@ -3435,7 +3412,6 @@
     /// <item>Simple values other than true and false will be converted to null.
     /// (This doesn't include floating-point numbers.)</item>
     /// <item>Infinity and not-a-number will be converted to null.</item></list>
->>>>>>> 6743847b
     /// </summary>
     /// <returns>A string object containing the converted object.</returns>
     public string ToJSONString() {
@@ -4201,7 +4177,7 @@
       return FindTagConverter((BigInteger)tag);
     }
 
-    internal static ICBORTag FindTagConverterLong(long tag) {
+    private static ICBORTag FindTagConverter(long tag) {
       return FindTagConverter((BigInteger)tag);
     }
 
