## PeterO.ExtendedDecimal

    public sealed class ExtendedDecimal :
        System.IComparable,
        System.IEquatable

Represents an arbitrary-precision decimal floating-point number. Consists of an integer mantissa and an integer exponent, both arbitrary-precision. The value of the number equals mantissa * 10^exponent.The mantissa is the value of the digits that make up a number, ignoring the decimal point and exponent. For example, in the number 2356.78, the mantissa is 235678. The exponent is where the "floating" decimal point of the number is located. A positive exponent means "move it to the right", and a negative exponent means "move it to the left." In the example 2, 356.78, the exponent is -2, since it has 2 decimal places and the decimal point is "moved to the left by 2." Therefore, in the arbitrary-precision decimal representation, this number would be stored as 235678 * 10^-2.

The mantissa and exponent format preserves trailing zeros in the number's value. This may give rise to multiple ways to store the same value. For example, 1.00 and 1 would be stored differently, even though they have the same value. In the first case, 100 * 10^-2 (100 with decimal point moved left by 2), and in the second case, 1 * 10^0 (1 with decimal point moved 0).

This class also supports values for negative zero, not-a-number (NaN) values, and infinity. Negative zero is generally used when a negative number is rounded to 0; it has the same mathematical value as positive zero. Infinity is generally used when a non-zero number is divided by zero, or when a very high number can't be represented in a given exponent range.Not-a-number is generally used to signal errors.

This class implements the General Decimal Arithmetic Specification version 1.70: `http://speleotrove.com/decimal/decarith.html`

Passing a signaling NaN to any arithmetic operation shown here will signal the flag FlagInvalid and return a quiet NaN, even if another operand to that operation is a quiet NaN, unless noted otherwise.

Passing a quiet NaN to any arithmetic operation shown here will return a quiet NaN, unless noted otherwise. Invalid operations will also return a quiet NaN, as stated in the individual methods.

Unless noted otherwise, passing a null arbitrary-precision decimal argument to any method here will throw an exception.

When an arithmetic operation signals the flag FlagInvalid, FlagOverflow, or FlagDivideByZero, it will not throw an exception too, unless the flag's trap is enabled in the precision context (see EContext's Traps property).

An arbitrary-precision decimal value can be serialized in one of the following ways:

 * By calling the toString() method, which will always return distinct strings for distinct arbitrary-precision decimal values.

 * By calling the UnsignedMantissa, Exponent, and IsNegative properties, and calling the IsInfinity, IsQuietNaN, and IsSignalingNaN methods. The return values combined will uniquely identify a particular arbitrary-precision decimal value.

### NaN

    public static readonly PeterO.ExtendedDecimal NaN;

A not-a-number value.

### NegativeInfinity

    public static readonly PeterO.ExtendedDecimal NegativeInfinity;

Negative infinity, less than any other number.

### NegativeZero

    public static readonly PeterO.ExtendedDecimal NegativeZero;

Represents the number negative zero.

### One

    public static readonly PeterO.ExtendedDecimal One;

Represents the number 1.

### PositiveInfinity

    public static readonly PeterO.ExtendedDecimal PositiveInfinity;

Positive infinity, greater than any other number.

### SignalingNaN

    public static readonly PeterO.ExtendedDecimal SignalingNaN;

A not-a-number value that signals an invalid operation flag when it's passed as an argument to any arithmetic operation in arbitrary-precision decimal.

### Ten

    public static readonly PeterO.ExtendedDecimal Ten;

Represents the number 10.

### Zero

    public static readonly PeterO.ExtendedDecimal Zero;

Represents the number 0.

### Exponent

    public PeterO.BigInteger Exponent { get; }

Gets this object's exponent. This object's value will be an integer if the exponent is positive or zero.

<b>Returns:</b>

This object's exponent. This object's value will be an integer if the exponent is positive or zero.

### IsFinite

    public bool IsFinite { get; }

Gets a value indicating whether this object is finite (not infinity or NaN).

<b>Returns:</b>

True if this object is finite (not infinity or NaN); otherwise, false.

### IsNegative

    public bool IsNegative { get; }

Gets a value indicating whether this object is negative, including negative zero.

<b>Returns:</b>

True if this object is negative, including negative zero; otherwise, false.

### IsZero

    public bool IsZero { get; }

Gets a value indicating whether this object's value equals 0.

<b>Returns:</b>

True if this object's value equals 0; otherwise, false.

### Mantissa

    public PeterO.BigInteger Mantissa { get; }

Gets this object's un-scaled value.

<b>Returns:</b>

This object's un-scaled value. Will be negative if this object's value is negative (including a negative NaN).

### Sign

    public int Sign { get; }

Gets this value's sign: -1 if negative; 1 if positive; 0 if zero.

<b>Returns:</b>

This value's sign: -1 if negative; 1 if positive; 0 if zero.

### UnsignedMantissa

    public PeterO.BigInteger UnsignedMantissa { get; }

Gets the absolute value of this object's un-scaled value.

<b>Returns:</b>

The absolute value of this object's un-scaled value.

### Abs

    public PeterO.ExtendedDecimal Abs(
        PeterO.PrecisionContext context);

Finds the absolute value of this object (if it's negative, it becomes positive).

<b>Parameters:</b>

 * <i>context</i>: A precision context to control precision, rounding, and exponent range of the result. If HasFlags of the context is true, will also store the flags resulting from the operation (the flags are in addition to the pre-existing flags). Can be null.

<b>Returns:</b>

The absolute value of this object.

### Abs

    public PeterO.ExtendedDecimal Abs();

Gets the absolute value of this object.

<b>Returns:</b>

An arbitrary-precision decimal number.

### Add

    public PeterO.ExtendedDecimal Add(
        PeterO.ExtendedDecimal otherValue);

Adds this object and another decimal number and returns the result.

<b>Parameters:</b>

 * <i>otherValue</i>: An arbitrary-precision decimal number.

<b>Returns:</b>

The sum of the two objects.

<b>Exceptions:</b>

 * System.ArgumentNullException:
<<<<<<< HEAD
The parameter <i>otherValue</i>
=======
The parameter  <i>otherValue</i>
>>>>>>> 30acfda5
 is null.

### Add

    public PeterO.ExtendedDecimal Add(
        PeterO.ExtendedDecimal otherValue,
        PeterO.PrecisionContext ctx);

Finds the sum of this object and another object. The result's exponent is set to the lower of the exponents of the two operands.

<b>Parameters:</b>

 * <i>otherValue</i>: The number to add to.

 * <i>ctx</i>: A precision context to control precision, rounding, and exponent range of the result. If HasFlags of the context is true, will also store the flags resulting from the operation (the flags are in addition to the pre-existing flags). Can be null.

<b>Returns:</b>

The sum of thisValue and the other object.

<b>Exceptions:</b>

 * System.ArgumentNullException:
<<<<<<< HEAD
The parameter <i>otherValue</i>
=======
The parameter  <i>otherValue</i>
>>>>>>> 30acfda5
 is null.

### CompareTo

    public sealed int CompareTo(
        PeterO.ExtendedDecimal other);

Compares the mathematical values of this object and another object, accepting NaN values.This method is not consistent with the Equals method because two different numbers with the same mathematical value, but different exponents, will compare as equal.

In this method, negative zero and positive zero are considered equal.

If this object or the other object is a quiet NaN or signaling NaN, this method will not trigger an error. Instead, NaN will compare greater than any other number, including infinity. Two different NaN values will be considered equal.

<b>Parameters:</b>

 * <i>other</i>: An arbitrary-precision decimal number.

<b>Returns:</b>

Less than 0 if this object's value is less than the other value, or greater than 0 if this object's value is greater than the other value or if  <i>other</i>
 is null, or 0 if both values are equal.

<b>Exceptions:</b>

 * System.ArgumentNullException:
<<<<<<< HEAD
The parameter <i>other</i>
=======
The parameter  <i>other</i>
>>>>>>> 30acfda5
 is null.

### CompareToBinary

    public int CompareToBinary(
        PeterO.ExtendedFloat other);

Compares an arbitrary-precision binary float with this instance.

<b>Parameters:</b>

 * <i>other</i>: The other object to compare. Can be null.

<b>Returns:</b>

Zero if the values are equal; a negative number if this instance is less, or a positive number if this instance is greater. Returns 0 if both values are NaN (even signaling NaN) and 1 if this value is NaN (even signaling NaN) and the other isn't, or if the other value is null.

### CompareToSignal

    public PeterO.ExtendedDecimal CompareToSignal(
        PeterO.ExtendedDecimal other,
        PeterO.PrecisionContext ctx);

Compares the mathematical values of this object and another object, treating quiet NaN as signaling.In this method, negative zero and positive zero are considered equal.

If this object or the other object is a quiet NaN or signaling NaN, this method will return a quiet NaN and will signal a FlagInvalid flag.

<b>Parameters:</b>

 * <i>other</i>: An arbitrary-precision decimal number.

 * <i>ctx</i>: A precision context. The precision, rounding, and exponent range are ignored. If HasFlags of the context is true, will store the flags resulting from the operation (the flags are in addition to the pre-existing flags). Can be null.

<b>Returns:</b>

Quiet NaN if this object or the other object is NaN, or 0 if both objects have the same value, or -1 if this object is less than the other value, or 1 if this object is greater.

<b>Exceptions:</b>

 * System.ArgumentNullException:
<<<<<<< HEAD
The parameter <i>other</i>
=======
The parameter  <i>other</i>
>>>>>>> 30acfda5
 is null.

### CompareToWithContext

    public PeterO.ExtendedDecimal CompareToWithContext(
        PeterO.ExtendedDecimal other,
        PeterO.PrecisionContext ctx);

Compares the mathematical values of this object and another object.In this method, negative zero and positive zero are considered equal.

If this object or the other object is a quiet NaN or signaling NaN, this method returns a quiet NaN, and will signal a FlagInvalid flag if either is a signaling NaN.

<b>Parameters:</b>

 * <i>other</i>: An arbitrary-precision decimal number.

 * <i>ctx</i>: A precision context. The precision, rounding, and exponent range are ignored. If HasFlags of the context is true, will store the flags resulting from the operation (the flags are in addition to the pre-existing flags). Can be null.

<b>Returns:</b>

Quiet NaN if this object or the other object is NaN, or 0 if both objects have the same value, or -1 if this object is less than the other value, or 1 if this object is greater.

<b>Exceptions:</b>

 * System.ArgumentNullException:
<<<<<<< HEAD
The parameter <i>other</i>
=======
The parameter  <i>other</i>
>>>>>>> 30acfda5
 is null.

### Create

    public static PeterO.ExtendedDecimal Create(
        int mantissaSmall,
        int exponentSmall);

Creates a number with the value exponent*10^mantissa.

<b>Parameters:</b>

 * <i>mantissaSmall</i>: The un-scaled value.

 * <i>exponentSmall</i>: The decimal exponent.

<b>Returns:</b>

An arbitrary-precision decimal number.

### Create

    public static PeterO.ExtendedDecimal Create(
        PeterO.BigInteger mantissa,
        PeterO.BigInteger exponent);

Creates a number with the value exponent*10^mantissa.

<b>Parameters:</b>

 * <i>mantissa</i>: The un-scaled value.

 * <i>exponent</i>: The decimal exponent.

<b>Returns:</b>

An arbitrary-precision decimal number.

<b>Exceptions:</b>

 * System.ArgumentNullException:
The parameter <i>mantissa</i>
 or  <i>exponent</i>
 is null.

### CreateNaN

    public static PeterO.ExtendedDecimal CreateNaN(
        PeterO.BigInteger diag);

Creates a not-a-number arbitrary-precision decimal number.

<b>Parameters:</b>

 * <i>diag</i>: A number to use as diagnostic information associated with this object. If none is needed, should be zero.

<b>Returns:</b>

A quiet not-a-number.

<b>Exceptions:</b>

 * System.ArgumentNullException:
The parameter <i>diag</i>
 is null or is less than 0.

### CreateNaN

    public static PeterO.ExtendedDecimal CreateNaN(
        PeterO.BigInteger diag,
        bool signaling,
        bool negative,
        PeterO.PrecisionContext ctx);

Creates a not-a-number arbitrary-precision decimal number.

<b>Parameters:</b>

 * <i>diag</i>: A number to use as diagnostic information associated with this object. If none is needed, should be zero.

 * <i>signaling</i>: Whether the return value will be signaling (true) or quiet (false).

 * <i>negative</i>: Whether the return value is negative.

 * <i>ctx</i>: A context object for arbitrary-precision arithmetic settings.

<b>Returns:</b>

An arbitrary-precision decimal number.

<b>Exceptions:</b>

 * System.ArgumentNullException:
The parameter <i>diag</i>
 is null or is less than 0.

### Divide

    public PeterO.ExtendedDecimal Divide(
        PeterO.ExtendedDecimal divisor);

Divides this object by another decimal number and returns the result. When possible, the result will be exact.

<b>Parameters:</b>

 * <i>divisor</i>: The divisor.

<b>Returns:</b>

The quotient of the two numbers. Signals FlagDivideByZero and returns infinity if the divisor is 0 and the dividend is nonzero. Returns not-a-number (NaN) if the divisor and the dividend are 0. Returns NaN if the result can't be exact because it would have a nonterminating decimal expansion.

<b>Exceptions:</b>

 * System.ArgumentNullException:
<<<<<<< HEAD
The parameter <i>divisor</i>
=======
The parameter  <i>divisor</i>
>>>>>>> 30acfda5
 is null.

### Divide

    public PeterO.ExtendedDecimal Divide(
        PeterO.ExtendedDecimal divisor,
        PeterO.PrecisionContext ctx);

Divides this arbitrary-precision decimal number by another arbitrary-precision decimal number. The preferred exponent for the result is this object's exponent minus the divisor's exponent.

<b>Parameters:</b>

 * <i>divisor</i>: The divisor.

 * <i>ctx</i>: A precision context to control precision, rounding, and exponent range of the result. If HasFlags of the context is true, will also store the flags resulting from the operation (the flags are in addition to the pre-existing flags). Can be null.

<b>Returns:</b>

The quotient of the two objects. Signals FlagDivideByZero and returns infinity if the divisor is 0 and the dividend is nonzero. Signals FlagInvalid and returns not-a-number (NaN) if the divisor and the dividend are 0; or, either  <i>ctx</i>
is null or  <i>ctx</i>
 's precision is 0, and the result would have a nonterminating decimal expansion; or, the rounding mode is Rounding.Unnecessary and the result is not exact.

<b>Exceptions:</b>

 * System.ArgumentNullException:
<<<<<<< HEAD
The parameter <i>divisor</i>
=======
The parameter  <i>divisor</i>
>>>>>>> 30acfda5
 is null.

### DivideAndRemainderNaturalScale

    public PeterO.ExtendedDecimal[] DivideAndRemainderNaturalScale(
        PeterO.ExtendedDecimal divisor);

Calculates the quotient and remainder using the DivideToIntegerNaturalScale and the formula in RemainderNaturalScale.

<b>Parameters:</b>

 * <i>divisor</i>: The number to divide by.

<b>Returns:</b>

A 2 element array consisting of the quotient and remainder in that order.

### DivideAndRemainderNaturalScale

    public PeterO.ExtendedDecimal[] DivideAndRemainderNaturalScale(
        PeterO.ExtendedDecimal divisor,
        PeterO.PrecisionContext ctx);

Calculates the quotient and remainder using the DivideToIntegerNaturalScale and the formula in RemainderNaturalScale.

<b>Parameters:</b>

 * <i>divisor</i>: The number to divide by.

 * <i>ctx</i>: A precision context object to control the precision, rounding, and exponent range of the result. This context will be used only in the division portion of the remainder calculation; as a result, it's possible for the remainder to have a higher precision than given in this context. Flags will be set on the given context only if the context's HasFlags is true and the integer part of the division result doesn't fit the precision and exponent range without rounding.

<b>Returns:</b>

A 2 element array consisting of the quotient and remainder in that order.

### DivideToExponent

    public PeterO.ExtendedDecimal DivideToExponent(
        PeterO.ExtendedDecimal divisor,
        long desiredExponentSmall,
        PeterO.PrecisionContext ctx);

Divides two arbitrary-precision decimal numbers, and gives a particular exponent to the result.

<b>Parameters:</b>

 * <i>divisor</i>: An arbitrary-precision decimal number.

 * <i>desiredExponentSmall</i>: The desired exponent. A negative number places the cutoff point to the right of the usual decimal point. A positive number places the cutoff point to the left of the usual decimal point.

 * <i>ctx</i>: A precision context object to control the rounding mode to use if the result must be scaled down to have the same exponent as this value. If the precision given in the context is other than 0, calls the Quantize method with both arguments equal to the result of the operation (and can signal FlagInvalid and return NaN if the result doesn't fit the given precision). If HasFlags of the context is true, will also store the flags resulting from the operation (the flags are in addition to the pre-existing flags). Can be null, in which case the default rounding mode is HalfEven.

<b>Returns:</b>

The quotient of the two objects. Signals FlagDivideByZero and returns infinity if the divisor is 0 and the dividend is nonzero. Signals FlagInvalid and returns not-a-number (NaN) if the divisor and the dividend are 0. Signals FlagInvalid and returns not-a-number (NaN) if the context defines an exponent range and the desired exponent is outside that range. Signals FlagInvalid and returns not-a-number (NaN) if the rounding mode is Rounding.Unnecessary and the result is not exact.

<b>Exceptions:</b>

 * System.ArgumentNullException:
<<<<<<< HEAD
The parameter <i>divisor</i>
=======
The parameter  <i>divisor</i>
>>>>>>> 30acfda5
 is null.

### DivideToExponent

    public PeterO.ExtendedDecimal DivideToExponent(
        PeterO.ExtendedDecimal divisor,
        long desiredExponentSmall,
        PeterO.Rounding rounding);

Divides two arbitrary-precision decimal numbers, and gives a particular exponent to the result.

<b>Parameters:</b>

 * <i>divisor</i>: An arbitrary-precision decimal number.

 * <i>desiredExponentSmall</i>: The desired exponent. A negative number places the cutoff point to the right of the usual decimal point. A positive number places the cutoff point to the left of the usual decimal point.

 * <i>rounding</i>: The rounding mode to use if the result must be scaled down to have the same exponent as this value.

<b>Returns:</b>

The quotient of the two objects. Signals FlagDivideByZero and returns infinity if the divisor is 0 and the dividend is nonzero. Signals FlagInvalid and returns not-a-number (NaN) if the divisor and the dividend are 0. Signals FlagInvalid and returns not-a-number (NaN) if the rounding mode is Rounding.Unnecessary and the result is not exact.

<b>Exceptions:</b>

 * System.ArgumentNullException:
<<<<<<< HEAD
The parameter <i>divisor</i>
=======
The parameter  <i>divisor</i>
>>>>>>> 30acfda5
 is null.

### DivideToExponent

    public PeterO.ExtendedDecimal DivideToExponent(
        PeterO.ExtendedDecimal divisor,
        PeterO.BigInteger desiredExponent,
        PeterO.Rounding rounding);

Divides two arbitrary-precision decimal numbers, and gives a particular exponent to the result.

<b>Parameters:</b>

 * <i>divisor</i>: An arbitrary-precision decimal number.

 * <i>desiredExponent</i>: The desired exponent. A negative number places the cutoff point to the right of the usual decimal point. A positive number places the cutoff point to the left of the usual decimal point.

 * <i>rounding</i>: The rounding mode to use if the result must be scaled down to have the same exponent as this value.

<b>Returns:</b>

The quotient of the two objects. Signals FlagDivideByZero and returns infinity if the divisor is 0 and the dividend is nonzero. Returns not-a-number (NaN) if the divisor and the dividend are 0. Returns NaN if the rounding mode is Rounding.Unnecessary and the result is not exact.

<b>Exceptions:</b>

 * System.ArgumentNullException:
<<<<<<< HEAD
The parameter <i>divisor</i>
=======
The parameter  <i>divisor</i>
>>>>>>> 30acfda5
 or  <i>desiredExponent</i>
 is null.

### DivideToExponent

    public PeterO.ExtendedDecimal DivideToExponent(
        PeterO.ExtendedDecimal divisor,
        PeterO.BigInteger exponent,
        PeterO.PrecisionContext ctx);

Divides two arbitrary-precision decimal numbers, and gives a particular exponent to the result.

<b>Parameters:</b>

 * <i>divisor</i>: An arbitrary-precision decimal number.

 * <i>exponent</i>: The desired exponent. A negative number places the cutoff point to the right of the usual decimal point. A positive number places the cutoff point to the left of the usual decimal point.

 * <i>ctx</i>: A precision context object to control the rounding mode to use if the result must be scaled down to have the same exponent as this value. If the precision given in the context is other than 0, calls the Quantize method with both arguments equal to the result of the operation (and can signal FlagInvalid and return NaN if the result doesn't fit the given precision). If HasFlags of the context is true, will also store the flags resulting from the operation (the flags are in addition to the pre-existing flags). Can be null, in which case the default rounding mode is HalfEven.

<b>Returns:</b>

The quotient of the two objects. Signals FlagDivideByZero and returns infinity if the divisor is 0 and the dividend is nonzero. Signals FlagInvalid and returns not-a-number (NaN) if the divisor and the dividend are 0. Signals FlagInvalid and returns not-a-number (NaN) if the context defines an exponent range and the desired exponent is outside that range. Signals FlagInvalid and returns not-a-number (NaN) if the rounding mode is Rounding.Unnecessary and the result is not exact.

<b>Exceptions:</b>

 * System.ArgumentNullException:
<<<<<<< HEAD
The parameter <i>divisor</i>
=======
The parameter  <i>divisor</i>
>>>>>>> 30acfda5
 or  <i>exponent</i>
 is null.

### DivideToIntegerNaturalScale

    public PeterO.ExtendedDecimal DivideToIntegerNaturalScale(
        PeterO.ExtendedDecimal divisor);

Divides two arbitrary-precision decimal numbers, and returns the integer part of the result, rounded down, with the preferred exponent set to this value's exponent minus the divisor's exponent.

<b>Parameters:</b>

 * <i>divisor</i>: The divisor.

<b>Returns:</b>

The integer part of the quotient of the two objects. Signals FlagDivideByZero and returns infinity if the divisor is 0 and the dividend is nonzero. Signals FlagInvalid and returns not-a-number (NaN) if the divisor and the dividend are 0.

<b>Exceptions:</b>

 * System.ArgumentNullException:
<<<<<<< HEAD
The parameter <i>divisor</i>
=======
The parameter  <i>divisor</i>
>>>>>>> 30acfda5
 is null.

### DivideToIntegerNaturalScale

    public PeterO.ExtendedDecimal DivideToIntegerNaturalScale(
        PeterO.ExtendedDecimal divisor,
        PeterO.PrecisionContext ctx);

Divides this object by another object, and returns the integer part of the result, with the preferred exponent set to this value's exponent minus the divisor's exponent.

<b>Parameters:</b>

 * <i>divisor</i>: The divisor.

 * <i>ctx</i>: A precision context object to control the precision, rounding, and exponent range of the integer part of the result. Flags will be set on the given context only if the context's HasFlags is true and the integer part of the result doesn't fit the precision and exponent range without rounding.

<b>Returns:</b>

The integer part of the quotient of the two objects. Signals FlagInvalid and returns not-a-number (NaN) if the return value would overflow the exponent range. Signals FlagDivideByZero and returns infinity if the divisor is 0 and the dividend is nonzero. Signals FlagInvalid and returns not-a-number (NaN) if the divisor and the dividend are 0. Signals FlagInvalid and returns not-a-number (NaN) if the rounding mode is Rounding.Unnecessary and the result is not exact.

<b>Exceptions:</b>

 * System.ArgumentNullException:
<<<<<<< HEAD
The parameter <i>divisor</i>
=======
The parameter  <i>divisor</i>
>>>>>>> 30acfda5
 is null.

### DivideToIntegerZeroScale

    public PeterO.ExtendedDecimal DivideToIntegerZeroScale(
        PeterO.ExtendedDecimal divisor,
        PeterO.PrecisionContext ctx);

Divides this object by another object, and returns the integer part of the result, with the exponent set to 0.

<b>Parameters:</b>

 * <i>divisor</i>: The divisor.

 * <i>ctx</i>: A precision context object to control the precision. The rounding and exponent range settings of this context are ignored. If HasFlags of the context is true, will also store the flags resulting from the operation (the flags are in addition to the pre-existing flags). Can be null.

<b>Returns:</b>

The integer part of the quotient of the two objects. The exponent will be set to 0. Signals FlagDivideByZero and returns infinity if the divisor is 0 and the dividend is nonzero. Signals FlagInvalid and returns not-a-number (NaN) if the divisor and the dividend are 0, or if the result doesn't fit the given precision.

<b>Exceptions:</b>

 * System.ArgumentNullException:
<<<<<<< HEAD
The parameter <i>divisor</i>
=======
The parameter  <i>divisor</i>
>>>>>>> 30acfda5
 is null.

### DivideToSameExponent

    public PeterO.ExtendedDecimal DivideToSameExponent(
        PeterO.ExtendedDecimal divisor,
        PeterO.Rounding rounding);

Divides this object by another decimal number and returns a result with the same exponent as this object (the dividend).

<b>Parameters:</b>

 * <i>divisor</i>: The divisor.

 * <i>rounding</i>: The rounding mode to use if the result must be scaled down to have the same exponent as this value.

<b>Returns:</b>

The quotient of the two numbers. Signals FlagDivideByZero and returns infinity if the divisor is 0 and the dividend is nonzero. Signals FlagInvalid and returns not-a-number (NaN) if the divisor and the dividend are 0. Signals FlagInvalid and returns not-a-number (NaN) if the rounding mode is Rounding.Unnecessary and the result is not exact.

<b>Exceptions:</b>

 * System.ArgumentNullException:
<<<<<<< HEAD
The parameter <i>divisor</i>
=======
The parameter  <i>divisor</i>
>>>>>>> 30acfda5
 is null.

### Equals

    public override bool Equals(
        object obj);

Determines whether this object's mantissa and exponent are equal to those of another object and that other object is a decimal fraction.

<b>Parameters:</b>

 * <i>obj</i>: An arbitrary object.

<b>Returns:</b>

True if the objects are equal; otherwise, false.

### Equals

    public sealed bool Equals(
        PeterO.ExtendedDecimal other);

Determines whether this object's mantissa and exponent are equal to those of another object.

<b>Parameters:</b>

 * <i>other</i>: An arbitrary-precision decimal number.

<b>Returns:</b>

True if this object's mantissa and exponent are equal to those of another object; otherwise, false.

### Exp

    public PeterO.ExtendedDecimal Exp(
        PeterO.PrecisionContext ctx);

Finds e (the base of natural logarithms) raised to the power of this object's value.

<b>Parameters:</b>

 * <i>ctx</i>: A precision context to control precision, rounding, and exponent range of the result. If HasFlags of the context is true, will also store the flags resulting from the operation (the flags are in addition to the pre-existing flags). --This parameter cannot be null, as the exponential function's results are generally not exact.--.

<b>Returns:</b>

Exponential of this object. If this object's value is 1, returns an approximation to " e" within the given precision. Signals FlagInvalid and returns not-a-number (NaN) if the parameter <i>ctx</i>
 is null or the precision is unlimited (the context's Precision property is 0).

### FromBigInteger

    public static PeterO.ExtendedDecimal FromBigInteger(
        PeterO.BigInteger bigint);

Converts a big integer to an arbitrary precision decimal.

<b>Parameters:</b>

 * <i>bigint</i>: An arbitrary-precision integer.

<b>Returns:</b>

An arbitrary-precision decimal number with the exponent set to 0.

<b>Exceptions:</b>

 * System.ArgumentNullException:
<<<<<<< HEAD
The parameter <i>bigint</i>
=======
The parameter  <i>bigint</i>
>>>>>>> 30acfda5
 is null.

### FromDouble

    public static PeterO.ExtendedDecimal FromDouble(
        double dbl);

Creates a decimal number from a 64-bit floating-point number. This method computes the exact value of the floating point number, not an approximation, as is often the case by converting the floating point number to a string first. Remember, though, that the exact value of a 64-bit floating-point number is not always the value you get when you pass a literal decimal number (for example, calling  `ExtendedDecimal.FromDouble(0.1f)` ), since not all decimal numbers can be converted to exact binary numbers (in the example given, the resulting arbitrary-precision decimal will be the value of the closest "double" to 0.1, not 0.1 exactly). To create an arbitrary-precision decimal number from a decimal number, use FromString instead in most cases (for example: `ExtendedDecimal.FromString("0.1")` ).

<b>Parameters:</b>

 * <i>dbl</i>: A 64-bit floating-point number.

<b>Returns:</b>

A decimal number with the same value as  <i>dbl</i>
.

### FromExtendedFloat

    public static PeterO.ExtendedDecimal FromExtendedFloat(
        PeterO.ExtendedFloat bigfloat);

Creates a decimal number from an arbitrary-precision binary floating-point number.

<b>Parameters:</b>

 * <i>bigfloat</i>: A big floating-point number.

<b>Returns:</b>

An arbitrary-precision decimal number.

<b>Exceptions:</b>

 * System.ArgumentNullException:
The parameter <i>bigfloat</i>
 is null.

### FromInt32

    public static PeterO.ExtendedDecimal FromInt32(
        int valueSmaller);

Creates a decimal number from a 32-bit signed integer.

<b>Parameters:</b>

 * <i>valueSmaller</i>: A 32-bit signed integer.

<b>Returns:</b>

An arbitrary-precision decimal number.

### FromInt64

    public static PeterO.ExtendedDecimal FromInt64(
        long valueSmall);

Creates a decimal number from a 64-bit signed integer.

<b>Parameters:</b>

 * <i>valueSmall</i>: A 64-bit signed integer.

<b>Returns:</b>

An arbitrary-precision decimal number with the exponent set to 0.

### FromSingle

    public static PeterO.ExtendedDecimal FromSingle(
        float flt);

Creates a decimal number from a 32-bit floating-point number. This method computes the exact value of the floating point number, not an approximation, as is often the case by converting the floating point number to a string first. Remember, though, that the exact value of a 32-bit floating-point number is not always the value you get when you pass a literal decimal number (for example, calling  `ExtendedDecimal.FromSingle(0.1f)` ), since not all decimal numbers can be converted to exact binary numbers (in the example given, the resulting arbitrary-precision decimal will be the the value of the closest "float" to 0.1, not 0.1 exactly). To create an arbitrary-precision decimal number from a decimal number, use FromString instead in most cases (for example: `ExtendedDecimal.FromString("0.1")` ).

<b>Parameters:</b>

 * <i>flt</i>: A 32-bit floating-point number.

<b>Returns:</b>

A decimal number with the same value as  <i>flt</i>
.

### FromString

    public static PeterO.ExtendedDecimal FromString(
        string str);

Creates a decimal number from a string that represents a number. See  `FromString(String, int, int, EContext)`  for more information.

<b>Parameters:</b>

 * <i>str</i>: A string that represents a number.

<b>Returns:</b>

An arbitrary-precision decimal number with the same value as the given string.

<b>Exceptions:</b>

 * System.ArgumentNullException:
The parameter <i>str</i>
 is null.

 * System.FormatException:
The parameter  <i>str</i>
 is not a correctly formatted number string.

### FromString

    public static PeterO.ExtendedDecimal FromString(
        string str,
        int offset,
        int length);

Creates a decimal number from a string that represents a number. See  `FromString(String, int, int, EContext)`  for more information.

<b>Parameters:</b>

 * <i>str</i>: A string that represents a number.

 * <i>offset</i>: A zero-based index showing where the desired portion of  <i>str</i>
 begins.

 * <i>length</i>: The length, in code units, of the desired portion of  <i>str</i>
 (but not more than  <i>str</i>
 's length).

<b>Returns:</b>

An arbitrary-precision decimal number with the same value as the given string.

<b>Exceptions:</b>

 * System.ArgumentNullException:
The parameter <i>str</i>
 is null.

 * System.FormatException:
The parameter  <i>str</i>
 is not a correctly formatted number string.

### FromString

    public static PeterO.ExtendedDecimal FromString(
        string str,
        int offset,
        int length,
        PeterO.PrecisionContext ctx);

Creates a decimal number from a string that represents a number.

The format of the string generally consists of:

 * An optional plus sign ("+" , U+002B) or minus sign ("-", U+002D) (if '-' , the value is negative.)

 * One or more digits, with a single optional decimal point after the first digit and before the last digit.

 * Optionally, "E+"/"e+" (positive exponent) or "E-"/"e-" (negative exponent) plus one or more digits specifying the exponent.

The string can also be "-INF", "-Infinity", "Infinity", "INF" , quiet NaN ("NaN" /"-NaN") followed by any number of digits, or signaling NaN ("sNaN" /"-sNaN") followed by any number of digits, all in any combination of upper and lower case.

All characters mentioned above are the corresponding characters in the Basic Latin range. In particular, the digits must be the basic digits 0 to 9 (U + 0030 to U + 0039). The string is not allowed to contain white space characters, including spaces.

<b>Parameters:</b>

 * <i>str</i>: A text string, a portion of which represents a number.

 * <i>offset</i>: A zero-based index that identifies the start of the number.

 * <i>length</i>: The length of the number within the string.

 * <i>ctx</i>: A precision context to control precision, rounding, and exponent range of the result. If HasFlags of the context is true, will also store the flags resulting from the operation (the flags are in addition to the pre-existing flags). Can be null.

<b>Returns:</b>

An arbitrary-precision decimal number with the same value as the given string.

<b>Exceptions:</b>

 * System.ArgumentNullException:
The parameter <i>str</i>
 is null.

 * System.FormatException:
The parameter  <i>str</i>
 is not a correctly formatted number string.

### FromString

    public static PeterO.ExtendedDecimal FromString(
        string str,
        PeterO.PrecisionContext ctx);

Creates a decimal number from a string that represents a number. See  `FromString(String, int, int, EContext)`  for more information.

<b>Parameters:</b>

 * <i>str</i>: A string that represents a number.

 * <i>ctx</i>: A precision context to control precision, rounding, and exponent range of the result. If HasFlags of the context is true, will also store the flags resulting from the operation (the flags are in addition to the pre-existing flags). Can be null.

<b>Returns:</b>

An arbitrary-precision decimal number with the same value as the given string.

<b>Exceptions:</b>

 * System.ArgumentNullException:
The parameter <i>str</i>
 is null.

 * System.FormatException:
The parameter  <i>str</i>
 is not a correctly formatted number string.

### GetHashCode

    public override int GetHashCode();

Calculates this object's hash code.

<b>Returns:</b>

This object's hash code.

### IsInfinity

    public bool IsInfinity();

Gets a value indicating whether this object is positive or negative infinity.

<b>Returns:</b>

True if this object is positive or negative infinity; otherwise, false.

### IsNaN

    public bool IsNaN();

Gets a value indicating whether this object is not a number (NaN).

<b>Returns:</b>

True if this object is not a number (NaN); otherwise, false.

### IsNegativeInfinity

    public bool IsNegativeInfinity();

Returns whether this object is negative infinity.

<b>Returns:</b>

True if this object is negative infinity; otherwise, false.

### IsPositiveInfinity

    public bool IsPositiveInfinity();

Returns whether this object is positive infinity.

<b>Returns:</b>

True if this object is positive infinity; otherwise, false.

### IsQuietNaN

    public bool IsQuietNaN();

Gets a value indicating whether this object is a quiet not-a-number value.

<b>Returns:</b>

True if this object is a quiet not-a-number value; otherwise, false.

### IsSignalingNaN

    public bool IsSignalingNaN();

Gets a value indicating whether this object is a signaling not-a-number value.

<b>Returns:</b>

True if this object is a signaling not-a-number value; otherwise, false.

### Log

    public PeterO.ExtendedDecimal Log(
        PeterO.PrecisionContext ctx);

Finds the natural logarithm of this object, that is, the power (exponent) that e (the base of natural logarithms) must be raised to in order to equal this object's value.

<b>Parameters:</b>

 * <i>ctx</i>: A precision context to control precision, rounding, and exponent range of the result. If HasFlags of the context is true, will also store the flags resulting from the operation (the flags are in addition to the pre-existing flags). --This parameter cannot be null, as the ln function's results are generally not exact.--.

<b>Returns:</b>

Ln(this object). Signals the flag FlagInvalid and returns NaN if this object is less than 0 (the result would be a complex number with a real part equal to Ln of this object's absolute value and an imaginary part equal to pi, but the return value is still NaN.). Signals FlagInvalid and returns not-a-number (NaN) if the parameter  <i>ctx</i>
 is null or the precision is unlimited (the context's Precision property is 0). Signals no flags and returns negative infinity if this object's value is 0.

### Log10

    public PeterO.ExtendedDecimal Log10(
        PeterO.PrecisionContext ctx);

Finds the base-10 logarithm of this object, that is, the power (exponent) that the number 10 must be raised to in order to equal this object's value.

<b>Parameters:</b>

 * <i>ctx</i>: A precision context to control precision, rounding, and exponent range of the result. If HasFlags of the context is true, will also store the flags resulting from the operation (the flags are in addition to the pre-existing flags). --This parameter cannot be null, as the ln function's results are generally not exact.--.

<b>Returns:</b>

Ln(this object)/Ln(10). Signals the flag FlagInvalid and returns not-a-number (NaN) if this object is less than 0. Signals FlagInvalid and returns not-a-number (NaN) if the parameter <i>ctx</i>
 is null or the precision is unlimited (the context's Precision property is 0).

### Max

    public static PeterO.ExtendedDecimal Max(
        PeterO.ExtendedDecimal first,
        PeterO.ExtendedDecimal second);

Gets the greater value between two decimal numbers.

<b>Parameters:</b>

 * <i>first</i>: An arbitrary-precision decimal number.

 * <i>second</i>: Another arbitrary-precision decimal number.

<b>Returns:</b>

The larger value of the two objects.

<b>Exceptions:</b>

 * System.ArgumentNullException:
<<<<<<< HEAD
The parameter <i>first</i>
=======
The parameter  <i>first</i>
>>>>>>> 30acfda5
 or  <i>second</i>
 is null.

### Max

    public static PeterO.ExtendedDecimal Max(
        PeterO.ExtendedDecimal first,
        PeterO.ExtendedDecimal second,
        PeterO.PrecisionContext ctx);

Gets the greater value between two decimal numbers.

<b>Parameters:</b>

 * <i>first</i>: The first value to compare.

 * <i>second</i>: The second value to compare.

 * <i>ctx</i>: A precision context to control precision, rounding, and exponent range of the result. If HasFlags of the context is true, will also store the flags resulting from the operation (the flags are in addition to the pre-existing flags). Can be null.

<b>Returns:</b>

The larger value of the two objects.

<b>Exceptions:</b>

 * System.ArgumentNullException:
<<<<<<< HEAD
The parameter <i>first</i>
=======
The parameter  <i>first</i>
>>>>>>> 30acfda5
 or  <i>second</i>
 is null.

### MaxMagnitude

    public static PeterO.ExtendedDecimal MaxMagnitude(
        PeterO.ExtendedDecimal first,
        PeterO.ExtendedDecimal second);

Gets the greater value between two values, ignoring their signs. If the absolute values are equal, has the same effect as Max.

<b>Parameters:</b>

 * <i>first</i>: The first value to compare.

 * <i>second</i>: The second value to compare.

<b>Returns:</b>

An arbitrary-precision decimal number.

<b>Exceptions:</b>

 * System.ArgumentNullException:
<<<<<<< HEAD
The parameter <i>first</i>
=======
The parameter  <i>first</i>
>>>>>>> 30acfda5
 or  <i>second</i>
 is null.

### MaxMagnitude

    public static PeterO.ExtendedDecimal MaxMagnitude(
        PeterO.ExtendedDecimal first,
        PeterO.ExtendedDecimal second,
        PeterO.PrecisionContext ctx);

Gets the greater value between two values, ignoring their signs. If the absolute values are equal, has the same effect as Max.

<b>Parameters:</b>

 * <i>first</i>: The first value to compare.

 * <i>second</i>: The second value to compare.

 * <i>ctx</i>: A precision context to control precision, rounding, and exponent range of the result. If HasFlags of the context is true, will also store the flags resulting from the operation (the flags are in addition to the pre-existing flags). Can be null.

<b>Returns:</b>

An arbitrary-precision decimal number.

<b>Exceptions:</b>

 * System.ArgumentNullException:
<<<<<<< HEAD
The parameter <i>first</i>
=======
The parameter  <i>first</i>
>>>>>>> 30acfda5
 or  <i>second</i>
 is null.

### Min

    public static PeterO.ExtendedDecimal Min(
        PeterO.ExtendedDecimal first,
        PeterO.ExtendedDecimal second);

Gets the lesser value between two decimal numbers.

<b>Parameters:</b>

 * <i>first</i>: The first value to compare.

 * <i>second</i>: The second value to compare.

<b>Returns:</b>

The smaller value of the two objects.

<b>Exceptions:</b>

 * System.ArgumentNullException:
<<<<<<< HEAD
The parameter <i>first</i>
=======
The parameter  <i>first</i>
>>>>>>> 30acfda5
 or  <i>second</i>
 is null.

### Min

    public static PeterO.ExtendedDecimal Min(
        PeterO.ExtendedDecimal first,
        PeterO.ExtendedDecimal second,
        PeterO.PrecisionContext ctx);

Gets the lesser value between two decimal numbers.

<b>Parameters:</b>

 * <i>first</i>: The first value to compare.

 * <i>second</i>: The second value to compare.

 * <i>ctx</i>: A precision context to control precision, rounding, and exponent range of the result. If HasFlags of the context is true, will also store the flags resulting from the operation (the flags are in addition to the pre-existing flags). Can be null.

<b>Returns:</b>

The smaller value of the two objects.

<b>Exceptions:</b>

 * System.ArgumentNullException:
<<<<<<< HEAD
The parameter <i>first</i>
=======
The parameter  <i>first</i>
>>>>>>> 30acfda5
 or  <i>second</i>
 is null.

### MinMagnitude

    public static PeterO.ExtendedDecimal MinMagnitude(
        PeterO.ExtendedDecimal first,
        PeterO.ExtendedDecimal second);

Gets the lesser value between two values, ignoring their signs. If the absolute values are equal, has the same effect as Min.

<b>Parameters:</b>

 * <i>first</i>: The first value to compare.

 * <i>second</i>: The second value to compare.

<b>Returns:</b>

An arbitrary-precision decimal number.

<b>Exceptions:</b>

 * System.ArgumentNullException:
<<<<<<< HEAD
The parameter <i>first</i>
=======
The parameter  <i>first</i>
>>>>>>> 30acfda5
 or  <i>second</i>
 is null.

### MinMagnitude

    public static PeterO.ExtendedDecimal MinMagnitude(
        PeterO.ExtendedDecimal first,
        PeterO.ExtendedDecimal second,
        PeterO.PrecisionContext ctx);

Gets the lesser value between two values, ignoring their signs. If the absolute values are equal, has the same effect as Min.

<b>Parameters:</b>

 * <i>first</i>: The first value to compare.

 * <i>second</i>: The second value to compare.

 * <i>ctx</i>: A precision context to control precision, rounding, and exponent range of the result. If HasFlags of the context is true, will also store the flags resulting from the operation (the flags are in addition to the pre-existing flags). Can be null.

<b>Returns:</b>

An arbitrary-precision decimal number.

<b>Exceptions:</b>

 * System.ArgumentNullException:
<<<<<<< HEAD
The parameter <i>first</i>
=======
The parameter  <i>first</i>
>>>>>>> 30acfda5
 or  <i>second</i>
 is null.

### MovePointLeft

    public PeterO.ExtendedDecimal MovePointLeft(
        int places);

Returns a number similar to this number but with the decimal point moved to the left.

<b>Parameters:</b>

 * <i>places</i>: A 32-bit signed integer.

<b>Returns:</b>

An arbitrary-precision decimal number.

### MovePointLeft

    public PeterO.ExtendedDecimal MovePointLeft(
        int places,
        PeterO.PrecisionContext ctx);

Returns a number similar to this number but with the decimal point moved to the left.

<b>Parameters:</b>

 * <i>places</i>: A 32-bit signed integer.

 * <i>ctx</i>: A precision context to control precision, rounding, and exponent range of the result. If HasFlags of the context is true, will also store the flags resulting from the operation (the flags are in addition to the pre-existing flags). Can be null.

<b>Returns:</b>

An arbitrary-precision decimal number.

### MovePointLeft

    public PeterO.ExtendedDecimal MovePointLeft(
        PeterO.BigInteger bigPlaces);

Returns a number similar to this number but with the decimal point moved to the left.

<b>Parameters:</b>

 * <i>bigPlaces</i>: An arbitrary-precision integer.

<b>Returns:</b>

An arbitrary-precision decimal number.

<b>Exceptions:</b>

 * System.ArgumentNullException:
<<<<<<< HEAD
The parameter <i>bigPlaces</i>
=======
The parameter  <i>bigPlaces</i>
>>>>>>> 30acfda5
 is null.

### MovePointLeft

    public PeterO.ExtendedDecimal MovePointLeft(
        PeterO.BigInteger bigPlaces,
        PeterO.PrecisionContext ctx);

Returns a number similar to this number but with the decimal point moved to the left.

<b>Parameters:</b>

 * <i>bigPlaces</i>: An arbitrary-precision integer.

 * <i>ctx</i>: A precision context to control precision, rounding, and exponent range of the result. If HasFlags of the context is true, will also store the flags resulting from the operation (the flags are in addition to the pre-existing flags). Can be null.

<b>Returns:</b>

An arbitrary-precision decimal number.

<b>Exceptions:</b>

 * System.ArgumentNullException:
<<<<<<< HEAD
The parameter <i>bigPlaces</i>
=======
The parameter  <i>bigPlaces</i>
>>>>>>> 30acfda5
 is null.

### MovePointRight

    public PeterO.ExtendedDecimal MovePointRight(
        int places);

Returns a number similar to this number but with the decimal point moved to the right.

<b>Parameters:</b>

 * <i>places</i>: A 32-bit signed integer.

<b>Returns:</b>

An arbitrary-precision decimal number.

### MovePointRight

    public PeterO.ExtendedDecimal MovePointRight(
        int places,
        PeterO.PrecisionContext ctx);

Returns a number similar to this number but with the decimal point moved to the right.

<b>Parameters:</b>

 * <i>places</i>: A 32-bit signed integer.

 * <i>ctx</i>: A precision context to control precision, rounding, and exponent range of the result. If HasFlags of the context is true, will also store the flags resulting from the operation (the flags are in addition to the pre-existing flags). Can be null.

<b>Returns:</b>

An arbitrary-precision decimal number.

### MovePointRight

    public PeterO.ExtendedDecimal MovePointRight(
        PeterO.BigInteger bigPlaces);

Returns a number similar to this number but with the decimal point moved to the right.

<b>Parameters:</b>

 * <i>bigPlaces</i>: An arbitrary-precision integer.

<b>Returns:</b>

An arbitrary-precision decimal number.

<b>Exceptions:</b>

 * System.ArgumentNullException:
<<<<<<< HEAD
The parameter <i>bigPlaces</i>
=======
The parameter  <i>bigPlaces</i>
>>>>>>> 30acfda5
 is null.

### MovePointRight

    public PeterO.ExtendedDecimal MovePointRight(
        PeterO.BigInteger bigPlaces,
        PeterO.PrecisionContext ctx);

Returns a number similar to this number but with the decimal point moved to the right.

<b>Parameters:</b>

 * <i>bigPlaces</i>: An arbitrary-precision integer.

 * <i>ctx</i>: A precision context to control precision, rounding, and exponent range of the result. If HasFlags of the context is true, will also store the flags resulting from the operation (the flags are in addition to the pre-existing flags). Can be null.

<b>Returns:</b>

A number whose scale is increased by  <i>bigPlaces</i>
, but not to more than 0.

<b>Exceptions:</b>

 * System.ArgumentNullException:
<<<<<<< HEAD
The parameter <i>bigPlaces</i>
=======
The parameter  <i>bigPlaces</i>
>>>>>>> 30acfda5
 is null.

### Multiply

    public PeterO.ExtendedDecimal Multiply(
        PeterO.ExtendedDecimal op,
        PeterO.PrecisionContext ctx);

Multiplies two decimal numbers. The resulting scale will be the sum of the scales of the two decimal numbers. The result's sign is positive if both operands have the same sign, and negative if they have different signs.

<b>Parameters:</b>

 * <i>op</i>: Another decimal number.

 * <i>ctx</i>: A precision context to control precision, rounding, and exponent range of the result. If HasFlags of the context is true, will also store the flags resulting from the operation (the flags are in addition to the pre-existing flags). Can be null.

<b>Returns:</b>

The product of the two decimal numbers.

<b>Exceptions:</b>

 * System.ArgumentNullException:
<<<<<<< HEAD
The parameter <i>op</i>
=======
The parameter  <i>op</i>
>>>>>>> 30acfda5
 is null.

### Multiply

    public PeterO.ExtendedDecimal Multiply(
        PeterO.ExtendedDecimal otherValue);

Multiplies two decimal numbers. The resulting exponent will be the sum of the exponents of the two decimal numbers.

<b>Parameters:</b>

 * <i>otherValue</i>: Another decimal number.

<b>Returns:</b>

The product of the two decimal numbers.

<b>Exceptions:</b>

 * System.ArgumentNullException:
<<<<<<< HEAD
The parameter <i>otherValue</i>
=======
The parameter  <i>otherValue</i>
>>>>>>> 30acfda5
 is null.

### MultiplyAndAdd

    public PeterO.ExtendedDecimal MultiplyAndAdd(
        PeterO.ExtendedDecimal multiplicand,
        PeterO.ExtendedDecimal augend);

Multiplies by one decimal number, and then adds another decimal number.

<b>Parameters:</b>

 * <i>multiplicand</i>: The value to multiply.

 * <i>augend</i>: The value to add.

<b>Returns:</b>

The result this *  <i>multiplicand</i>
 + <i>augend</i>
.

<b>Exceptions:</b>

 * System.ArgumentNullException:
<<<<<<< HEAD
The parameter <i>multiplicand</i>
=======
The parameter  <i>multiplicand</i>
>>>>>>> 30acfda5
 or  <i>augend</i>
 is null.

### MultiplyAndAdd

    public PeterO.ExtendedDecimal MultiplyAndAdd(
        PeterO.ExtendedDecimal op,
        PeterO.ExtendedDecimal augend,
        PeterO.PrecisionContext ctx);

Multiplies by one value, and then adds another value.

<b>Parameters:</b>

 * <i>op</i>: The value to multiply.

 * <i>augend</i>: The value to add.

 * <i>ctx</i>: A precision context to control precision, rounding, and exponent range of the result. If HasFlags of the context is true, will also store the flags resulting from the operation (the flags are in addition to the pre-existing flags). Can be null.

<b>Returns:</b>

The result thisValue * multiplicand + augend.

<b>Exceptions:</b>

 * System.ArgumentNullException:
<<<<<<< HEAD
The parameter <i>op</i>
=======
The parameter  <i>op</i>
>>>>>>> 30acfda5
 or  <i>augend</i>
 is null.

### MultiplyAndSubtract

    public PeterO.ExtendedDecimal MultiplyAndSubtract(
        PeterO.ExtendedDecimal op,
        PeterO.ExtendedDecimal subtrahend,
        PeterO.PrecisionContext ctx);

Multiplies by one value, and then subtracts another value.

<b>Parameters:</b>

 * <i>op</i>: The value to multiply.

 * <i>subtrahend</i>: The value to subtract.

 * <i>ctx</i>: A precision context to control precision, rounding, and exponent range of the result. If HasFlags of the context is true, will also store the flags resulting from the operation (the flags are in addition to the pre-existing flags). Can be null.

<b>Returns:</b>

The result thisValue * multiplicand - subtrahend.

<b>Exceptions:</b>

 * System.ArgumentNullException:
The parameter <i>op</i>
 or  <i>subtrahend</i>
 is null.

### Negate

    public PeterO.ExtendedDecimal Negate(
        PeterO.PrecisionContext context);

Returns a decimal number with the same value as this object but with the sign reversed.

<b>Parameters:</b>

 * <i>context</i>: A precision context to control precision, rounding, and exponent range of the result. If HasFlags of the context is true, will also store the flags resulting from the operation (the flags are in addition to the pre-existing flags). Can be null.

<b>Returns:</b>

An arbitrary-precision decimal number.

<b>Exceptions:</b>

 * System.ArgumentNullException:
<<<<<<< HEAD
The parameter <i>context</i>
=======
The parameter  <i>context</i>
>>>>>>> 30acfda5
 is null.

### Negate

    public PeterO.ExtendedDecimal Negate();

Gets an object with the same value as this one, but with the sign reversed.

<b>Returns:</b>

An arbitrary-precision decimal number.

### NextMinus

    public PeterO.ExtendedDecimal NextMinus(
        PeterO.PrecisionContext ctx);

Finds the largest value that's smaller than the given value.

<b>Parameters:</b>

 * <i>ctx</i>: A precision context object to control the precision and exponent range of the result. The rounding mode from this context is ignored. If HasFlags of the context is true, will also store the flags resulting from the operation (the flags are in addition to the pre-existing flags).

<b>Returns:</b>

Returns the largest value that's less than the given value. Returns negative infinity if the result is negative infinity. Signals FlagInvalid and returns not-a-number (NaN) if the parameter  <i>ctx</i>
 is null, the precision is 0, or <i>ctx</i>
 has an unlimited exponent range.

### NextPlus

    public PeterO.ExtendedDecimal NextPlus(
        PeterO.PrecisionContext ctx);

Finds the smallest value that's greater than the given value.

<b>Parameters:</b>

 * <i>ctx</i>: A precision context object to control the precision and exponent range of the result. The rounding mode from this context is ignored. If HasFlags of the context is true, will also store the flags resulting from the operation (the flags are in addition to the pre-existing flags).

<b>Returns:</b>

Returns the smallest value that's greater than the given value.Signals FlagInvalid and returns not-a-number (NaN) if the parameter  <i>ctx</i>
 is null, the precision is 0, or <i>ctx</i>
 has an unlimited exponent range.

### NextToward

    public PeterO.ExtendedDecimal NextToward(
        PeterO.ExtendedDecimal otherValue,
        PeterO.PrecisionContext ctx);

Finds the next value that is closer to the other object's value than this object's value. Returns a copy of this value with the same sign as the other value if both values are equal.

<b>Parameters:</b>

 * <i>otherValue</i>: An arbitrary-precision decimal number.

 * <i>ctx</i>: A precision context object to control the precision and exponent range of the result. The rounding mode from this context is ignored. If HasFlags of the context is true, will also store the flags resulting from the operation (the flags are in addition to the pre-existing flags).

<b>Returns:</b>

Returns the next value that is closer to the other object' s value than this object's value. Signals FlagInvalid and returns NaN if the parameter  <i>ctx</i>
 is null, the precision is 0, or  <i>ctx</i>
 has an unlimited exponent range.

<b>Exceptions:</b>

 * System.ArgumentNullException:
<<<<<<< HEAD
The parameter <i>otherValue</i>
=======
The parameter  <i>otherValue</i>
>>>>>>> 30acfda5
 is null.

### PI

    public static PeterO.ExtendedDecimal PI(
        PeterO.PrecisionContext ctx);

Finds the constant pi.

<b>Parameters:</b>

 * <i>ctx</i>: A precision context to control precision, rounding, and exponent range of the result. If HasFlags of the context is true, will also store the flags resulting from the operation (the flags are in addition to the pre-existing flags). --This parameter cannot be null, as pi can never be represented exactly.--.

<b>Returns:</b>

Pi rounded to the given precision. Signals FlagInvalid and returns not-a-number (NaN) if the parameter  <i>ctx</i>
is null or the precision is unlimited (the context's Precision property is 0).

### Plus

    public PeterO.ExtendedDecimal Plus(
        PeterO.PrecisionContext ctx);

Rounds this object's value to a given precision, using the given rounding mode and range of exponent, and also converts negative zero to positive zero.

<b>Parameters:</b>

 * <i>ctx</i>: A context for controlling the precision, rounding mode, and exponent range. Can be null.

<b>Returns:</b>

The closest value to this object's value, rounded to the specified precision. Returns the same value as this object if <i>ctx</i>
 is null or the precision and exponent range are unlimited.

### Pow

    public PeterO.ExtendedDecimal Pow(
        int exponentSmall);

Raises this object's value to the given exponent.

<b>Parameters:</b>

 * <i>exponentSmall</i>: A 32-bit signed integer.

<b>Returns:</b>

This^exponent. Returns not-a-number (NaN) if this object and exponent are both 0.

### Pow

    public PeterO.ExtendedDecimal Pow(
        int exponentSmall,
        PeterO.PrecisionContext ctx);

Raises this object's value to the given exponent.

<b>Parameters:</b>

 * <i>exponentSmall</i>: A 32-bit signed integer.

 * <i>ctx</i>: A precision context to control precision, rounding, and exponent range of the result. If HasFlags of the context is true, will also store the flags resulting from the operation (the flags are in addition to the pre-existing flags).

<b>Returns:</b>

This^exponent. Signals the flag FlagInvalid and returns NaN if this object and exponent are both 0.

### Pow

    public PeterO.ExtendedDecimal Pow(
        PeterO.ExtendedDecimal exponent,
        PeterO.PrecisionContext ctx);

Raises this object's value to the given exponent.

<b>Parameters:</b>

 * <i>exponent</i>: An arbitrary-precision decimal number.

 * <i>ctx</i>: A precision context to control precision, rounding, and exponent range of the result. If HasFlags of the context is true, will also store the flags resulting from the operation (the flags are in addition to the pre-existing flags).

<b>Returns:</b>

This^exponent. Signals the flag FlagInvalid and returns NaN if this object and exponent are both 0; or if this value is less than 0 and the exponent either has a fractional part or is infinity. Signals FlagInvalid and returns not-a-number (NaN) if the parameter  <i>ctx</i>
 is null or the precision is unlimited (the context's Precision property is 0), and the exponent has a fractional part.

<b>Exceptions:</b>

 * System.ArgumentNullException:
<<<<<<< HEAD
The parameter <i>exponent</i>
=======
The parameter  <i>exponent</i>
>>>>>>> 30acfda5
 is null.

### Precision

    public PeterO.BigInteger Precision();

Finds the number of digits in this number's mantissa. Returns 1 if this value is 0, and 0 if this value is infinity or NaN.

<b>Returns:</b>

An arbitrary-precision integer.

### Quantize

    public PeterO.ExtendedDecimal Quantize(
        int desiredExponentSmall,
        PeterO.PrecisionContext ctx);

Returns a decimal number with the same value but a new exponent.Note that this is not always the same as rounding to a given number of decimal places, since it can fail if the difference between this value's exponent and the desired exponent is too big, depending on the maximum precision. If rounding to a number of decimal places is desired, it's better to use the RoundToExponent and RoundToIntegral methods instead.

<b>Parameters:</b>

 * <i>desiredExponentSmall</i>: The desired exponent for the result. The exponent is the number of fractional digits in the result, expressed as a negative number. Can also be positive, which eliminates lower-order places from the number. For example, -3 means round to the thousandth (10^-3, 0.0001), and 3 means round to the thousand (10^3, 1000). A value of 0 rounds the number to an integer.

 * <i>ctx</i>: A precision context to control precision and rounding of the result. If HasFlags of the context is true, will also store the flags resulting from the operation (the flags are in addition to the pre-existing flags). Can be null, in which case the default rounding mode is HalfEven.

<b>Returns:</b>

A decimal number with the same value as this object but with the exponent changed. Signals FlagInvalid and returns not-a-number (NaN) if the rounded result can't fit the given precision, or if the context defines an exponent range and the given exponent is outside that range.

### Quantize

    public PeterO.ExtendedDecimal Quantize(
        int desiredExponentSmall,
        PeterO.Rounding rounding);

Returns a decimal number with the same value as this one but a new exponent.

<b>Parameters:</b>

 * <i>desiredExponentSmall</i>: A 32-bit signed integer.

 * <i>rounding</i>: The parameter  <i>rounding</i>
 is not documented yet.

<b>Returns:</b>

A decimal number with the same value as this object but with the exponent changed. Returns not-a-number (NaN) if the rounding mode is Rounding.Unnecessary and the result is not exact.

### Quantize

    public PeterO.ExtendedDecimal Quantize(
        PeterO.BigInteger desiredExponent,
        PeterO.PrecisionContext ctx);

Returns a decimal number with the same value but a new exponent.Note that this is not always the same as rounding to a given number of decimal places, since it can fail if the difference between this value's exponent and the desired exponent is too big, depending on the maximum precision. If rounding to a number of decimal places is desired, it's better to use the RoundToExponent and RoundToIntegral methods instead.

<b>Parameters:</b>

 * <i>desiredExponent</i>: An arbitrary-precision integer.

 * <i>ctx</i>: A precision context to control precision and rounding of the result. If HasFlags of the context is true, will also store the flags resulting from the operation (the flags are in addition to the pre-existing flags). Can be null, in which case the default rounding mode is HalfEven.

<b>Returns:</b>

A decimal number with the same value as this object but with the exponent changed. Signals FlagInvalid and returns not-a-number (NaN) if the rounded result can't fit the given precision, or if the context defines an exponent range and the given exponent is outside that range.

<b>Exceptions:</b>

 * System.ArgumentNullException:
<<<<<<< HEAD
The parameter <i>desiredExponent</i>
=======
The parameter  <i>desiredExponent</i>
>>>>>>> 30acfda5
 is null.

### Quantize

    public PeterO.ExtendedDecimal Quantize(
        PeterO.ExtendedDecimal otherValue,
        PeterO.PrecisionContext ctx);

Returns a decimal number with the same value as this object but with the same exponent as another decimal number.Note that this is not always the same as rounding to a given number of decimal places, since it can fail if the difference between this value's exponent and the desired exponent is too big, depending on the maximum precision. If rounding to a number of decimal places is desired, it's better to use the RoundToExponent and RoundToIntegral methods instead.

<b>Parameters:</b>

 * <i>otherValue</i>: A decimal number containing the desired exponent of the result. The mantissa is ignored. The exponent is the number of fractional digits in the result, expressed as a negative number. Can also be positive, which eliminates lower-order places from the number. For example, -3 means round to the thousandth (10^-3, 0.0001), and 3 means round to the thousand (10^3, 1000). A value of 0 rounds the number to an integer.

 * <i>ctx</i>: A precision context to control precision and rounding of the result. If HasFlags of the context is true, will also store the flags resulting from the operation (the flags are in addition to the pre-existing flags). Can be null, in which case the default rounding mode is HalfEven.

<b>Returns:</b>

A decimal number with the same value as this object but with the exponent changed. Signals FlagInvalid and returns not-a-number (NaN) if the result can't fit the given precision without rounding, or if the precision context defines an exponent range and the given exponent is outside that range.

<b>Exceptions:</b>

 * System.ArgumentNullException:
<<<<<<< HEAD
The parameter <i>otherValue</i>
=======
The parameter  <i>otherValue</i>
>>>>>>> 30acfda5
 is null.

### Reduce

    public PeterO.ExtendedDecimal Reduce(
        PeterO.PrecisionContext ctx);

Removes trailing zeros from this object's mantissa. For example, 1.000 becomes 1.If this object's value is 0, changes the exponent to 0.

<b>Parameters:</b>

 * <i>ctx</i>: A precision context to control precision, rounding, and exponent range of the result. If HasFlags of the context is true, will also store the flags resulting from the operation (the flags are in addition to the pre-existing flags). Can be null.

<b>Returns:</b>

This value with trailing zeros removed. Note that if the result has a very high exponent and the context says to clamp high exponents, there may still be some trailing zeros in the mantissa.

### Remainder

    public PeterO.ExtendedDecimal Remainder(
        PeterO.ExtendedDecimal divisor,
        PeterO.PrecisionContext ctx);

Finds the remainder that results when dividing two arbitrary-precision decimal numbers.

<b>Parameters:</b>

 * <i>divisor</i>: An arbitrary-precision decimal number.

 * <i>ctx</i>: The parameter  <i>ctx</i>
 is not documented yet.

<b>Returns:</b>

The remainder of the two objects.

<b>Exceptions:</b>

 * System.ArgumentNullException:
<<<<<<< HEAD
The parameter <i>divisor</i>
=======
The parameter  <i>divisor</i>
>>>>>>> 30acfda5
 is null.

### RemainderNaturalScale

    public PeterO.ExtendedDecimal RemainderNaturalScale(
        PeterO.ExtendedDecimal divisor);

Calculates the remainder of a number by the formula "this" - (("this" / "divisor") * "divisor").

<b>Parameters:</b>

 * <i>divisor</i>: The number to divide by.

<b>Returns:</b>

An arbitrary-precision decimal number.

<b>Exceptions:</b>

 * System.ArgumentNullException:
<<<<<<< HEAD
The parameter <i>divisor</i>
=======
The parameter  <i>divisor</i>
>>>>>>> 30acfda5
 is null.

### RemainderNaturalScale

    public PeterO.ExtendedDecimal RemainderNaturalScale(
        PeterO.ExtendedDecimal divisor,
        PeterO.PrecisionContext ctx);

Calculates the remainder of a number by the formula "this" - (("this" / "divisor") * "divisor").

<b>Parameters:</b>

 * <i>divisor</i>: The number to divide by.

 * <i>ctx</i>: A precision context object to control the precision, rounding, and exponent range of the result. This context will be used only in the division portion of the remainder calculation; as a result, it's possible for the return value to have a higher precision than given in this context. Flags will be set on the given context only if the context's HasFlags is true and the integer part of the division result doesn't fit the precision and exponent range without rounding.

<b>Returns:</b>

An arbitrary-precision decimal number.

<b>Exceptions:</b>

 * System.ArgumentNullException:
<<<<<<< HEAD
The parameter <i>divisor</i>
=======
The parameter  <i>divisor</i>
>>>>>>> 30acfda5
 is null.

### RemainderNear

    public PeterO.ExtendedDecimal RemainderNear(
        PeterO.ExtendedDecimal divisor,
        PeterO.PrecisionContext ctx);

Finds the distance to the closest multiple of the given divisor, based on the result of dividing this object's value by another object's value.

 * If this and the other object divide evenly, the result is 0.

 * If the remainder's absolute value is less than half of the divisor's absolute value, the result has the same sign as this object and will be the distance to the closest multiple.

 * If the remainder's absolute value is more than half of the divisor' s absolute value, the result has the opposite sign of this object and will be the distance to the closest multiple.

 * If the remainder's absolute value is exactly half of the divisor's absolute value, the result has the opposite sign of this object if the quotient, rounded down, is odd, and has the same sign as this object if the quotient, rounded down, is even, and the result's absolute value is half of the divisor's absolute value.

 This function is also known as the "IEEE Remainder" function.

<b>Parameters:</b>

 * <i>divisor</i>: The divisor.

 * <i>ctx</i>: A precision context object to control the precision. The rounding and exponent range settings of this context are ignored (the rounding mode is always treated as HalfEven). If HasFlags of the context is true, will also store the flags resulting from the operation (the flags are in addition to the pre-existing flags). Can be null.

<b>Returns:</b>

The distance of the closest multiple. Signals FlagInvalid and returns not-a-number (NaN) if the divisor is 0, or either the result of integer division (the quotient) or the remainder wouldn't fit the given precision.

<b>Exceptions:</b>

 * System.ArgumentNullException:
<<<<<<< HEAD
The parameter <i>divisor</i>
=======
The parameter  <i>divisor</i>
>>>>>>> 30acfda5
 is null.

### RoundToBinaryPrecision

    public PeterO.ExtendedDecimal RoundToBinaryPrecision(
        PeterO.PrecisionContext ctx);

<b>Deprecated.</b> Instead of this method use RoundToPrecision and pass a precision context with the IsPrecisionInBits property set.

Rounds this object's value to a given maximum bit length, using the given rounding mode and range of exponent.

<b>Parameters:</b>

 * <i>ctx</i>: A context for controlling the precision, rounding mode, and exponent range. The precision is interpreted as the maximum bit length of the mantissa. Can be null.

<b>Returns:</b>

The closest value to this object's value, rounded to the specified precision. Returns the same value as this object if <i>ctx</i>
 is null or the precision and exponent range are unlimited.

### RoundToExponent

    public PeterO.ExtendedDecimal RoundToExponent(
        int exponentSmall,
        PeterO.PrecisionContext ctx);

Returns a decimal number with the same value as this object, and rounds it to a new exponent if necessary.

<b>Parameters:</b>

 * <i>exponentSmall</i>: The minimum exponent the result can have. This is the maximum number of fractional digits in the result, expressed as a negative number. Can also be positive, which eliminates lower-order places from the number. For example, -3 means round to the thousandth (10^-3, 0.0001), and 3 means round to the thousand (10^3, 1000). A value of 0 rounds the number to an integer.

 * <i>ctx</i>: A precision context to control precision, rounding, and exponent range of the result. If HasFlags of the context is true, will also store the flags resulting from the operation (the flags are in addition to the pre-existing flags). Can be null, in which case the default rounding mode is HalfEven.

<b>Returns:</b>

A decimal number rounded to the closest value representable in the given precision, meaning if the result can't fit the precision, additional digits are discarded to make it fit. Signals FlagInvalid and returns not-a-number (NaN) if the precision context defines an exponent range, the new exponent must be changed to the given exponent when rounding, and the given exponent is outside of the valid range of the precision context.

### RoundToExponent

    public PeterO.ExtendedDecimal RoundToExponent(
        PeterO.BigInteger exponent,
        PeterO.PrecisionContext ctx);

Returns a decimal number with the same value as this object, and rounds it to a new exponent if necessary.

<b>Parameters:</b>

 * <i>exponent</i>: The minimum exponent the result can have. This is the maximum number of fractional digits in the result, expressed as a negative number. Can also be positive, which eliminates lower-order places from the number. For example, -3 means round to the thousandth (10^-3, 0.0001), and 3 means round to the thousand (10^3, 1000). A value of 0 rounds the number to an integer.

 * <i>ctx</i>: A precision context to control precision, rounding, and exponent range of the result. If HasFlags of the context is true, will also store the flags resulting from the operation (the flags are in addition to the pre-existing flags). Can be null, in which case the default rounding mode is HalfEven.

<b>Returns:</b>

A decimal number rounded to the closest value representable in the given precision, meaning if the result can't fit the precision, additional digits are discarded to make it fit. Signals FlagInvalid and returns not-a-number (NaN) if the precision context defines an exponent range, the new exponent must be changed to the given exponent when rounding, and the given exponent is outside of the valid range of the precision context.

<b>Exceptions:</b>

 * System.ArgumentNullException:
<<<<<<< HEAD
The parameter <i>exponent</i>
=======
The parameter  <i>exponent</i>
>>>>>>> 30acfda5
 is null.

### RoundToExponentExact

    public PeterO.ExtendedDecimal RoundToExponentExact(
        int exponentSmall,
        PeterO.PrecisionContext ctx);

Returns a decimal number with the same value as this object but rounded to an integer, and signals an invalid operation if the result would be inexact.

<b>Parameters:</b>

 * <i>exponentSmall</i>: The minimum exponent the result can have. This is the maximum number of fractional digits in the result, expressed as a negative number. Can also be positive, which eliminates lower-order places from the number. For example, -3 means round to the thousandth (10^-3, 0.0001), and 3 means round to the thousand (10^3, 1000). A value of 0 rounds the number to an integer.

 * <i>ctx</i>: A context object for arbitrary-precision arithmetic settings.

<b>Returns:</b>

A decimal number rounded to the closest value representable in the given precision. Signals FlagInvalid and returns not-a-number (NaN) if the result can't fit the given precision without rounding. Signals FlagInvalid and returns not-a-number (NaN) if the precision context defines an exponent range, the new exponent must be changed to the given exponent when rounding, and the given exponent is outside of the valid range of the precision context.

### RoundToExponentExact

    public PeterO.ExtendedDecimal RoundToExponentExact(
        PeterO.BigInteger exponent,
        PeterO.PrecisionContext ctx);

Returns a decimal number with the same value as this object but rounded to an integer, and signals an invalid operation if the result would be inexact.

<b>Parameters:</b>

 * <i>exponent</i>: The minimum exponent the result can have. This is the maximum number of fractional digits in the result, expressed as a negative number. Can also be positive, which eliminates lower-order places from the number. For example, -3 means round to the thousandth (10^-3, 0.0001), and 3 means round to the thousand (10^3, 1000). A value of 0 rounds the number to an integer.

 * <i>ctx</i>: A context object for arbitrary-precision arithmetic settings.

<b>Returns:</b>

A decimal number rounded to the closest value representable in the given precision. Signals FlagInvalid and returns not-a-number (NaN) if the result can't fit the given precision without rounding. Signals FlagInvalid and returns not-a-number (NaN) if the precision context defines an exponent range, the new exponent must be changed to the given exponent when rounding, and the given exponent is outside of the valid range of the precision context.

<b>Exceptions:</b>

 * System.ArgumentNullException:
<<<<<<< HEAD
The parameter <i>exponent</i>
=======
The parameter  <i>exponent</i>
>>>>>>> 30acfda5
 is null.

### RoundToIntegralExact

    public PeterO.ExtendedDecimal RoundToIntegralExact(
        PeterO.PrecisionContext ctx);

Returns a decimal number with the same value as this object but rounded to an integer, and signals an invalid operation if the result would be inexact.

<b>Parameters:</b>

 * <i>ctx</i>: A precision context to control precision and rounding of the result. If HasFlags of the context is true, will also store the flags resulting from the operation (the flags are in addition to the pre-existing flags). Can be null, in which case the default rounding mode is HalfEven.

<b>Returns:</b>

A decimal number rounded to the closest integer representable in the given precision. Signals FlagInvalid and returns not-a-number (NaN) if the result can't fit the given precision without rounding. Signals FlagInvalid and returns not-a-number (NaN) if the precision context defines an exponent range, the new exponent must be changed to 0 when rounding, and 0 is outside of the valid range of the precision context.

### RoundToIntegralNoRoundedFlag

    public PeterO.ExtendedDecimal RoundToIntegralNoRoundedFlag(
        PeterO.PrecisionContext ctx);

Returns a decimal number with the same value as this object but rounded to an integer, without adding the FlagInexact or FlagRounded flags.

<b>Parameters:</b>

 * <i>ctx</i>: A precision context to control precision and rounding of the result. If HasFlags of the context is true, will also store the flags resulting from the operation (the flags are in addition to the pre-existing flags), except that this function will never add the FlagRounded and FlagInexact flags (the only difference between this and RoundToExponentExact). Can be null, in which case the default rounding mode is HalfEven.

<b>Returns:</b>

A decimal number rounded to the closest integer representable in the given precision, meaning if the result can't fit the precision, additional digits are discarded to make it fit. Signals FlagInvalid and returns not-a-number (NaN) if the precision context defines an exponent range, the new exponent must be changed to 0 when rounding, and 0 is outside of the valid range of the precision context.

### RoundToPrecision

    public PeterO.ExtendedDecimal RoundToPrecision(
        PeterO.PrecisionContext ctx);

Rounds this object's value to a given precision, using the given rounding mode and range of exponent.

<b>Parameters:</b>

 * <i>ctx</i>: A context for controlling the precision, rounding mode, and exponent range. Can be null.

<b>Returns:</b>

The closest value to this object's value, rounded to the specified precision. Returns the same value as this object if <i>ctx</i>
 is null or the precision and exponent range are unlimited.

### ScaleByPowerOfTen

    public PeterO.ExtendedDecimal ScaleByPowerOfTen(
        int places);

Returns a number similar to this number but with the scale adjusted.

<b>Parameters:</b>

 * <i>places</i>: A 32-bit signed integer.

<b>Returns:</b>

An arbitrary-precision decimal number.

### ScaleByPowerOfTen

    public PeterO.ExtendedDecimal ScaleByPowerOfTen(
        int places,
        PeterO.PrecisionContext ctx);

Returns a number similar to this number but with the scale adjusted.

<b>Parameters:</b>

 * <i>places</i>: A 32-bit signed integer.

 * <i>ctx</i>: A precision context to control precision, rounding, and exponent range of the result. If HasFlags of the context is true, will also store the flags resulting from the operation (the flags are in addition to the pre-existing flags). Can be null.

<b>Returns:</b>

An arbitrary-precision decimal number.

### ScaleByPowerOfTen

    public PeterO.ExtendedDecimal ScaleByPowerOfTen(
        PeterO.BigInteger bigPlaces);

Returns a number similar to this number but with the scale adjusted.

<b>Parameters:</b>

 * <i>bigPlaces</i>: An arbitrary-precision integer.

<b>Returns:</b>

An arbitrary-precision decimal number.

<b>Exceptions:</b>

 * System.ArgumentNullException:
<<<<<<< HEAD
The parameter <i>bigPlaces</i>
=======
The parameter  <i>bigPlaces</i>
>>>>>>> 30acfda5
 is null.

### ScaleByPowerOfTen

    public PeterO.ExtendedDecimal ScaleByPowerOfTen(
        PeterO.BigInteger bigPlaces,
        PeterO.PrecisionContext ctx);

Returns a number similar to this number but with its scale adjusted.

<b>Parameters:</b>

 * <i>bigPlaces</i>: An arbitrary-precision integer.

 * <i>ctx</i>: A precision context to control precision, rounding, and exponent range of the result. If HasFlags of the context is true, will also store the flags resulting from the operation (the flags are in addition to the pre-existing flags). Can be null.

<b>Returns:</b>

A number whose scale is increased by  <i>bigPlaces</i>
.

<b>Exceptions:</b>

 * System.ArgumentNullException:
<<<<<<< HEAD
The parameter <i>bigPlaces</i>
=======
The parameter  <i>bigPlaces</i>
>>>>>>> 30acfda5
 is null.

### SquareRoot

    public PeterO.ExtendedDecimal SquareRoot(
        PeterO.PrecisionContext ctx);

Finds the square root of this object's value.

<b>Parameters:</b>

 * <i>ctx</i>: A precision context to control precision, rounding, and exponent range of the result. If HasFlags of the context is true, will also store the flags resulting from the operation (the flags are in addition to the pre-existing flags). --This parameter cannot be null, as the square root function's results are generally not exact for many inputs.--.

<b>Returns:</b>

The square root. Signals the flag FlagInvalid and returns NaN if this object is less than 0 (the square root would be a complex number, but the return value is still NaN). Signals FlagInvalid and returns not-a-number (NaN) if the parameter <i>ctx</i>
 is null or the precision is unlimited (the context's Precision property is 0).

### Subtract

    public PeterO.ExtendedDecimal Subtract(
        PeterO.ExtendedDecimal otherValue);

Subtracts an arbitrary-precision decimal number from this instance and returns the result.

<b>Parameters:</b>

 * <i>otherValue</i>: An arbitrary-precision decimal number.

<b>Returns:</b>

The difference of the two objects.

<b>Exceptions:</b>

 * System.ArgumentNullException:
<<<<<<< HEAD
The parameter <i>otherValue</i>
=======
The parameter  <i>otherValue</i>
>>>>>>> 30acfda5
 is null.

### Subtract

    public PeterO.ExtendedDecimal Subtract(
        PeterO.ExtendedDecimal otherValue,
        PeterO.PrecisionContext ctx);

Subtracts an arbitrary-precision decimal number from this instance.

<b>Parameters:</b>

 * <i>otherValue</i>: An arbitrary-precision decimal number.

 * <i>ctx</i>: A precision context to control precision, rounding, and exponent range of the result. If HasFlags of the context is true, will also store the flags resulting from the operation (the flags are in addition to the pre-existing flags). Can be null.

<b>Returns:</b>

The difference of the two objects.

<b>Exceptions:</b>

 * System.ArgumentNullException:
The parameter <i>otherValue</i>
 is null.

### ToBigInteger

    public PeterO.BigInteger ToBigInteger();

Converts this value to an arbitrary-precision integer. Any fractional part in this value will be discarded when converting to a big integer.

<b>Returns:</b>

An arbitrary-precision integer.

<b>Exceptions:</b>

 * System.OverflowException:
This object's value is infinity or NaN.

### ToBigIntegerExact

    public PeterO.BigInteger ToBigIntegerExact();

Converts this value to an arbitrary-precision integer, checking whether the fractional part of the integer would be lost.

<b>Returns:</b>

An arbitrary-precision integer.

<b>Exceptions:</b>

 * System.OverflowException:
This object's value is infinity or NaN.

 * System.ArithmeticException:
This object's value is not an exact integer.

### ToDouble

    public double ToDouble();

Converts this value to a 64-bit floating-point number. The half-even rounding mode is used.If this value is a NaN, sets the high bit of the 64-bit floating point number's mantissa for a quiet NaN, and clears it for a signaling NaN. Then the next highest bit of the mantissa is cleared for a quiet NaN, and set for a signaling NaN. Then the other bits of the mantissa are set to the lowest bits of this object's unsigned mantissa.

<b>Returns:</b>

The closest 64-bit floating-point number to this value. The return value can be positive infinity or negative infinity if this value exceeds the range of a 64-bit floating point number.

### ToEngineeringString

    public string ToEngineeringString();

Same as toString(), except that when an exponent is used it will be a multiple of 3.

<b>Returns:</b>

A text string.

### ToExtendedFloat

    public PeterO.ExtendedFloat ToExtendedFloat();

Creates a binary floating-point number from this object's value. Note that if the binary floating-point number contains a negative exponent, the resulting value might not be exact. However, the resulting binary float will contain enough precision to accurately convert it to a 32-bit or 64-bit floating point number (float or double).

<b>Returns:</b>

An arbitrary-precision binary float.

### ToPlainString

    public string ToPlainString();

Converts this value to a string, but without using exponential notation.

<b>Returns:</b>

A text string.

### ToSingle

    public float ToSingle();

Converts this value to a 32-bit floating-point number. The half-even rounding mode is used.If this value is a NaN, sets the high bit of the 32-bit floating point number's mantissa for a quiet NaN, and clears it for a signaling NaN. Then the next highest bit of the mantissa is cleared for a quiet NaN, and set for a signaling NaN. Then the other bits of the mantissa are set to the lowest bits of this object's unsigned mantissa.

<b>Returns:</b>

The closest 32-bit floating-point number to this value. The return value can be positive infinity or negative infinity if this value exceeds the range of a 32-bit floating point number.

### ToString

    public override string ToString();

Converts this value to a string. Returns a value compatible with this class's FromString method.

<b>Returns:</b>

A string representation of this object.

### Ulp

    public PeterO.ExtendedDecimal Ulp();

Returns the unit in the last place. The mantissa will be 1 and the exponent will be this number's exponent. Returns 1 with an exponent of 0 if this number is infinity or NaN.

<b>Returns:</b>

An arbitrary-precision decimal number.<|MERGE_RESOLUTION|>--- conflicted
+++ resolved
@@ -187,11 +187,7 @@
 <b>Exceptions:</b>
 
  * System.ArgumentNullException:
-<<<<<<< HEAD
 The parameter <i>otherValue</i>
-=======
-The parameter  <i>otherValue</i>
->>>>>>> 30acfda5
  is null.
 
 ### Add
@@ -215,11 +211,7 @@
 <b>Exceptions:</b>
 
  * System.ArgumentNullException:
-<<<<<<< HEAD
 The parameter <i>otherValue</i>
-=======
-The parameter  <i>otherValue</i>
->>>>>>> 30acfda5
  is null.
 
 ### CompareTo
@@ -245,11 +237,7 @@
 <b>Exceptions:</b>
 
  * System.ArgumentNullException:
-<<<<<<< HEAD
 The parameter <i>other</i>
-=======
-The parameter  <i>other</i>
->>>>>>> 30acfda5
  is null.
 
 ### CompareToBinary
@@ -290,11 +278,7 @@
 <b>Exceptions:</b>
 
  * System.ArgumentNullException:
-<<<<<<< HEAD
 The parameter <i>other</i>
-=======
-The parameter  <i>other</i>
->>>>>>> 30acfda5
  is null.
 
 ### CompareToWithContext
@@ -320,11 +304,7 @@
 <b>Exceptions:</b>
 
  * System.ArgumentNullException:
-<<<<<<< HEAD
 The parameter <i>other</i>
-=======
-The parameter  <i>other</i>
->>>>>>> 30acfda5
  is null.
 
 ### Create
@@ -439,11 +419,7 @@
 <b>Exceptions:</b>
 
  * System.ArgumentNullException:
-<<<<<<< HEAD
 The parameter <i>divisor</i>
-=======
-The parameter  <i>divisor</i>
->>>>>>> 30acfda5
  is null.
 
 ### Divide
@@ -469,11 +445,7 @@
 <b>Exceptions:</b>
 
  * System.ArgumentNullException:
-<<<<<<< HEAD
 The parameter <i>divisor</i>
-=======
-The parameter  <i>divisor</i>
->>>>>>> 30acfda5
  is null.
 
 ### DivideAndRemainderNaturalScale
@@ -533,11 +505,7 @@
 <b>Exceptions:</b>
 
  * System.ArgumentNullException:
-<<<<<<< HEAD
 The parameter <i>divisor</i>
-=======
-The parameter  <i>divisor</i>
->>>>>>> 30acfda5
  is null.
 
 ### DivideToExponent
@@ -564,11 +532,7 @@
 <b>Exceptions:</b>
 
  * System.ArgumentNullException:
-<<<<<<< HEAD
 The parameter <i>divisor</i>
-=======
-The parameter  <i>divisor</i>
->>>>>>> 30acfda5
  is null.
 
 ### DivideToExponent
@@ -595,11 +559,7 @@
 <b>Exceptions:</b>
 
  * System.ArgumentNullException:
-<<<<<<< HEAD
 The parameter <i>divisor</i>
-=======
-The parameter  <i>divisor</i>
->>>>>>> 30acfda5
  or  <i>desiredExponent</i>
  is null.
 
@@ -627,11 +587,7 @@
 <b>Exceptions:</b>
 
  * System.ArgumentNullException:
-<<<<<<< HEAD
 The parameter <i>divisor</i>
-=======
-The parameter  <i>divisor</i>
->>>>>>> 30acfda5
  or  <i>exponent</i>
  is null.
 
@@ -653,11 +609,7 @@
 <b>Exceptions:</b>
 
  * System.ArgumentNullException:
-<<<<<<< HEAD
 The parameter <i>divisor</i>
-=======
-The parameter  <i>divisor</i>
->>>>>>> 30acfda5
  is null.
 
 ### DivideToIntegerNaturalScale
@@ -681,11 +633,7 @@
 <b>Exceptions:</b>
 
  * System.ArgumentNullException:
-<<<<<<< HEAD
 The parameter <i>divisor</i>
-=======
-The parameter  <i>divisor</i>
->>>>>>> 30acfda5
  is null.
 
 ### DivideToIntegerZeroScale
@@ -709,11 +657,7 @@
 <b>Exceptions:</b>
 
  * System.ArgumentNullException:
-<<<<<<< HEAD
 The parameter <i>divisor</i>
-=======
-The parameter  <i>divisor</i>
->>>>>>> 30acfda5
  is null.
 
 ### DivideToSameExponent
@@ -737,11 +681,7 @@
 <b>Exceptions:</b>
 
  * System.ArgumentNullException:
-<<<<<<< HEAD
 The parameter <i>divisor</i>
-=======
-The parameter  <i>divisor</i>
->>>>>>> 30acfda5
  is null.
 
 ### Equals
@@ -808,11 +748,7 @@
 <b>Exceptions:</b>
 
  * System.ArgumentNullException:
-<<<<<<< HEAD
 The parameter <i>bigint</i>
-=======
-The parameter  <i>bigint</i>
->>>>>>> 30acfda5
  is null.
 
 ### FromDouble
@@ -820,7 +756,7 @@
     public static PeterO.ExtendedDecimal FromDouble(
         double dbl);
 
-Creates a decimal number from a 64-bit floating-point number. This method computes the exact value of the floating point number, not an approximation, as is often the case by converting the floating point number to a string first. Remember, though, that the exact value of a 64-bit floating-point number is not always the value you get when you pass a literal decimal number (for example, calling  `ExtendedDecimal.FromDouble(0.1f)` ), since not all decimal numbers can be converted to exact binary numbers (in the example given, the resulting arbitrary-precision decimal will be the value of the closest "double" to 0.1, not 0.1 exactly). To create an arbitrary-precision decimal number from a decimal number, use FromString instead in most cases (for example: `ExtendedDecimal.FromString("0.1")` ).
+Creates a decimal number from a 64-bit floating-point number. This method computes the exact value of the floating point number, not an approximation, as is often the case by converting the floating point number to a string first. Remember, though, that the exact value of a 64-bit floating-point number is not always the value you get when you pass a literal decimal number (for example, calling  `ExtendedDecimal.FromDouble(0.1f)`  ), since not all decimal numbers can be converted to exact binary numbers (in the example given, the resulting arbitrary-precision decimal will be the value of the closest "double" to 0.1, not 0.1 exactly). To create an arbitrary-precision decimal number from a decimal number, use FromString instead in most cases (for example: `ExtendedDecimal.FromString("0.1")`  ).
 
 <b>Parameters:</b>
 
@@ -887,7 +823,7 @@
     public static PeterO.ExtendedDecimal FromSingle(
         float flt);
 
-Creates a decimal number from a 32-bit floating-point number. This method computes the exact value of the floating point number, not an approximation, as is often the case by converting the floating point number to a string first. Remember, though, that the exact value of a 32-bit floating-point number is not always the value you get when you pass a literal decimal number (for example, calling  `ExtendedDecimal.FromSingle(0.1f)` ), since not all decimal numbers can be converted to exact binary numbers (in the example given, the resulting arbitrary-precision decimal will be the the value of the closest "float" to 0.1, not 0.1 exactly). To create an arbitrary-precision decimal number from a decimal number, use FromString instead in most cases (for example: `ExtendedDecimal.FromString("0.1")` ).
+Creates a decimal number from a 32-bit floating-point number. This method computes the exact value of the floating point number, not an approximation, as is often the case by converting the floating point number to a string first. Remember, though, that the exact value of a 32-bit floating-point number is not always the value you get when you pass a literal decimal number (for example, calling  `ExtendedDecimal.FromSingle(0.1f)`  ), since not all decimal numbers can be converted to exact binary numbers (in the example given, the resulting arbitrary-precision decimal will be the the value of the closest "float" to 0.1, not 0.1 exactly). To create an arbitrary-precision decimal number from a decimal number, use FromString instead in most cases (for example: `ExtendedDecimal.FromString("0.1")`  ).
 
 <b>Parameters:</b>
 
@@ -977,7 +913,7 @@
 
 The string can also be "-INF", "-Infinity", "Infinity", "INF" , quiet NaN ("NaN" /"-NaN") followed by any number of digits, or signaling NaN ("sNaN" /"-sNaN") followed by any number of digits, all in any combination of upper and lower case.
 
-All characters mentioned above are the corresponding characters in the Basic Latin range. In particular, the digits must be the basic digits 0 to 9 (U + 0030 to U + 0039). The string is not allowed to contain white space characters, including spaces.
+All characters mentioned above are the corresponding characters in the Basic Latin range. In particular, the digits must be the basic digits 0 to 9 (U+0030 to U+0039). The string is not allowed to contain white space characters, including spaces.
 
 <b>Parameters:</b>
 
@@ -1154,11 +1090,7 @@
 <b>Exceptions:</b>
 
  * System.ArgumentNullException:
-<<<<<<< HEAD
 The parameter <i>first</i>
-=======
-The parameter  <i>first</i>
->>>>>>> 30acfda5
  or  <i>second</i>
  is null.
 
@@ -1186,11 +1118,7 @@
 <b>Exceptions:</b>
 
  * System.ArgumentNullException:
-<<<<<<< HEAD
 The parameter <i>first</i>
-=======
-The parameter  <i>first</i>
->>>>>>> 30acfda5
  or  <i>second</i>
  is null.
 
@@ -1215,11 +1143,7 @@
 <b>Exceptions:</b>
 
  * System.ArgumentNullException:
-<<<<<<< HEAD
 The parameter <i>first</i>
-=======
-The parameter  <i>first</i>
->>>>>>> 30acfda5
  or  <i>second</i>
  is null.
 
@@ -1247,11 +1171,7 @@
 <b>Exceptions:</b>
 
  * System.ArgumentNullException:
-<<<<<<< HEAD
 The parameter <i>first</i>
-=======
-The parameter  <i>first</i>
->>>>>>> 30acfda5
  or  <i>second</i>
  is null.
 
@@ -1276,11 +1196,7 @@
 <b>Exceptions:</b>
 
  * System.ArgumentNullException:
-<<<<<<< HEAD
 The parameter <i>first</i>
-=======
-The parameter  <i>first</i>
->>>>>>> 30acfda5
  or  <i>second</i>
  is null.
 
@@ -1308,11 +1224,7 @@
 <b>Exceptions:</b>
 
  * System.ArgumentNullException:
-<<<<<<< HEAD
 The parameter <i>first</i>
-=======
-The parameter  <i>first</i>
->>>>>>> 30acfda5
  or  <i>second</i>
  is null.
 
@@ -1337,11 +1249,7 @@
 <b>Exceptions:</b>
 
  * System.ArgumentNullException:
-<<<<<<< HEAD
 The parameter <i>first</i>
-=======
-The parameter  <i>first</i>
->>>>>>> 30acfda5
  or  <i>second</i>
  is null.
 
@@ -1369,11 +1277,7 @@
 <b>Exceptions:</b>
 
  * System.ArgumentNullException:
-<<<<<<< HEAD
 The parameter <i>first</i>
-=======
-The parameter  <i>first</i>
->>>>>>> 30acfda5
  or  <i>second</i>
  is null.
 
@@ -1428,11 +1332,7 @@
 <b>Exceptions:</b>
 
  * System.ArgumentNullException:
-<<<<<<< HEAD
 The parameter <i>bigPlaces</i>
-=======
-The parameter  <i>bigPlaces</i>
->>>>>>> 30acfda5
  is null.
 
 ### MovePointLeft
@@ -1456,11 +1356,7 @@
 <b>Exceptions:</b>
 
  * System.ArgumentNullException:
-<<<<<<< HEAD
 The parameter <i>bigPlaces</i>
-=======
-The parameter  <i>bigPlaces</i>
->>>>>>> 30acfda5
  is null.
 
 ### MovePointRight
@@ -1514,11 +1410,7 @@
 <b>Exceptions:</b>
 
  * System.ArgumentNullException:
-<<<<<<< HEAD
 The parameter <i>bigPlaces</i>
-=======
-The parameter  <i>bigPlaces</i>
->>>>>>> 30acfda5
  is null.
 
 ### MovePointRight
@@ -1543,11 +1435,7 @@
 <b>Exceptions:</b>
 
  * System.ArgumentNullException:
-<<<<<<< HEAD
 The parameter <i>bigPlaces</i>
-=======
-The parameter  <i>bigPlaces</i>
->>>>>>> 30acfda5
  is null.
 
 ### Multiply
@@ -1571,11 +1459,7 @@
 <b>Exceptions:</b>
 
  * System.ArgumentNullException:
-<<<<<<< HEAD
 The parameter <i>op</i>
-=======
-The parameter  <i>op</i>
->>>>>>> 30acfda5
  is null.
 
 ### Multiply
@@ -1596,11 +1480,7 @@
 <b>Exceptions:</b>
 
  * System.ArgumentNullException:
-<<<<<<< HEAD
 The parameter <i>otherValue</i>
-=======
-The parameter  <i>otherValue</i>
->>>>>>> 30acfda5
  is null.
 
 ### MultiplyAndAdd
@@ -1626,11 +1506,7 @@
 <b>Exceptions:</b>
 
  * System.ArgumentNullException:
-<<<<<<< HEAD
 The parameter <i>multiplicand</i>
-=======
-The parameter  <i>multiplicand</i>
->>>>>>> 30acfda5
  or  <i>augend</i>
  is null.
 
@@ -1658,11 +1534,7 @@
 <b>Exceptions:</b>
 
  * System.ArgumentNullException:
-<<<<<<< HEAD
 The parameter <i>op</i>
-=======
-The parameter  <i>op</i>
->>>>>>> 30acfda5
  or  <i>augend</i>
  is null.
 
@@ -1712,11 +1584,7 @@
 <b>Exceptions:</b>
 
  * System.ArgumentNullException:
-<<<<<<< HEAD
 The parameter <i>context</i>
-=======
-The parameter  <i>context</i>
->>>>>>> 30acfda5
  is null.
 
 ### Negate
@@ -1786,11 +1654,7 @@
 <b>Exceptions:</b>
 
  * System.ArgumentNullException:
-<<<<<<< HEAD
 The parameter <i>otherValue</i>
-=======
-The parameter  <i>otherValue</i>
->>>>>>> 30acfda5
  is null.
 
 ### PI
@@ -1880,11 +1744,7 @@
 <b>Exceptions:</b>
 
  * System.ArgumentNullException:
-<<<<<<< HEAD
 The parameter <i>exponent</i>
-=======
-The parameter  <i>exponent</i>
->>>>>>> 30acfda5
  is null.
 
 ### Precision
@@ -1955,11 +1815,7 @@
 <b>Exceptions:</b>
 
  * System.ArgumentNullException:
-<<<<<<< HEAD
 The parameter <i>desiredExponent</i>
-=======
-The parameter  <i>desiredExponent</i>
->>>>>>> 30acfda5
  is null.
 
 ### Quantize
@@ -1983,11 +1839,7 @@
 <b>Exceptions:</b>
 
  * System.ArgumentNullException:
-<<<<<<< HEAD
 The parameter <i>otherValue</i>
-=======
-The parameter  <i>otherValue</i>
->>>>>>> 30acfda5
  is null.
 
 ### Reduce
@@ -2027,11 +1879,7 @@
 <b>Exceptions:</b>
 
  * System.ArgumentNullException:
-<<<<<<< HEAD
 The parameter <i>divisor</i>
-=======
-The parameter  <i>divisor</i>
->>>>>>> 30acfda5
  is null.
 
 ### RemainderNaturalScale
@@ -2052,11 +1900,7 @@
 <b>Exceptions:</b>
 
  * System.ArgumentNullException:
-<<<<<<< HEAD
 The parameter <i>divisor</i>
-=======
-The parameter  <i>divisor</i>
->>>>>>> 30acfda5
  is null.
 
 ### RemainderNaturalScale
@@ -2080,11 +1924,7 @@
 <b>Exceptions:</b>
 
  * System.ArgumentNullException:
-<<<<<<< HEAD
 The parameter <i>divisor</i>
-=======
-The parameter  <i>divisor</i>
->>>>>>> 30acfda5
  is null.
 
 ### RemainderNear
@@ -2118,11 +1958,7 @@
 <b>Exceptions:</b>
 
  * System.ArgumentNullException:
-<<<<<<< HEAD
 The parameter <i>divisor</i>
-=======
-The parameter  <i>divisor</i>
->>>>>>> 30acfda5
  is null.
 
 ### RoundToBinaryPrecision
@@ -2182,11 +2018,7 @@
 <b>Exceptions:</b>
 
  * System.ArgumentNullException:
-<<<<<<< HEAD
 The parameter <i>exponent</i>
-=======
-The parameter  <i>exponent</i>
->>>>>>> 30acfda5
  is null.
 
 ### RoundToExponentExact
@@ -2228,11 +2060,7 @@
 <b>Exceptions:</b>
 
  * System.ArgumentNullException:
-<<<<<<< HEAD
 The parameter <i>exponent</i>
-=======
-The parameter  <i>exponent</i>
->>>>>>> 30acfda5
  is null.
 
 ### RoundToIntegralExact
@@ -2332,11 +2160,7 @@
 <b>Exceptions:</b>
 
  * System.ArgumentNullException:
-<<<<<<< HEAD
 The parameter <i>bigPlaces</i>
-=======
-The parameter  <i>bigPlaces</i>
->>>>>>> 30acfda5
  is null.
 
 ### ScaleByPowerOfTen
@@ -2361,11 +2185,7 @@
 <b>Exceptions:</b>
 
  * System.ArgumentNullException:
-<<<<<<< HEAD
 The parameter <i>bigPlaces</i>
-=======
-The parameter  <i>bigPlaces</i>
->>>>>>> 30acfda5
  is null.
 
 ### SquareRoot
@@ -2402,11 +2222,7 @@
 <b>Exceptions:</b>
 
  * System.ArgumentNullException:
-<<<<<<< HEAD
 The parameter <i>otherValue</i>
-=======
-The parameter  <i>otherValue</i>
->>>>>>> 30acfda5
  is null.
 
 ### Subtract
