## PeterO.BigInteger

    public sealed class BigInteger :
        System.IComparable,
        System.IEquatable

An arbitrary-precision integer.Instances of this class are immutable, so they are inherently safe for use by multiple threads. Multiple instances of this object with the same value are interchangeable, so they should not be compared using the "==" operator (which only checks if each side of the operator is the same instance).

An arbitrary-precision integer.Instances of this class are immutable, so they are inherently safe for use by multiple threads. Multiple instances of this object with the same value are interchangeable, so they should not be compared using the "==" operator (which only checks if each side of the operator is the same instance).

### ONE

    public static readonly PeterO.BigInteger ONE;

BigInteger for the number one.

### TEN

    public static readonly PeterO.BigInteger TEN;

BigInteger for the number ten.

### ZERO

    public static readonly PeterO.BigInteger ZERO;

BigInteger for the number zero.

### IsEven

    public bool IsEven { get; }

Gets a value indicating whether this value is even.

<b>Returns:</b>

True if this value is even; otherwise, false.

### IsPowerOfTwo

    public bool IsPowerOfTwo { get; }

Gets a value indicating whether this object's value is a power of two.

<b>Returns:</b>

True if this object's value is a power of two; otherwise, false.

### IsZero

    public bool IsZero { get; }

Gets a value indicating whether this value is 0.

<b>Returns:</b>

True if this value is 0; otherwise, false.

### One

    public static PeterO.BigInteger One { get; }

Gets the arbitrary-precision integer for one.

<b>Returns:</b>

The arbitrary-precision integer for one.

### Sign

    public int Sign { get; }

Gets the sign of this object's value.

<b>Returns:</b>

0 if this value is zero; -1 if this value is negative, or 1 if this value is positive.

### Zero

    public static PeterO.BigInteger Zero { get; }

Gets the arbitrary-precision integer for zero.

<b>Returns:</b>

The arbitrary-precision integer for zero.

### abs

    public PeterO.BigInteger abs();

Returns the absolute value of this object's value.

<b>Returns:</b>

This object's value with the sign removed.

### Abs

    public static PeterO.BigInteger Abs(
        PeterO.BigInteger thisValue);

Not documented yet.

<b>Parameters:</b>

 * <i>thisValue</i>: Another arbitrary-precision integer.

<b>Returns:</b>

An arbitrary-precision integer.

<b>Exceptions:</b>

 * System.ArgumentNullException:
The parameter <i>thisValue</i>
 is null.

### add

    public PeterO.BigInteger add(
        PeterO.BigInteger bigintAugend);

Adds this object and another object.

<b>Parameters:</b>

 * <i>bigintAugend</i>: Another arbitrary-precision integer.

<b>Returns:</b>

The sum of the two objects.

<b>Exceptions:</b>

 * System.ArgumentNullException:
The parameter <i>bigintAugend</i>
 is null.

### And

    public static PeterO.BigInteger And(
        PeterO.BigInteger a,
        PeterO.BigInteger b);

Does an AND operation between two arbitrary-precision integer values.

Each arbitrary-precision integer is treated as a two's complement representation for the purposes of this operator.

<b>Parameters:</b>

 * <i>a</i>: An arbitrary-precision integer.

 * <i>b</i>: Another arbitrary-precision integer.

<b>Returns:</b>

An arbitrary-precision integer.

<b>Exceptions:</b>

 * System.ArgumentNullException:
The parameter <i>a</i>
 or  <i>b</i>
 is null.

### bitLength

    public int bitLength();

Finds the minimum number of bits needed to represent this object's value, except for its sign. If the value is negative, finds the number of bits in a value equal to this object's absolute value minus 1.

<b>Returns:</b>

The number of bits in this object's value. Returns 0 if this object's value is 0 or negative 1.

### canFitInInt

    public bool canFitInInt();

Returns whether this object's value can fit in a 32-bit signed integer.

<b>Returns:</b>

True if this object's value is MinValue or greater, and MaxValue or less; otherwise, false.

### CompareTo

    public sealed int CompareTo(
        PeterO.BigInteger other);

Compares an arbitrary-precision integer with this instance.

<b>Parameters:</b>

 * <i>other</i>: The parameter  <i>other</i>
 is not documented yet.

<b>Returns:</b>

Zero if the values are equal; a negative number if this instance is less, or a positive number if this instance is greater.

### divide

    public PeterO.BigInteger divide(
        PeterO.BigInteger bigintDivisor);

Divides this instance by the value of an arbitrary-precision integer. The result is rounded down (the fractional part is discarded). Except if the result is 0, it will be negative if this object is positive and the other is negative, or vice versa, and will be positive if both are positive or both are negative.

<b>Parameters:</b>

 * <i>bigintDivisor</i>: Another arbitrary-precision integer.

<b>Returns:</b>

The quotient of the two objects.

<b>Exceptions:</b>

 * System.DivideByZeroException:
The divisor is zero.

 * System.ArgumentNullException:
The parameter <i>bigintDivisor</i>
 is null.

 * System.DivideByZeroException:
Attempted to divide by zero.

### divideAndRemainder

    public PeterO.BigInteger[] divideAndRemainder(
        PeterO.BigInteger divisor);

Divides this object by another big integer and returns the quotient and remainder.

<b>Parameters:</b>

 * <i>divisor</i>: An arbitrary-precision integer.

<b>Returns:</b>

An array with two big integers: the first is the quotient, and the second is the remainder.

<b>Exceptions:</b>

 * System.ArgumentNullException:
The parameter <i>divisor</i>
 is null.

 * System.DivideByZeroException:
The parameter <i>divisor</i>
 is 0.

 * System.DivideByZeroException:
Attempted to divide by zero.

### Equals

    public override bool Equals(
        object obj);

Determines whether this object and another object are equal.

<b>Parameters:</b>

 * <i>obj</i>: An arbitrary object.

<b>Returns:</b>

True if this object and another object are equal; otherwise, false.

### Equals

    public sealed bool Equals(
        PeterO.BigInteger other);

Not documented yet.

<b>Parameters:</b>

 * <i>other</i>: An arbitrary-precision integer.

<b>Returns:</b>

A Boolean object.

### fromByteArray

    public static PeterO.BigInteger fromByteArray(
        byte[] bytes,
        bool littleEndian);

<b>Deprecated.</b> Renamed to 'fromBytes'.

Initializes an arbitrary-precision integer from an array of bytes.

<b>Parameters:</b>

 * <i>bytes</i>: A byte array.

 * <i>littleEndian</i>: A Boolean object.

<b>Returns:</b>

An arbitrary-precision integer.

<b>Exceptions:</b>

 * System.ArgumentNullException:
The parameter <i>bytes</i>
 is null.

### fromBytes

    public static PeterO.BigInteger fromBytes(
        byte[] bytes,
        bool littleEndian);

Initializes an arbitrary-precision integer from an array of bytes.

<b>Parameters:</b>

 * <i>bytes</i>: A byte array.

 * <i>littleEndian</i>: A Boolean object.

<b>Returns:</b>

An arbitrary-precision integer.

<b>Exceptions:</b>

 * System.ArgumentNullException:
The parameter <i>bytes</i>
 is null.

### fromRadixString

    public static PeterO.BigInteger fromRadixString(
        string str,
        int radix);

Converts a string to an arbitrary-precision integer.

<<<<<<< HEAD
The following example (C#) converts a number in the orm of a hex string to a big integer.    public static arbitrary-precision integer HexToBigInteger(string
=======
The following example (C#) converts a number in the form of a hex string to a big integer.    public static arbitrary-precision integer HexToBigInteger(string
>>>>>>> cd3d684e
    hexString) {
    // Parse the hexadecimal string as a big integer. Will
    // throw a FormatException if the parsing fails
    var bigInteger = arbitrary-precision
    integer.fromRadixString(hexString, 16);
    // Optional: Check if the parsed integer is negative
    if (bigInteger.Sign < 0) {
    throw new FormatException("negative hex string");
    }
    return bigInteger;
    }

<b>Parameters:</b>

 * <i>str</i>: A text string. The string must contain only characters allowed by the given radix, except that it may start with a minus sign ("-", U+002D) to indicate a negative number. The string is not allowed to contain white space characters, including spaces.

 * <i>radix</i>: A base from 2 to 36. Depending on the radix, the string can use the basic digits 0 to 9 (U + 0030 to U + 0039) and then the basic letters A to Z (U + 0041 to U + 005A). For example, 0-9 in radix 10, and 0-9, then A-F in radix 16.

<b>Returns:</b>

An arbitrary-precision integer with the same value as given in the string.

<b>Exceptions:</b>

 * System.ArgumentNullException:
The parameter <i>str</i>
 is null.

 * System.ArgumentException:
The parameter <i>radix</i>
 is less than 2 or greater than 36.

 * System.FormatException:
The string is empty or in an invalid format.

### fromRadixSubstring

    public static PeterO.BigInteger fromRadixSubstring(
        string str,
        int radix,
        int index,
        int endIndex);

Converts a portion of a string to an arbitrary-precision integer in a given radix.

<b>Parameters:</b>

 * <i>str</i>: A text string. The desired portion of the string must contain only characters allowed by the given radix, except that it may start with a minus sign ("-", U+002D) to indicate a negative number. The desired portion is not allowed to contain white space characters, including spaces.

 * <i>radix</i>: A base from 2 to 36. Depending on the radix, the string can use the basic digits 0 to 9 (U + 0030 to U + 0039) and then the basic letters A to Z (U + 0041 to U + 005A). For example, 0-9 in radix 10, and 0-9, then A-F in radix 16.

 * <i>index</i>: The index of the string that starts the string portion.

 * <i>endIndex</i>: The index of the string that ends the string portion. The length will be index + endIndex - 1.

<b>Returns:</b>

An arbitrary-precision integer with the same value as given in the string portion.

<b>Exceptions:</b>

 * System.ArgumentNullException:
The parameter <i>str</i>
 is null.

 * System.ArgumentException:
The parameter <i>index</i>
 is less than 0,  <i>endIndex</i>
 is less than 0, or either is greater than the string's length, or  <i>endIndex</i>
 is less than <i>index</i>
.

 * System.FormatException:
The string portion is empty or in an invalid format.

### fromString

    public static PeterO.BigInteger fromString(
        string str);

Converts a string to an arbitrary-precision integer.

<b>Parameters:</b>

 * <i>str</i>: A text string. The string must contain only basic digits 0 to 9 (U + 0030 to U + 0039), except that it may start with a minus sign ("-", U+002D) to indicate a negative number. The string is not allowed to contain white space characters, including spaces.

<b>Returns:</b>

An arbitrary-precision integer with the same value as given in the string.

<b>Exceptions:</b>

 * System.ArgumentNullException:
The parameter <i>str</i>
 is null.

 * System.FormatException:
The parameter  <i>str</i>
 is in an invalid format.

### fromSubstring

    public static PeterO.BigInteger fromSubstring(
        string str,
        int index,
        int endIndex);

Converts a portion of a string to an arbitrary-precision integer.

<b>Parameters:</b>

 * <i>str</i>: A text string. The desired portion of the string must contain only basic digits 0 to 9 (U + 0030 to U + 0039), except that it may start with a minus sign ("-", U+002D) to indicate a negative number. The desired portion is not allowed to contain white space characters, including spaces.

 * <i>index</i>: The index of the string that starts the string portion.

 * <i>endIndex</i>: The index of the string that ends the string portion. The length will be index + endIndex - 1.

<b>Returns:</b>

An arbitrary-precision integer with the same value as given in the string portion.

<b>Exceptions:</b>

 * System.ArgumentNullException:
The parameter <i>str</i>
 is null.

 * System.ArgumentException:
The parameter <i>index</i>
 is less than 0,  <i>endIndex</i>
 is less than 0, or either is greater than the string's length, or  <i>endIndex</i>
 is less than <i>index</i>
.

 * System.FormatException:
The string portion is empty or in an invalid format.

### gcd

    public PeterO.BigInteger gcd(
        PeterO.BigInteger bigintSecond);

Returns the greatest common divisor of two integers. The greatest common divisor (GCD) is also known as the greatest common factor (GCF).

<b>Parameters:</b>

 * <i>bigintSecond</i>: Another arbitrary-precision integer.

<b>Returns:</b>

An arbitrary-precision integer.

<b>Exceptions:</b>

 * System.ArgumentNullException:
The parameter <i>bigintSecond</i>
 is null.

### GetBits

    public long GetBits(
        int index,
        int numberBits);

Not documented yet.

<b>Parameters:</b>

 * <i>index</i>: A 32-bit signed integer.

 * <i>numberBits</i>: A 32-bit signed integer. (2).

<b>Returns:</b>

A 64-bit signed integer.

### getDigitCount

    public int getDigitCount();

Finds the number of decimal digits this number has.

<b>Returns:</b>

The number of decimal digits. Returns 1 if this object' s value is 0.

### GetHashCode

    public override int GetHashCode();

Returns the hash code for this instance.

<b>Returns:</b>

A 32-bit signed integer.

### getLowBit

    public int getLowBit();

Gets the lowest set bit in this number's absolute value.

<b>Returns:</b>

The lowest bit set in the number, starting at 0. Returns 0 if this value is 0 or odd. (NOTE: In future versions, may return -1 instead if this value is 0.).

### getLowestSetBit

    public int getLowestSetBit();

<b>Deprecated.</b> Renamed to getLowBit.

See  `getLowBit()`

<b>Returns:</b>

See getLowBit().

### getUnsignedBitLength

    public int getUnsignedBitLength();

Finds the minimum number of bits needed to represent this object's absolute value.

<b>Returns:</b>

The number of bits in this object's value. Returns 0 if this object's value is 0, and returns 1 if the value is negative 1.

### GreatestCommonDivisor

    public static PeterO.BigInteger GreatestCommonDivisor(
        PeterO.BigInteger bigintFirst,
        PeterO.BigInteger bigintSecond);

Not documented yet.

<b>Parameters:</b>

 * <i>bigintFirst</i>: Another arbitrary-precision integer.

 * <i>bigintSecond</i>: An arbitrary-precision integer. (3).

<b>Returns:</b>

An arbitrary-precision integer.

<b>Exceptions:</b>

 * System.ArgumentNullException:
The parameter <i>bigintFirst</i>
 is null.

### intValue

    public int intValue();

<b>Deprecated.</b> To make the conversion intention clearer use the 'intValueChecked' and 'intValueUnchecked' methods instead.

Converts this object's value to a 32-bit signed integer.

<b>Returns:</b>

A 32-bit signed integer.

<b>Exceptions:</b>

 * System.OverflowException:
This object's value is too big to fit a 32-bit signed integer.

### intValueChecked

    public int intValueChecked();

Converts this object's value to a 32-bit signed integer.

<b>Returns:</b>

A 32-bit signed integer.

<b>Exceptions:</b>

 * System.OverflowException:
This object's value is too big to fit a 32-bit signed integer.

### intValueUnchecked

    public int intValueUnchecked();

Converts this object's value to a 32-bit signed integer. If the value can't fit in a 32-bit integer, returns the lower 32 bits of this object's two's complement representation (in which case the return value might have a different sign than this object's value).

<b>Returns:</b>

A 32-bit signed integer.

### longValue

    public long longValue();

<b>Deprecated.</b> To make the conversion intention clearer use the 'longValueChecked' and 'longValueUnchecked' methods instead.

Converts this object's value to a 64-bit signed integer.

<b>Returns:</b>

A 64-bit signed integer.

<b>Exceptions:</b>

 * System.OverflowException:
This object's value is too big to fit a 64-bit signed integer.

### longValueChecked

    public long longValueChecked();

Converts this object's value to a 64-bit signed integer, throwing an exception if it can't fit.

<b>Returns:</b>

A 64-bit signed integer.

<b>Exceptions:</b>

 * System.OverflowException:
This object's value is too big to fit a 64-bit signed integer.

### longValueUnchecked

    public long longValueUnchecked();

Converts this object's value to a 64-bit signed integer. If the value can't fit in a 64-bit integer, returns the lower 64 bits of this object's two's complement representation (in which case the return value might have a different sign than this object's value).

<b>Returns:</b>

A 64-bit signed integer.

### mod

    public PeterO.BigInteger mod(
        PeterO.BigInteger divisor);

Finds the modulus remainder that results when this instance is divided by the value of an arbitrary-precision integer. The modulus remainder is the same as the normal remainder if the normal remainder is positive, and equals divisor plus normal remainder if the normal remainder is negative.

<b>Parameters:</b>

 * <i>divisor</i>: A divisor greater than 0 (the modulus).

<b>Returns:</b>

An arbitrary-precision integer.

<b>Exceptions:</b>

 * System.ArithmeticException:
The parameter <i>divisor</i>
 is negative.

 * System.ArgumentNullException:
The parameter <i>divisor</i>
 is null.

### ModPow

    public PeterO.BigInteger ModPow(
        PeterO.BigInteger pow,
        PeterO.BigInteger mod);

Calculates the remainder when an arbitrary-precision integer raised to a certain power is divided by another arbitrary-precision integer.

<b>Parameters:</b>

 * <i>pow</i>: Another arbitrary-precision integer.

 * <i>mod</i>: An arbitrary-precision integer. (3).

<b>Returns:</b>

An arbitrary-precision integer.

<b>Exceptions:</b>

 * System.ArgumentNullException:
The parameter <i>pow</i>
 or  <i>mod</i>
 is null.

### ModPow

    public static PeterO.BigInteger ModPow(
        PeterO.BigInteger bigintValue,
        PeterO.BigInteger pow,
        PeterO.BigInteger mod);

Calculates the remainder when an arbitrary-precision integer raised to a certain power is divided by another arbitrary-precision integer.

<b>Parameters:</b>

 * <i>bigintValue</i>: The parameter  <i>bigintValue</i>
 is not documented yet.

 * <i>pow</i>: The parameter  <i>pow</i>
 is not documented yet.

 * <i>mod</i>: The parameter  <i>mod</i>
 is not documented yet.

<b>Returns:</b>

The value (  <i>bigintValue</i>
 ^  <i>pow</i>
 )%  <i>mod</i>
.

<b>Exceptions:</b>

 * System.ArgumentNullException:
The parameter <i>bigintValue</i>
 is null.

### multiply

    public PeterO.BigInteger multiply(
        PeterO.BigInteger bigintMult);

Multiplies this instance by the value of an arbitrary-precision integer object.

<b>Parameters:</b>

 * <i>bigintMult</i>: Another arbitrary-precision integer.

<b>Returns:</b>

The product of the two numbers.

<b>Exceptions:</b>

 * System.ArgumentNullException:
The parameter <i>bigintMult</i>
 is null.

### negate

    public PeterO.BigInteger negate();

Gets the value of this object with the sign reversed.

<b>Returns:</b>

This object's value with the sign reversed.

### Not

    public static PeterO.BigInteger Not(
        PeterO.BigInteger valueA);

Returns an arbitrary-precision integer with every bit flipped.

<b>Parameters:</b>

 * <i>valueA</i>: Another arbitrary-precision integer.

<b>Returns:</b>

An arbitrary-precision integer.

<b>Exceptions:</b>

 * System.ArgumentNullException:
The parameter <i>valueA</i>
 is null.

### Operator `+`

    public static PeterO.BigInteger operator +(
        PeterO.BigInteger bthis,
        PeterO.BigInteger augend);

Adds an arbitrary-precision integer and an arbitrary-precision integer object.

<b>Parameters:</b>

 * <i>bthis</i>: The parameter  <i>bthis</i>
 is not documented yet.

 * <i>augend</i>: The parameter  <i>augend</i>
 is not documented yet.

<b>Returns:</b>

The sum of the two objects.

<b>Exceptions:</b>

 * System.ArgumentNullException:
The parameter <i>bthis</i>
 is null.

### Operator `/`

    public static PeterO.BigInteger operator /(
        PeterO.BigInteger dividend,
        PeterO.BigInteger divisor);

Divides an arbitrary-precision integer by the value of an arbitrary-precision integer object.

<b>Parameters:</b>

 * <i>dividend</i>: The parameter  <i>dividend</i>
 is not documented yet.

 * <i>divisor</i>: The parameter  <i>divisor</i>
 is not documented yet.

<b>Returns:</b>

The quotient of the two objects.

<b>Exceptions:</b>

 * System.ArgumentNullException:
The parameter <i>dividend</i>
 is null.

### Operator `>`

    public static bool operator >(
        PeterO.BigInteger thisValue,
        PeterO.BigInteger otherValue);

Determines whether an arbitrary-precision integer is greater than another arbitrary-precision integer.

<b>Parameters:</b>

 * <i>thisValue</i>: The first arbitrary-precision integer.

 * <i>otherValue</i>: The second arbitrary-precision integer.

<b>Returns:</b>

True if  <i>thisValue</i>
 is greater than <i>otherValue</i>
 ; otherwise, false.

### Operator `>=`

    public static bool operator >=(
        PeterO.BigInteger thisValue,
        PeterO.BigInteger otherValue);

Determines whether an arbitrary-precision integer value is greater than another arbitrary-precision integer.

<b>Parameters:</b>

 * <i>thisValue</i>: The first arbitrary-precision integer.

 * <i>otherValue</i>: The second arbitrary-precision integer.

<b>Returns:</b>

True if  <i>thisValue</i>
 is at least  <i>otherValue</i>
 ; otherwise, false.

### Operator `<<`

    public static PeterO.BigInteger operator <<(
        PeterO.BigInteger bthis,
        int bitCount);

Not documented yet.

<b>Parameters:</b>

 * <i>bthis</i>: Another arbitrary-precision integer.

 * <i>bitCount</i>: A 32-bit signed integer.

<b>Returns:</b>

An arbitrary-precision integer.

<b>Exceptions:</b>

 * System.ArgumentNullException:
The parameter <i>bthis</i>
 is null.

### Operator `<`

    public static bool operator <(
        PeterO.BigInteger thisValue,
        PeterO.BigInteger otherValue);

Determines whether an arbitrary-precision integer is less than another arbitrary-precision integer.

<b>Parameters:</b>

 * <i>thisValue</i>: The first arbitrary-precision integer.

 * <i>otherValue</i>: The second arbitrary-precision integer.

<b>Returns:</b>

True if  <i>thisValue</i>
 is less than <i>otherValue</i>
 ; otherwise, false.

### Operator `<=`

    public static bool operator <=(
        PeterO.BigInteger thisValue,
        PeterO.BigInteger otherValue);

Determines whether an arbitrary-precision integer is less than or equal to another arbitrary-precision integer.

<b>Parameters:</b>

 * <i>thisValue</i>: The first arbitrary-precision integer.

 * <i>otherValue</i>: The second arbitrary-precision integer.

<b>Returns:</b>

True if  <i>thisValue</i>
 is up to  <i>otherValue</i>
 ; otherwise, false.

### Operator `%`

    public static PeterO.BigInteger operator %(
        PeterO.BigInteger dividend,
        PeterO.BigInteger divisor);

Finds the remainder that results when an arbitrary-precision integer is divided by the value of an arbitrary-precision integer.

<b>Parameters:</b>

 * <i>dividend</i>: The parameter  <i>dividend</i>
 is not documented yet.

 * <i>divisor</i>: The parameter  <i>divisor</i>
 is not documented yet.

<b>Returns:</b>

The remainder of the two objects.

<b>Exceptions:</b>

 * System.ArgumentNullException:
The parameter <i>dividend</i>
 is null.

### Operator `*`

    public static PeterO.BigInteger operator *(
        PeterO.BigInteger operand1,
        PeterO.BigInteger operand2);

Multiplies an arbitrary-precision integer by the value of a arbitrary-precision integer.

<b>Parameters:</b>

 * <i>operand1</i>: The parameter  <i>operand1</i>
 is not documented yet.

 * <i>operand2</i>: The parameter  <i>operand2</i>
 is not documented yet.

<b>Returns:</b>

The product of the two numbers.

<b>Exceptions:</b>

 * System.ArgumentNullException:
The parameter <i>operand1</i>
 is null.

### Operator `>>`

    public static PeterO.BigInteger operator >>(
        PeterO.BigInteger bthis,
        int smallValue);

Shifts the bits of an arbitrary-precision integer to the right.

For this operation, the arbitrary-precision integer is treated as a two's complement representation. Thus, for negative values, the arbitrary-precision integer is sign-extended.

<b>Parameters:</b>

 * <i>bthis</i>: Another arbitrary-precision integer.

 * <i>smallValue</i>: A 32-bit signed integer.

<b>Returns:</b>

An arbitrary-precision integer.

<b>Exceptions:</b>

 * System.ArgumentNullException:
The parameter <i>bthis</i>
 is null.

### Operator `-`

    public static PeterO.BigInteger operator -(
        PeterO.BigInteger bthis,
        PeterO.BigInteger subtrahend);

Subtracts two arbitrary-precision integer values.

<b>Parameters:</b>

 * <i>bthis</i>: An arbitrary-precision integer.

 * <i>subtrahend</i>: Another arbitrary-precision integer.

<b>Returns:</b>

The difference of the two objects.

<b>Exceptions:</b>

 * System.ArgumentNullException:
The parameter <i>bthis</i>
 is null.

### Operator `-`

    public static PeterO.BigInteger operator -(
        PeterO.BigInteger bigValue);

Negates an arbitrary-precision integer.

<b>Parameters:</b>

 * <i>bigValue</i>: Another arbitrary-precision integer.

<b>Returns:</b>

An arbitrary-precision integer.

<b>Exceptions:</b>

 * System.ArgumentNullException:
The parameter <i>bigValue</i>
 is null.

### Or

    public static PeterO.BigInteger Or(
        PeterO.BigInteger first,
        PeterO.BigInteger second);

Does an OR operation between two arbitrary-precision integer instances.

Each arbitrary-precision integer is treated as a two's complement representation for the purposes of this operator.

<b>Parameters:</b>

 * <i>first</i>: Another arbitrary-precision integer.

 * <i>second</i>: An arbitrary-precision integer. (3).

<b>Returns:</b>

An arbitrary-precision integer.

<b>Exceptions:</b>

 * System.ArgumentNullException:
The parameter <i>first</i>
 or  <i>second</i>
 is null.

### pow

    public PeterO.BigInteger pow(
        int powerSmall);

Raises a big integer to a power.

<b>Parameters:</b>

 * <i>powerSmall</i>: The exponent to raise to.

<b>Returns:</b>

The result. Returns 1 if  <i>powerSmall</i>
 is 0.

<b>Exceptions:</b>

 * System.ArgumentException:
The parameter <i>powerSmall</i>
 is less than 0.

### Pow

    public static PeterO.BigInteger Pow(
        PeterO.BigInteger bigValue,
        int power);

Not documented yet.

<b>Parameters:</b>

 * <i>bigValue</i>: The parameter  <i>bigValue</i>
 is not documented yet.

 * <i>power</i>: The parameter  <i>power</i>
 is not documented yet.

<b>Returns:</b>

A BigInteger object.

### Pow

    public static PeterO.BigInteger Pow(
        PeterO.BigInteger bigValue,
        PeterO.BigInteger power);

Not documented yet.

<b>Parameters:</b>

 * <i>bigValue</i>: The parameter  <i>bigValue</i>
 is not documented yet.

 * <i>power</i>: The parameter  <i>power</i>
 is not documented yet.

<b>Returns:</b>

A BigInteger object.

### PowBigIntVar

    public PeterO.BigInteger PowBigIntVar(
        PeterO.BigInteger power);

Raises a big integer to a power, which is given as another big integer.

<b>Parameters:</b>

 * <i>power</i>: The exponent to raise to.

<b>Returns:</b>

The result. Returns 1 if  <i>power</i>
 is 0.

<b>Exceptions:</b>

 * System.ArgumentNullException:
The parameter <i>power</i>
 is null.

 * System.ArgumentException:
The parameter <i>power</i>
 is less than 0.

### remainder

    public PeterO.BigInteger remainder(
        PeterO.BigInteger divisor);

Finds the remainder that results when this instance is divided by the value of an arbitrary-precision integer. The remainder is the value that remains when the absolute value of this object is divided by the absolute value of the other object; the remainder has the same sign (positive or negative) as this object.

<b>Parameters:</b>

 * <i>divisor</i>: Another arbitrary-precision integer.

<b>Returns:</b>

The remainder of the two objects.

<b>Exceptions:</b>

 * System.ArgumentNullException:
The parameter <i>divisor</i>
 is null.

 * System.DivideByZeroException:
Attempted to divide by zero.

### shiftLeft

    public PeterO.BigInteger shiftLeft(
        int numberBits);

Returns a big integer with the bits shifted to the left by a number of bits. A value of 1 doubles this value, a value of 2 multiplies it by 4, a value of 3 by 8, a value of 4 by 16, and so on.

<b>Parameters:</b>

 * <i>numberBits</i>: The number of bits to shift. Can be negative, in which case this is the same as shiftRight with the absolute value of numberBits.

<b>Returns:</b>

An arbitrary-precision integer.

### shiftRight

    public PeterO.BigInteger shiftRight(
        int numberBits);

Returns a big integer with the bits shifted to the right. For this operation, the arbitrary-precision integer is treated as a two's complement representation. Thus, for negative values, the arbitrary-precision integer is sign-extended.

<b>Parameters:</b>

 * <i>numberBits</i>: Number of bits to shift right.

<b>Returns:</b>

An arbitrary-precision integer.

### sqrt

    public PeterO.BigInteger sqrt();

Finds the square root of this instance's value, rounded down.

<b>Returns:</b>

The square root of this object's value. Returns 0 if this value is 0 or less.

### sqrtWithRemainder

    public PeterO.BigInteger[] sqrtWithRemainder();

Calculates the square root and the remainder.

<b>Returns:</b>

An array of two big integers: the first integer is the square root, and the second is the difference between this value and the square of the first integer. Returns two zeros if this value is 0 or less, or one and zero if this value equals 1.

### subtract

    public PeterO.BigInteger subtract(
        PeterO.BigInteger subtrahend);

Subtracts an arbitrary-precision integer from this arbitrary-precision integer.

<b>Parameters:</b>

 * <i>subtrahend</i>: Another arbitrary-precision integer.

<b>Returns:</b>

The difference of the two objects.

<b>Exceptions:</b>

 * System.ArgumentNullException:
The parameter <i>subtrahend</i>
 is null.

### testBit

    public bool testBit(
        int index);

Returns whether a bit is set in the two's-complement representation of this object's value.

<b>Parameters:</b>

 * <i>index</i>: Zero based index of the bit to test. 0 means the least significant bit.

<b>Returns:</b>

True if a bit is set in the two's-complement representation of this object's value; otherwise, false.

### toByteArray

    public byte[] toByteArray(
        bool littleEndian);

<b>Deprecated.</b> Renamed to 'toBytes'.

Returns a byte array of this object's value.

<b>Parameters:</b>

 * <i>littleEndian</i>: A Boolean object.

<b>Returns:</b>

A byte array.

### ToByteArray

    public byte[] ToByteArray();

<b>Deprecated.</b> Use 'toBytes(true)' instead.

Not documented yet.

<b>Returns:</b>

A byte array.

### toBytes

    public byte[] toBytes(
        bool littleEndian);

Returns a byte array of this object's value. The byte array will take the form of the number's two' s-complement representation, using the fewest bytes necessary to represent its value unambiguously. If this value is negative, the bits that appear "before" the most significant bit of the number will be all ones.

<b>Parameters:</b>

 * <i>littleEndian</i>: If true, the least significant bits will appear first.

<b>Returns:</b>

A byte array. If this value is 0, returns a byte array with the single element 0.

### toRadixString

    public string toRadixString(
        int radix);

Generates a string representing the value of this object, in the given radix.

<b>Parameters:</b>

 * <i>radix</i>: A radix from 2 through 36. For example, to generate a hexadecimal (base-16) string, specify 16. To generate a decimal (base-10) string, specify 10.

<b>Returns:</b>

A string representing the value of this object. If this value is 0, returns "0". If negative, the string will begin with a hyphen/minus ("-"). Depending on the radix, the string will use the basic digits 0 to 9 (U + 0030 to U + 0039) and then the basic letters A to Z (U + 0041 to U + 005A). For example, 0-9 in radix 10, and 0-9, then A-F in radix 16.

<b>Exceptions:</b>

 * System.ArgumentException:
The parameter "index" is less than 0, "endIndex" is less than 0, or either is greater than the string's length, or "endIndex" is less than "index" ; or radix is less than 2 or greater than 36.

### ToString

    public override string ToString();

Converts this object to a text string in base 10.

<b>Returns:</b>

A string representation of this object. If negative, the string will begin with a minus sign ("-", U+002D). The string will use the basic digits 0 to 9 (U + 0030 to U + 0039).

### valueOf

    public static PeterO.BigInteger valueOf(
        long longerValue);

Converts a 64-bit signed integer to a big integer.

<b>Parameters:</b>

 * <i>longerValue</i>: A 64-bit signed integer.

<b>Returns:</b>

An arbitrary-precision integer with the same value as the 64-bit number.

### Xor

    public static PeterO.BigInteger Xor(
        PeterO.BigInteger a,
        PeterO.BigInteger b);

Finds the exclusive "or" of two arbitrary-precision integer objects.Each arbitrary-precision integer is treated as a two's complement representation for the purposes of this operator.

<b>Parameters:</b>

 * <i>a</i>: The first arbitrary-precision integer.

 * <i>b</i>: The second arbitrary-precision integer.

<b>Returns:</b>

An arbitrary-precision integer in which each bit is set if it's set in one input integer but not the other.

<b>Exceptions:</b>

 * System.ArgumentNullException:
The parameter <i>a</i>
 or  <i>b</i>
 is null.<|MERGE_RESOLUTION|>--- conflicted
+++ resolved
@@ -8,6 +8,10 @@
 
 An arbitrary-precision integer.Instances of this class are immutable, so they are inherently safe for use by multiple threads. Multiple instances of this object with the same value are interchangeable, so they should not be compared using the "==" operator (which only checks if each side of the operator is the same instance).
 
+An arbitrary-precision integer.Instances of this class are immutable, so they are inherently safe for use by multiple threads. Multiple instances of this object with the same value are interchangeable, so they should not be compared using the "==" operator (which only checks if each side of the operator is the same instance).
+
+An arbitrary-precision integer.Instances of this class are immutable, so they are inherently safe for use by multiple threads. Multiple instances of this object with the same value are interchangeable, so they should not be compared using the "==" operator (which only checks if each side of the operator is the same instance).
+
 ### ONE
 
     public static readonly PeterO.BigInteger ONE;
@@ -150,9 +154,9 @@
 
 <b>Parameters:</b>
 
- * <i>a</i>: An arbitrary-precision integer.
-
- * <i>b</i>: Another arbitrary-precision integer.
+ * <i>a</i>: The first arbitrary-precision integer.
+
+ * <i>b</i>: The second arbitrary-precision integer.
 
 <b>Returns:</b>
 
@@ -344,11 +348,7 @@
 
 Converts a string to an arbitrary-precision integer.
 
-<<<<<<< HEAD
 The following example (C#) converts a number in the orm of a hex string to a big integer.    public static arbitrary-precision integer HexToBigInteger(string
-=======
-The following example (C#) converts a number in the form of a hex string to a big integer.    public static arbitrary-precision integer HexToBigInteger(string
->>>>>>> cd3d684e
     hexString) {
     // Parse the hexadecimal string as a big integer. Will
     // throw a FormatException if the parsing fails
@@ -365,7 +365,7 @@
 
  * <i>str</i>: A text string. The string must contain only characters allowed by the given radix, except that it may start with a minus sign ("-", U+002D) to indicate a negative number. The string is not allowed to contain white space characters, including spaces.
 
- * <i>radix</i>: A base from 2 to 36. Depending on the radix, the string can use the basic digits 0 to 9 (U + 0030 to U + 0039) and then the basic letters A to Z (U + 0041 to U + 005A). For example, 0-9 in radix 10, and 0-9, then A-F in radix 16.
+ * <i>radix</i>: A base from 2 to 36. Depending on the radix, the string can use the basic digits 0 to 9 (U+0030 to U+0039) and then the basic letters A to Z (U+0041 to U+005A). For example, 0-9 in radix 10, and 0-9, then A-F in radix 16.
 
 <b>Returns:</b>
 
@@ -398,7 +398,7 @@
 
  * <i>str</i>: A text string. The desired portion of the string must contain only characters allowed by the given radix, except that it may start with a minus sign ("-", U+002D) to indicate a negative number. The desired portion is not allowed to contain white space characters, including spaces.
 
- * <i>radix</i>: A base from 2 to 36. Depending on the radix, the string can use the basic digits 0 to 9 (U + 0030 to U + 0039) and then the basic letters A to Z (U + 0041 to U + 005A). For example, 0-9 in radix 10, and 0-9, then A-F in radix 16.
+ * <i>radix</i>: A base from 2 to 36. Depending on the radix, the string can use the basic digits 0 to 9 (U+0030 to U+0039) and then the basic letters A to Z (U+0041 to U+005A). For example, 0-9 in radix 10, and 0-9, then A-F in radix 16.
 
  * <i>index</i>: The index of the string that starts the string portion.
 
@@ -433,7 +433,7 @@
 
 <b>Parameters:</b>
 
- * <i>str</i>: A text string. The string must contain only basic digits 0 to 9 (U + 0030 to U + 0039), except that it may start with a minus sign ("-", U+002D) to indicate a negative number. The string is not allowed to contain white space characters, including spaces.
+ * <i>str</i>: A text string. The string must contain only basic digits 0 to 9 (U+0030 to U+0039), except that it may start with a minus sign ("-", U+002D) to indicate a negative number. The string is not allowed to contain white space characters, including spaces.
 
 <b>Returns:</b>
 
@@ -460,7 +460,7 @@
 
 <b>Parameters:</b>
 
- * <i>str</i>: A text string. The desired portion of the string must contain only basic digits 0 to 9 (U + 0030 to U + 0039), except that it may start with a minus sign ("-", U+002D) to indicate a negative number. The desired portion is not allowed to contain white space characters, including spaces.
+ * <i>str</i>: A text string. The desired portion of the string must contain only basic digits 0 to 9 (U+0030 to U+0039), except that it may start with a minus sign ("-", U+002D) to indicate a negative number. The desired portion is not allowed to contain white space characters, including spaces.
 
  * <i>index</i>: The index of the string that starts the string portion.
 
@@ -1381,7 +1381,7 @@
 
 <b>Returns:</b>
 
-A string representing the value of this object. If this value is 0, returns "0". If negative, the string will begin with a hyphen/minus ("-"). Depending on the radix, the string will use the basic digits 0 to 9 (U + 0030 to U + 0039) and then the basic letters A to Z (U + 0041 to U + 005A). For example, 0-9 in radix 10, and 0-9, then A-F in radix 16.
+A string representing the value of this object. If this value is 0, returns "0". If negative, the string will begin with a hyphen/minus ("-"). Depending on the radix, the string will use the basic digits 0 to 9 (U+0030 to U+0039) and then the basic letters A to Z (U+0041 to U+005A). For example, 0-9 in radix 10, and 0-9, then A-F in radix 16.
 
 <b>Exceptions:</b>
 
@@ -1396,7 +1396,7 @@
 
 <b>Returns:</b>
 
-A string representation of this object. If negative, the string will begin with a minus sign ("-", U+002D). The string will use the basic digits 0 to 9 (U + 0030 to U + 0039).
+A string representation of this object. If negative, the string will begin with a minus sign ("-", U+002D). The string will use the basic digits 0 to 9 (U+0030 to U+0039).
 
 ### valueOf
 
