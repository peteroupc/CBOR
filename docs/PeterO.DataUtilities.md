## PeterO.DataUtilities

    public static class DataUtilities

Contains methods useful for reading and writing strings. It is designed to have no dependencies other than the basic runtime class library.Many of these methods work with text encoded in UTF-8, an encoding form of the Unicode Standard which uses one byte to encode the most basic characters and two to four bytes to encode other characters. For example, the  `GetUtf8`  method converts a text string to an array of bytes in UTF-8.

<<<<<<< HEAD
In C# and Java, text strings are represented as sequences of 16-bit values called  `char`  s. These sequences are well-formed under UTF-16, a 16-bit encoding form of Unicode, except if they contain unpaired surrogate code points. (A surrogate code point is used to encode supplementary characters, those with code points U + 10000 or higher, in UTF-16. A surrogate pair is a high surrogate [U + D800 to U + DBFF] followed by a low surrogate [U + DC00 to U + DFFF]. An unpaired surrogate code point is a surrogate not appearing in a surrogate pair.) Many of the methods in this class allow setting the behavior to follow when unpaired surrogate code points are found in text strings, such as throwing an error or treating the unpaired surrogate as a replacement character (U + FFFD).
=======
In C# and Java, text strings are represented as sequences of 16-bit values called  `char`  s. These sequences are well-formed under UTF-16, a 16-bit encoding form of Unicode, except if they contain unpaired surrogate code points. (A surrogate code point is used to encode supplementary characters, those with code points U+10000 or higher, in UTF-16. A surrogate pair is a high surrogate [U+D800 to U+DBFF] followed by a low surrogate [U+DC00 to U+DFFF]. An unpaired surrogate code point is a surrogate not appearing in a surrogate pair.) Many of the methods in this class allow setting the behavior to follow when unpaired surrogate code points are found in text strings, such as throwing an error or treating the unpaired surrogate as a replacement character (U+FFFD).
>>>>>>> 30acfda5

### CodePointAt

    public static int CodePointAt(
        string str,
        int index);

Gets the Unicode code point at the given index of the string.

<b>Parameters:</b>

 * <i>str</i>: A text string.

 * <i>index</i>: Index of the current position into the string.

<b>Returns:</b>

The Unicode code point at the given position. Returns -1 if  <i>index</i>
 is less than 0, or is the string's length or greater. Returns the replacement character (U + FFFD) if the current character is an unpaired surrogate code point.

<b>Exceptions:</b>

 * System.ArgumentNullException:
The parameter <i>str</i>
 is null.

### CodePointAt

    public static int CodePointAt(
        string str,
        int index,
        int surrogateBehavior);

Gets the Unicode code point at the given index of the string.

<b>Parameters:</b>

 * <i>str</i>: A text string.

 * <i>index</i>: Index of the current position into the string.

 * <i>surrogateBehavior</i>: Specifies what kind of value to return if the previous character is an unpaired surrogate code point: if 0, return the replacement character (U + FFFD); if 1, return the value of the surrogate code point; if neither 0 nor 1, return -1.

<b>Returns:</b>

The Unicode code point at the current position. Returns -1 if  <i>index</i>
 is less than 0, or is the string's length or greater. Returns a value as specified under  <i>surrogateBehavior</i>
 if the previous character is an unpaired surrogate code point.

<b>Exceptions:</b>

 * System.ArgumentNullException:
The parameter <i>str</i>
 is null.

### CodePointBefore

    public static int CodePointBefore(
        string str,
        int index);

Gets the Unicode code point just before the given index of the string.

<b>Parameters:</b>

 * <i>str</i>: A text string.

 * <i>index</i>: Index of the current position into the string.

<b>Returns:</b>

The Unicode code point at the previous position. Returns -1 if  <i>index</i>
 is 0 or less, or is greater than the string's length. Returns the replacement character (U+FFFD) if the previous character is an unpaired surrogate code point.

<b>Exceptions:</b>

 * System.ArgumentNullException:
The parameter <i>str</i>
 is null.

### CodePointBefore

    public static int CodePointBefore(
        string str,
        int index,
        int surrogateBehavior);

Gets the Unicode code point just before the given index of the string.

<b>Parameters:</b>

 * <i>str</i>: A text string.

 * <i>index</i>: Index of the current position into the string.

 * <i>surrogateBehavior</i>: Specifies what kind of value to return if the previous character is an unpaired surrogate code point: if 0, return the replacement character (U + FFFD); if 1, return the value of the surrogate code point; if neither 0 nor 1, return -1.

<b>Returns:</b>

The Unicode code point at the previous position. Returns -1 if  <i>index</i>
 is 0 or less, or is greater than the string's length. Returns a value as specified under  <i>surrogateBehavior</i>
 if the previous character is an unpaired surrogate code point.

<b>Exceptions:</b>

 * System.ArgumentNullException:
The parameter <i>str</i>
 is null.

### CodePointCompare

    public static int CodePointCompare(
        string strA,
        string strB);

Compares two strings in Unicode code point order. Unpaired surrogates are treated as individual code points.

<b>Parameters:</b>

 * <i>strA</i>: The first string. Can be null.

 * <i>strB</i>: The second string. Can be null.

<b>Returns:</b>

A value indicating which string is " less" or " greater" . 0: Both strings are equal or null. Less than 0: a is null and b isn't; or the first code point that's different is less in A than in B; or b starts with a and is longer than a. Greater than 0: b is null and a isn't; or the first code point that's different is greater in A than in B; or a starts with b and is longer than b.

### GetUtf8Bytes

    public static byte[] GetUtf8Bytes(
        string str,
        bool replace);

Encodes a string in UTF-8 as a byte array.

<b>Parameters:</b>

 * <i>str</i>: A text string.

 * <i>replace</i>: If true, replaces unpaired surrogate code points with the replacement character (U + FFFD). If false, stops processing when an unpaired surrogate code point is seen.

<b>Returns:</b>

The string encoded in UTF-8.

<b>Exceptions:</b>

 * System.ArgumentNullException:
The parameter <i>str</i>
 is null.

 * System.ArgumentException:
The string contains an unpaired surrogate code point and  <i>replace</i>
 is false, or an internal error occurred.

### GetUtf8Bytes

    public static byte[] GetUtf8Bytes(
        string str,
        bool replace,
        bool lenientLineBreaks);

Encodes a string in UTF-8 as a byte array.

<b>Parameters:</b>

 * <i>str</i>: A text string.

 * <i>replace</i>: If true, replaces unpaired surrogate code points with the replacement character (U + FFFD). If false, stops processing when an unpaired surrogate code point is seen.

 * <i>lenientLineBreaks</i>: If true, replaces carriage return (CR) not followed by line feed (LF) and LF not preceded by CR with CR-LF pairs.

<b>Returns:</b>

The string encoded in UTF-8.

<b>Exceptions:</b>

 * System.ArgumentNullException:
The parameter <i>str</i>
 is null.

 * System.ArgumentException:
The string contains an unpaired surrogate code point and  <i>replace</i>
 is false, or an internal error occurred.

### GetUtf8Length

    public static long GetUtf8Length(
        string str,
        bool replace);

Calculates the number of bytes needed to encode a string in UTF-8.

<b>Parameters:</b>

 * <i>str</i>: A text string.

 * <i>replace</i>: If true, treats unpaired surrogate code points as having 3 UTF-8 bytes (the UTF-8 length of the replacement character U + FFFD).

<b>Returns:</b>

The number of bytes needed to encode the given string in UTF-8, or -1 if the string contains an unpaired surrogate code point and  <i>replace</i>
 is false.

<b>Exceptions:</b>

 * System.ArgumentNullException:
The parameter <i>str</i>
 is null.

### GetUtf8String

    public static string GetUtf8String(
        byte[] bytes,
        bool replace);

Generates a text string from a UTF-8 byte array.

<b>Parameters:</b>

 * <i>bytes</i>: A byte array containing text encoded in UTF-8.

 * <i>replace</i>: If true, replaces invalid encoding with the replacement character (U + FFFD). If false, stops processing when invalid UTF-8 is seen.

<b>Returns:</b>

A string represented by the UTF-8 byte array.

<b>Exceptions:</b>

 * System.ArgumentNullException:
The parameter <i>bytes</i>
 is null.

 * System.ArgumentException:
The string is not valid UTF-8 and  <i>replace</i>
 is false.

### GetUtf8String

    public static string GetUtf8String(
        byte[] bytes,
        int offset,
        int bytesCount,
        bool replace);

Generates a text string from a portion of a UTF-8 byte array.

<b>Parameters:</b>

 * <i>bytes</i>: A byte array containing text encoded in UTF-8.

 * <i>offset</i>: Offset into the byte array to start reading.

 * <i>bytesCount</i>: Length, in bytes, of the UTF-8 string.

 * <i>replace</i>: If true, replaces invalid encoding with the replacement character (U + FFFD). If false, stops processing when invalid UTF-8 is seen.

<b>Returns:</b>

A string represented by the UTF-8 byte array.

<b>Exceptions:</b>

 * System.ArgumentNullException:
The parameter <i>bytes</i>
 is null.

 * System.ArgumentException:
The portion of the byte array is not valid UTF-8 and  <i>replace</i>
 is false.

 * System.ArgumentException:
The parameter <i>offset</i>
 is less than 0,  <i>bytesCount</i>
 is less than 0, or offset plus bytesCount is greater than the length of "data" .

### ReadUtf8

    public static int ReadUtf8(
        System.IO.Stream stream,
        int bytesCount,
        System.Text.StringBuilder builder,
        bool replace);

Reads a string in UTF-8 encoding from a data stream.

<b>Parameters:</b>

 * <i>stream</i>: A readable data stream.

 * <i>bytesCount</i>: The length, in bytes, of the string. If this is less than 0, this function will read until the end of the stream.

 * <i>builder</i>: A string builder object where the resulting string will be stored.

 * <i>replace</i>: If true, replaces invalid encoding with the replacement character (U + FFFD). If false, stops processing when an unpaired surrogate code point is seen.

<b>Returns:</b>

0 if the entire string was read without errors, -1 if the string is not valid UTF-8 and  <i>replace</i>
 is false, or -2 if the end of the stream was reached before the last character was read completely (which is only the case if  <i>bytesCount</i>
 is 0 or greater).

<b>Exceptions:</b>

 * System.IO.IOException:
An I/O error occurred.

 * System.ArgumentNullException:
The parameter <i>stream</i>
 is null or  <i>builder</i>
 is null.

### ReadUtf8FromBytes

    public static int ReadUtf8FromBytes(
        byte[] data,
        int offset,
        int bytesCount,
        System.Text.StringBuilder builder,
        bool replace);

Reads a string in UTF-8 encoding from a byte array.

<b>Parameters:</b>

 * <i>data</i>: A byte array containing a UTF-8 string.

 * <i>offset</i>: Offset into the byte array to start reading.

 * <i>bytesCount</i>: Length, in bytes, of the UTF-8 string.

 * <i>builder</i>: A string builder object where the resulting string will be stored.

 * <i>replace</i>: If true, replaces invalid encoding with the replacement character (U + FFFD). If false, stops processing when invalid UTF-8 is seen.

<b>Returns:</b>

0 if the entire string was read without errors, or -1 if the string is not valid UTF-8 and  <i>replace</i>
 is false.

<b>Exceptions:</b>

 * System.ArgumentNullException:
The parameter <i>data</i>
 is null or  <i>builder</i>
 is null.

 * System.ArgumentException:
The parameter <i>offset</i>
 is less than 0,  <i>bytesCount</i>
 is less than 0, or offset plus bytesCount is greater than the length of  <i>data</i>
.

### ReadUtf8ToString

    public static string ReadUtf8ToString(
        System.IO.Stream stream);

Reads a string in UTF-8 encoding from a data stream in full and returns that string. Replaces invalid encoding with the replacement character (U + FFFD).

<b>Parameters:</b>

 * <i>stream</i>: A readable data stream.

<b>Returns:</b>

The string read.

<b>Exceptions:</b>

 * System.IO.IOException:
An I/O error occurred.

 * System.ArgumentNullException:
The parameter <i>stream</i>
 is null.

### ReadUtf8ToString

    public static string ReadUtf8ToString(
        System.IO.Stream stream,
        int bytesCount,
        bool replace);

Reads a string in UTF-8 encoding from a data stream and returns that string.

<b>Parameters:</b>

 * <i>stream</i>: A readable data stream.

 * <i>bytesCount</i>: The length, in bytes, of the string. If this is less than 0, this function will read until the end of the stream.

 * <i>replace</i>: If true, replaces invalid encoding with the replacement character (U + FFFD). If false, throws an error if an unpaired surrogate code point is seen.

<b>Returns:</b>

The string read.

<b>Exceptions:</b>

 * System.IO.IOException:
An I/O error occurred; or, the string is not valid UTF-8 and  <i>replace</i>
 is false.

 * System.ArgumentNullException:
The parameter <i>stream</i>
 is null.

### ToLowerCaseAscii

    public static string ToLowerCaseAscii(
        string str);

Returns a string with the basic upper-case letters A to Z (U + 0041 to U + 005A) converted to lower-case. Other characters remain unchanged.

<b>Parameters:</b>

 * <i>str</i>: A text string.

<b>Returns:</b>

The converted string, or null if  <i>str</i>
 is null.

### WriteUtf8

    public static int WriteUtf8(
        string str,
        int offset,
        int length,
        System.IO.Stream stream,
        bool replace);

Writes a portion of a string in UTF-8 encoding to a data stream.

<b>Parameters:</b>

 * <i>str</i>: A string to write.

 * <i>offset</i>: The zero-based index where the string portion to write begins.

 * <i>length</i>: The length of the string portion to write.

 * <i>stream</i>: A writable data stream.

 * <i>replace</i>: If true, replaces unpaired surrogate code points with the replacement character (U + FFFD). If false, stops processing when an unpaired surrogate code point is seen.

<b>Returns:</b>

0 if the entire string portion was written; or -1 if the string portion contains an unpaired surrogate code point and <i>replace</i>
 is false.

<b>Exceptions:</b>

 * System.ArgumentNullException:
The parameter <i>str</i>
 is null or  <i>stream</i>
 is null.

 * System.ArgumentException:
The parameter <i>offset</i>
 is less than 0,  <i>length</i>
is less than 0, or  <i>offset</i>
 plus  <i>length</i>
 is greater than the string's length.

 * System.IO.IOException:
An I/O error occurred.

### WriteUtf8

    public static int WriteUtf8(
        string str,
        int offset,
        int length,
        System.IO.Stream stream,
        bool replace,
        bool lenientLineBreaks);

Writes a portion of a string in UTF-8 encoding to a data stream.

<b>Parameters:</b>

 * <i>str</i>: A string to write.

 * <i>offset</i>: The zero-based index where the string portion to write begins.

 * <i>length</i>: The length of the string portion to write.

 * <i>stream</i>: A writable data stream.

 * <i>replace</i>: If true, replaces unpaired surrogate code points with the replacement character (U + FFFD). If false, stops processing when an unpaired surrogate code point is seen.

 * <i>lenientLineBreaks</i>: If true, replaces carriage return (CR) not followed by line feed (LF) and LF not preceded by CR with CR-LF pairs.

<b>Returns:</b>

0 if the entire string portion was written; or -1 if the string portion contains an unpaired surrogate code point and <i>replace</i>
 is false.

<b>Exceptions:</b>

 * System.ArgumentNullException:
The parameter <i>str</i>
 is null or  <i>stream</i>
 is null.

 * System.ArgumentException:
The parameter <i>offset</i>
 is less than 0,  <i>length</i>
is less than 0, or  <i>offset</i>
 plus  <i>length</i>
 is greater than the string's length.

 * System.IO.IOException:
An I/O error occurred.

### WriteUtf8

    public static int WriteUtf8(
        string str,
        System.IO.Stream stream,
        bool replace);

Writes a string in UTF-8 encoding to a data stream.

<b>Parameters:</b>

 * <i>str</i>: A string to write.

 * <i>stream</i>: A writable data stream.

 * <i>replace</i>: If true, replaces unpaired surrogate code points with the replacement character (U + FFFD). If false, stops processing when an unpaired surrogate code point is seen.

<b>Returns:</b>

0 if the entire string was written; or -1 if the string contains an unpaired surrogate code point and  <i>replace</i>
 is false.

<b>Exceptions:</b>

 * System.ArgumentNullException:
The parameter <i>str</i>
 is null or  <i>stream</i>
 is null.

 * System.IO.IOException:
An I/O error occurred.<|MERGE_RESOLUTION|>--- conflicted
+++ resolved
@@ -4,11 +4,7 @@
 
 Contains methods useful for reading and writing strings. It is designed to have no dependencies other than the basic runtime class library.Many of these methods work with text encoded in UTF-8, an encoding form of the Unicode Standard which uses one byte to encode the most basic characters and two to four bytes to encode other characters. For example, the  `GetUtf8`  method converts a text string to an array of bytes in UTF-8.
 
-<<<<<<< HEAD
-In C# and Java, text strings are represented as sequences of 16-bit values called  `char`  s. These sequences are well-formed under UTF-16, a 16-bit encoding form of Unicode, except if they contain unpaired surrogate code points. (A surrogate code point is used to encode supplementary characters, those with code points U + 10000 or higher, in UTF-16. A surrogate pair is a high surrogate [U + D800 to U + DBFF] followed by a low surrogate [U + DC00 to U + DFFF]. An unpaired surrogate code point is a surrogate not appearing in a surrogate pair.) Many of the methods in this class allow setting the behavior to follow when unpaired surrogate code points are found in text strings, such as throwing an error or treating the unpaired surrogate as a replacement character (U + FFFD).
-=======
 In C# and Java, text strings are represented as sequences of 16-bit values called  `char`  s. These sequences are well-formed under UTF-16, a 16-bit encoding form of Unicode, except if they contain unpaired surrogate code points. (A surrogate code point is used to encode supplementary characters, those with code points U+10000 or higher, in UTF-16. A surrogate pair is a high surrogate [U+D800 to U+DBFF] followed by a low surrogate [U+DC00 to U+DFFF]. An unpaired surrogate code point is a surrogate not appearing in a surrogate pair.) Many of the methods in this class allow setting the behavior to follow when unpaired surrogate code points are found in text strings, such as throwing an error or treating the unpaired surrogate as a replacement character (U+FFFD).
->>>>>>> 30acfda5
 
 ### CodePointAt
 
@@ -27,7 +23,7 @@
 <b>Returns:</b>
 
 The Unicode code point at the given position. Returns -1 if  <i>index</i>
- is less than 0, or is the string's length or greater. Returns the replacement character (U + FFFD) if the current character is an unpaired surrogate code point.
+ is less than 0, or is the string's length or greater. Returns the replacement character (U+FFFD) if the current character is an unpaired surrogate code point.
 
 <b>Exceptions:</b>
 
@@ -50,7 +46,7 @@
 
  * <i>index</i>: Index of the current position into the string.
 
- * <i>surrogateBehavior</i>: Specifies what kind of value to return if the previous character is an unpaired surrogate code point: if 0, return the replacement character (U + FFFD); if 1, return the value of the surrogate code point; if neither 0 nor 1, return -1.
+ * <i>surrogateBehavior</i>: Specifies what kind of value to return if the previous character is an unpaired surrogate code point: if 0, return the replacement character (U+FFFD); if 1, return the value of the surrogate code point; if neither 0 nor 1, return -1.
 
 <b>Returns:</b>
 
@@ -104,7 +100,7 @@
 
  * <i>index</i>: Index of the current position into the string.
 
- * <i>surrogateBehavior</i>: Specifies what kind of value to return if the previous character is an unpaired surrogate code point: if 0, return the replacement character (U + FFFD); if 1, return the value of the surrogate code point; if neither 0 nor 1, return -1.
+ * <i>surrogateBehavior</i>: Specifies what kind of value to return if the previous character is an unpaired surrogate code point: if 0, return the replacement character (U+FFFD); if 1, return the value of the surrogate code point; if neither 0 nor 1, return -1.
 
 <b>Returns:</b>
 
@@ -148,7 +144,7 @@
 
  * <i>str</i>: A text string.
 
- * <i>replace</i>: If true, replaces unpaired surrogate code points with the replacement character (U + FFFD). If false, stops processing when an unpaired surrogate code point is seen.
+ * <i>replace</i>: If true, replaces unpaired surrogate code points with the replacement character (U+FFFD). If false, stops processing when an unpaired surrogate code point is seen.
 
 <b>Returns:</b>
 
@@ -177,7 +173,7 @@
 
  * <i>str</i>: A text string.
 
- * <i>replace</i>: If true, replaces unpaired surrogate code points with the replacement character (U + FFFD). If false, stops processing when an unpaired surrogate code point is seen.
+ * <i>replace</i>: If true, replaces unpaired surrogate code points with the replacement character (U+FFFD). If false, stops processing when an unpaired surrogate code point is seen.
 
  * <i>lenientLineBreaks</i>: If true, replaces carriage return (CR) not followed by line feed (LF) and LF not preceded by CR with CR-LF pairs.
 
@@ -207,7 +203,7 @@
 
  * <i>str</i>: A text string.
 
- * <i>replace</i>: If true, treats unpaired surrogate code points as having 3 UTF-8 bytes (the UTF-8 length of the replacement character U + FFFD).
+ * <i>replace</i>: If true, treats unpaired surrogate code points as having 3 UTF-8 bytes (the UTF-8 length of the replacement character U+FFFD).
 
 <b>Returns:</b>
 
@@ -232,7 +228,7 @@
 
  * <i>bytes</i>: A byte array containing text encoded in UTF-8.
 
- * <i>replace</i>: If true, replaces invalid encoding with the replacement character (U + FFFD). If false, stops processing when invalid UTF-8 is seen.
+ * <i>replace</i>: If true, replaces invalid encoding with the replacement character (U+FFFD). If false, stops processing when invalid UTF-8 is seen.
 
 <b>Returns:</b>
 
@@ -266,7 +262,7 @@
 
  * <i>bytesCount</i>: Length, in bytes, of the UTF-8 string.
 
- * <i>replace</i>: If true, replaces invalid encoding with the replacement character (U + FFFD). If false, stops processing when invalid UTF-8 is seen.
+ * <i>replace</i>: If true, replaces invalid encoding with the replacement character (U+FFFD). If false, stops processing when invalid UTF-8 is seen.
 
 <b>Returns:</b>
 
@@ -305,7 +301,7 @@
 
  * <i>builder</i>: A string builder object where the resulting string will be stored.
 
- * <i>replace</i>: If true, replaces invalid encoding with the replacement character (U + FFFD). If false, stops processing when an unpaired surrogate code point is seen.
+ * <i>replace</i>: If true, replaces invalid encoding with the replacement character (U+FFFD). If false, stops processing when an unpaired surrogate code point is seen.
 
 <b>Returns:</b>
 
@@ -344,7 +340,7 @@
 
  * <i>builder</i>: A string builder object where the resulting string will be stored.
 
- * <i>replace</i>: If true, replaces invalid encoding with the replacement character (U + FFFD). If false, stops processing when invalid UTF-8 is seen.
+ * <i>replace</i>: If true, replaces invalid encoding with the replacement character (U+FFFD). If false, stops processing when invalid UTF-8 is seen.
 
 <b>Returns:</b>
 
@@ -369,7 +365,7 @@
     public static string ReadUtf8ToString(
         System.IO.Stream stream);
 
-Reads a string in UTF-8 encoding from a data stream in full and returns that string. Replaces invalid encoding with the replacement character (U + FFFD).
+Reads a string in UTF-8 encoding from a data stream in full and returns that string. Replaces invalid encoding with the replacement character (U+FFFD).
 
 <b>Parameters:</b>
 
@@ -403,7 +399,7 @@
 
  * <i>bytesCount</i>: The length, in bytes, of the string. If this is less than 0, this function will read until the end of the stream.
 
- * <i>replace</i>: If true, replaces invalid encoding with the replacement character (U + FFFD). If false, throws an error if an unpaired surrogate code point is seen.
+ * <i>replace</i>: If true, replaces invalid encoding with the replacement character (U+FFFD). If false, throws an error if an unpaired surrogate code point is seen.
 
 <b>Returns:</b>
 
@@ -424,7 +420,7 @@
     public static string ToLowerCaseAscii(
         string str);
 
-Returns a string with the basic upper-case letters A to Z (U + 0041 to U + 005A) converted to lower-case. Other characters remain unchanged.
+Returns a string with the basic upper-case letters A to Z (U+0041 to U+005A) converted to lower-case. Other characters remain unchanged.
 
 <b>Parameters:</b>
 
@@ -456,7 +452,7 @@
 
  * <i>stream</i>: A writable data stream.
 
- * <i>replace</i>: If true, replaces unpaired surrogate code points with the replacement character (U + FFFD). If false, stops processing when an unpaired surrogate code point is seen.
+ * <i>replace</i>: If true, replaces unpaired surrogate code points with the replacement character (U+FFFD). If false, stops processing when an unpaired surrogate code point is seen.
 
 <b>Returns:</b>
 
@@ -502,7 +498,7 @@
 
  * <i>stream</i>: A writable data stream.
 
- * <i>replace</i>: If true, replaces unpaired surrogate code points with the replacement character (U + FFFD). If false, stops processing when an unpaired surrogate code point is seen.
+ * <i>replace</i>: If true, replaces unpaired surrogate code points with the replacement character (U+FFFD). If false, stops processing when an unpaired surrogate code point is seen.
 
  * <i>lenientLineBreaks</i>: If true, replaces carriage return (CR) not followed by line feed (LF) and LF not preceded by CR with CR-LF pairs.
 
@@ -543,7 +539,7 @@
 
  * <i>stream</i>: A writable data stream.
 
- * <i>replace</i>: If true, replaces unpaired surrogate code points with the replacement character (U + FFFD). If false, stops processing when an unpaired surrogate code point is seen.
+ * <i>replace</i>: If true, replaces unpaired surrogate code points with the replacement character (U+FFFD). If false, stops processing when an unpaired surrogate code point is seen.
 
 <b>Returns:</b>
 
