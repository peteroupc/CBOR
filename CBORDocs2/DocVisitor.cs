--- conflicted
+++ resolved
@@ -372,14 +372,8 @@
       bool isPublic = typeInfo.IsNested ? typeInfo.IsNestedPublic : typeInfo.IsPublic;
       var builder = new StringBuilder();
       _ = builder.Append(FourSpaces);
-<<<<<<< HEAD
-      _ = (typeInfo.IsNested ? typeInfo.IsNestedPublic : typeInfo.IsPublic) ? builder.Append("public ") : builder.Append("internal ");
-      if (typeInfo.IsAbstract && typeInfo.IsSealed)
-      {
-=======
       _ = isPublic ? builder.Append("public ") : builder.Append("internal ");
       if (typeInfo.IsAbstract && typeInfo.IsSealed) {
->>>>>>> 7fb7dcac
         _ = builder.Append("static ");
       } else if (typeInfo.IsAbstract && !typeInfo.IsInterface) {
         _ = builder.Append("abstract ");
