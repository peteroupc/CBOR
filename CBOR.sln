Microsoft Visual Studio Solution File, Format Version 12.00
# Visual Studio Version 17
VisualStudioVersion = 17.5.33516.290
MinimumVisualStudioVersion = 10.0.40219.1
Project("{9A19103F-16F7-4668-BE54-9A1E7A4F7556}") = "CBORDocs2", "CBORDocs2\CBORDocs2.csproj", "{B38659A7-A3DB-4CD1-8DFF-641B579E5092}"
EndProject
Project("{9A19103F-16F7-4668-BE54-9A1E7A4F7556}") = "CBOR", "CBOR\CBOR.csproj", "{44A061F7-B6A8-4FBD-993E-3746E8C42D6B}"
EndProject
Project("{9A19103F-16F7-4668-BE54-9A1E7A4F7556}") = "CBORTest", "CBORTest\CBORTest.csproj", "{8FE63143-541E-448D-8337-A98D1FA51541}"
EndProject
Project("{FAE04EC0-301F-11D3-BF4B-00C04F79EFBC}") = "TrimTester", "TrimTester\TrimTester.csproj", "{DDE5B555-6823-4A30-9DF6-D0777C96F659}"
EndProject
Global
<<<<<<< HEAD
	GlobalSection(SolutionConfigurationPlatforms) = preSolution
		Debug|Any CPU = Debug|Any CPU
		Release|Any CPU = Release|Any CPU
	EndGlobalSection
	GlobalSection(ProjectConfigurationPlatforms) = postSolution
		{B38659A7-A3DB-4CD1-8DFF-641B579E5092}.Debug|Any CPU.ActiveCfg = Debug|Any CPU
		{B38659A7-A3DB-4CD1-8DFF-641B579E5092}.Debug|Any CPU.Build.0 = Debug|Any CPU
		{B38659A7-A3DB-4CD1-8DFF-641B579E5092}.Release|Any CPU.ActiveCfg = Release|Any CPU
		{B38659A7-A3DB-4CD1-8DFF-641B579E5092}.Release|Any CPU.Build.0 = Release|Any CPU
		{44A061F7-B6A8-4FBD-993E-3746E8C42D6B}.Debug|Any CPU.ActiveCfg = Debug|Any CPU
		{44A061F7-B6A8-4FBD-993E-3746E8C42D6B}.Debug|Any CPU.Build.0 = Debug|Any CPU
		{44A061F7-B6A8-4FBD-993E-3746E8C42D6B}.Release|Any CPU.ActiveCfg = Release|Any CPU
		{44A061F7-B6A8-4FBD-993E-3746E8C42D6B}.Release|Any CPU.Build.0 = Release|Any CPU
		{8FE63143-541E-448D-8337-A98D1FA51541}.Debug|Any CPU.ActiveCfg = Debug|Any CPU
		{8FE63143-541E-448D-8337-A98D1FA51541}.Debug|Any CPU.Build.0 = Debug|Any CPU
		{8FE63143-541E-448D-8337-A98D1FA51541}.Release|Any CPU.ActiveCfg = Release|Any CPU
		{8FE63143-541E-448D-8337-A98D1FA51541}.Release|Any CPU.Build.0 = Release|Any CPU
		{DDE5B555-6823-4A30-9DF6-D0777C96F659}.Debug|Any CPU.ActiveCfg = Debug|Any CPU
		{DDE5B555-6823-4A30-9DF6-D0777C96F659}.Debug|Any CPU.Build.0 = Debug|Any CPU
		{DDE5B555-6823-4A30-9DF6-D0777C96F659}.Release|Any CPU.ActiveCfg = Release|Any CPU
		{DDE5B555-6823-4A30-9DF6-D0777C96F659}.Release|Any CPU.Build.0 = Release|Any CPU
	EndGlobalSection
	GlobalSection(SolutionProperties) = preSolution
		HideSolutionNode = FALSE
	EndGlobalSection
	GlobalSection(ExtensibilityGlobals) = postSolution
		    SolutionGuid = {FDBC18D9-2C43-41BF-A01B-7F87F9C1AEA2}
	EndGlobalSection
=======
  GlobalSection(SolutionConfigurationPlatforms) = preSolution
    Debug|Any CPU = Debug|Any CPU
    Release|Any CPU = Release|Any CPU
  EndGlobalSection
  GlobalSection(ProjectConfigurationPlatforms) = postSolution
    {B38659A7-A3DB-4CD1-8DFF-641B579E5092}.Debug|Any CPU.ActiveCfg = Debug|Any CPU
    {B38659A7-A3DB-4CD1-8DFF-641B579E5092}.Debug|Any CPU.Build.0 = Debug|Any CPU
    {B38659A7-A3DB-4CD1-8DFF-641B579E5092}.Release|Any CPU.ActiveCfg = Release|Any CPU
    {B38659A7-A3DB-4CD1-8DFF-641B579E5092}.Release|Any CPU.Build.0 = Release|Any CPU
    {44A061F7-B6A8-4FBD-993E-3746E8C42D6B}.Debug|Any CPU.ActiveCfg = Debug|Any CPU
    {44A061F7-B6A8-4FBD-993E-3746E8C42D6B}.Debug|Any CPU.Build.0 = Debug|Any CPU
    {44A061F7-B6A8-4FBD-993E-3746E8C42D6B}.Release|Any CPU.ActiveCfg = Release|Any CPU
    {44A061F7-B6A8-4FBD-993E-3746E8C42D6B}.Release|Any CPU.Build.0 = Release|Any CPU
    {8FE63143-541E-448D-8337-A98D1FA51541}.Debug|Any CPU.ActiveCfg = Debug|Any CPU
    {8FE63143-541E-448D-8337-A98D1FA51541}.Debug|Any CPU.Build.0 = Debug|Any CPU
    {8FE63143-541E-448D-8337-A98D1FA51541}.Release|Any CPU.ActiveCfg = Release|Any CPU
    {8FE63143-541E-448D-8337-A98D1FA51541}.Release|Any CPU.Build.0 = Release|Any CPU
  EndGlobalSection
  GlobalSection(SolutionProperties) = preSolution
    HideSolutionNode = FALSE
  EndGlobalSection
  GlobalSection(ExtensibilityGlobals) = postSolution
        SolutionGuid = {FDBC18D9-2C43-41BF-A01B-7F87F9C1AEA2}
  EndGlobalSection
>>>>>>> 7fb7dcac
EndGlobal<|MERGE_RESOLUTION|>--- conflicted
+++ resolved
@@ -11,7 +11,6 @@
 Project("{FAE04EC0-301F-11D3-BF4B-00C04F79EFBC}") = "TrimTester", "TrimTester\TrimTester.csproj", "{DDE5B555-6823-4A30-9DF6-D0777C96F659}"
 EndProject
 Global
-<<<<<<< HEAD
 	GlobalSection(SolutionConfigurationPlatforms) = preSolution
 		Debug|Any CPU = Debug|Any CPU
 		Release|Any CPU = Release|Any CPU
@@ -40,7 +39,6 @@
 	GlobalSection(ExtensibilityGlobals) = postSolution
 		    SolutionGuid = {FDBC18D9-2C43-41BF-A01B-7F87F9C1AEA2}
 	EndGlobalSection
-=======
   GlobalSection(SolutionConfigurationPlatforms) = preSolution
     Debug|Any CPU = Debug|Any CPU
     Release|Any CPU = Release|Any CPU
@@ -65,5 +63,4 @@
   GlobalSection(ExtensibilityGlobals) = postSolution
         SolutionGuid = {FDBC18D9-2C43-41BF-A01B-7F87F9C1AEA2}
   EndGlobalSection
->>>>>>> 7fb7dcac
 EndGlobal